--- conflicted
+++ resolved
@@ -36,10 +36,7 @@
 import java.util.Collections;
 import java.util.Enumeration;
 import java.util.Map;
-<<<<<<< HEAD
-=======
 
->>>>>>> 664e931e
 import sun.management.jdp.JdpException;
 import sun.management.jdp.JdpJmxPacket;
 import sun.management.jdp.JdpPacketReader;
@@ -53,37 +50,21 @@
         private static int maxPacketCount = 1;
         private static int maxEmptyPacketCount = 10;
 
-<<<<<<< HEAD
-        private void get(Map<?,?> map, String key)
-            throws JdpException {
-
-            if (map.get(key) == null) {
-                  throw new JdpException("Test failed, packet field " + key + " missed");
-=======
         private void get(Map<?, ?> map, String key)
                 throws JdpException {
 
             if (map.get(key) == null) {
                 throw new JdpException("Test failed, packet field " + key + " missed");
->>>>>>> 664e931e
             }
         }
 
         private void checkFieldPresence(JdpJmxPacket p)
-<<<<<<< HEAD
-            throws IOException, JdpException {
-=======
                 throws IOException, JdpException {
->>>>>>> 664e931e
 
             byte[] b = p.getPacketData();
 
             JdpPacketReader reader = new JdpPacketReader(b);
-<<<<<<< HEAD
-            Map<String,String> pMap = reader.getDiscoveryDataAsMap();
-=======
             Map<String, String> pMap = reader.getDiscoveryDataAsMap();
->>>>>>> 664e931e
 
             get(pMap, JdpJmxPacket.UUID_KEY);
             get(pMap, JdpJmxPacket.MAIN_CLASS_KEY);
@@ -140,13 +121,8 @@
                             JdpJmxPacket packet = new JdpJmxPacket(dgramData);
                             JdpDoSomething.printJdpPacket(packet);
                             checkFieldPresence(packet);
-<<<<<<< HEAD
-                            if(++count > maxPacketCount){
-                                   break;
-=======
                             if (++count > maxPacketCount) {
                                 break;
->>>>>>> 664e931e
                             }
                         } catch (JdpException e) {
                             e.printStackTrace();
