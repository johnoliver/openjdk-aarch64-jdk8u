--- conflicted
+++ resolved
@@ -136,13 +136,12 @@
     LIBJSOUND_CFLAGS += -DX_ARCH=X_PPC
   endif
 
-<<<<<<< HEAD
+  ifeq ($(OPENJDK_TARGET_CPU), ppc64)
+       LIBJSOUND_CFLAGS += -DX_ARCH=X_PPC64
+  endif
+
   ifeq ($(OPENJDK_TARGET_CPU), aarch64)
 	LIBJSOUND_CFLAGS += -DX_ARCH=X_AARCH64
-=======
-  ifeq ($(OPENJDK_TARGET_CPU), ppc64)
-       LIBJSOUND_CFLAGS += -DX_ARCH=X_PPC64
->>>>>>> e7db2c4a
   endif
 endif
 
