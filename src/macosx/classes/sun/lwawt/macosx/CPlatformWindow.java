--- conflicted
+++ resolved
@@ -1,5 +1,5 @@
 /*
- * Copyright (c) 2011, 2014, Oracle and/or its affiliates. All rights reserved.
+ * Copyright (c) 2011, 2017, Oracle and/or its affiliates. All rights reserved.
  * DO NOT ALTER OR REMOVE COPYRIGHT NOTICES OR THIS FILE HEADER.
  *
  * This code is free software; you can redistribute it and/or modify it
@@ -33,12 +33,9 @@
 import java.lang.reflect.InvocationTargetException;
 import java.util.ArrayList;
 import java.util.Arrays;
-<<<<<<< HEAD
-=======
 import java.util.concurrent.atomic.AtomicBoolean;
 import java.util.concurrent.atomic.AtomicLong;
 import java.util.concurrent.atomic.AtomicReference;
->>>>>>> 1badee10
 import java.util.List;
 import java.util.Objects;
 
@@ -874,18 +871,14 @@
             return;
         }
 
-<<<<<<< HEAD
         if (blocked) {
             // We are going to show a modal window. Previously displayed window will be
             // blocked/disabled. So we have to send mouse exited event to it now, since
             // all mouse events are discarded for blocked/disabled windows.
-            nativeSynthesizeMouseEnteredExitedEvents(getNSWindowPtr(), CocoaConstants.NSMouseExited);
-        }
-
-        nativeSetEnabled(getNSWindowPtr(), !blocked);
-=======
+            execute(ptr -> nativeSynthesizeMouseEnteredExitedEvents(ptr, CocoaConstants.NSMouseExited));
+        }
+
         execute(ptr -> nativeSetEnabled(ptr, !blocked));
->>>>>>> 1badee10
         checkBlockingAndOrder();
     }
 
@@ -1121,11 +1114,7 @@
         // which is going to become 'main window', are placed above their siblings.
         CPlatformWindow rootOwner = getRootOwner();
         if (rootOwner.isVisible() && !rootOwner.isIconified()) {
-<<<<<<< HEAD
-            CWrapper.NSWindow.orderFront(rootOwner.getNSWindowPtr());
-=======
             rootOwner.execute(CWrapper.NSWindow::orderFront);
->>>>>>> 1badee10
         }
         // Do not order child windows of iconified owner.
         if (!rootOwner.isIconified()) {
@@ -1152,12 +1141,6 @@
                     // the window should be ordered above its siblings; otherwise the window is just ordered
                     // above its nearest parent.
                     if (pw.isOneOfOwnersOrSelf(this)) {
-<<<<<<< HEAD
-                        CWrapper.NSWindow.orderFront(pw.getNSWindowPtr());
-                    } else {
-                        CWrapper.NSWindow.orderWindow(pw.getNSWindowPtr(), CWrapper.NSWindow.NSWindowAbove,
-                                pw.owner.getNSWindowPtr());
-=======
                         pw.execute(CWrapper.NSWindow::orderFront);
                     } else {
                         pw.owner.execute(ownerPtr -> {
@@ -1165,7 +1148,6 @@
                                 CWrapper.NSWindow.orderWindow(ptr, CWrapper.NSWindow.NSWindowAbove, ownerPtr);
                             });
                         });
->>>>>>> 1badee10
                     }
                     pw.applyWindowLevel(w);
                 }
