--- conflicted
+++ resolved
@@ -299,11 +299,7 @@
   this->link_tail(chunk);
 
   assert(!tail() || size() == tail()->size(), "Wrong sized chunk in list");
-<<<<<<< HEAD
-  increment_count();
-=======
   FreeList_t<Chunk_t>::increment_count();
->>>>>>> 189e9164
   debug_only(this->increment_returned_bytes_by(chunk->size()*sizeof(HeapWord));)
   assert(head() == NULL || head()->prev() == NULL, "list invariant");
   assert(tail() == NULL || tail()->next() == NULL, "list invariant");
@@ -331,11 +327,7 @@
   }
   head()->link_after(chunk);
   assert(!head() || size() == head()->size(), "Wrong sized chunk in list");
-<<<<<<< HEAD
-  increment_count();
-=======
   FreeList_t<Chunk_t>::increment_count();
->>>>>>> 189e9164
   debug_only(this->increment_returned_bytes_by(chunk->size()*sizeof(HeapWord));)
   assert(head() == NULL || head()->prev() == NULL, "list invariant");
   assert(tail() == NULL || tail()->next() == NULL, "list invariant");
@@ -1060,17 +1052,10 @@
   Chunk_t* found() { return _found; }
 };
 
-<<<<<<< HEAD
-template <class Chunk>
-Chunk* BinaryTreeDictionary<Chunk>::find_chunk_ends_at(HeapWord* target) const {
-  EndTreeSearchClosure<Chunk> etsc(target);
-  bool found_target = etsc.do_tree(this->root());
-=======
 template <class Chunk_t, template <class> class FreeList_t>
 Chunk_t* BinaryTreeDictionary<Chunk_t, FreeList_t>::find_chunk_ends_at(HeapWord* target) const {
   EndTreeSearchClosure<Chunk_t, FreeList_t> etsc(target);
-  bool found_target = etsc.do_tree(root());
->>>>>>> 189e9164
+  bool found_target = etsc.do_tree(this->root());
   assert(found_target || etsc.found() == NULL, "Consistency check");
   assert(!found_target || etsc.found() != NULL, "Consistency check");
   return etsc.found();
