/*
 * Copyright (c) 1997, 2016, Oracle and/or its affiliates. All rights reserved.
 * Copyright (c) 2012 Red Hat, Inc.
 * DO NOT ALTER OR REMOVE COPYRIGHT NOTICES OR THIS FILE HEADER.
 *
 * This code is free software; you can redistribute it and/or modify it
 * under the terms of the GNU General Public License version 2 only, as
 * published by the Free Software Foundation.
 *
 * This code is distributed in the hope that it will be useful, but WITHOUT
 * ANY WARRANTY; without even the implied warranty of MERCHANTABILITY or
 * FITNESS FOR A PARTICULAR PURPOSE.  See the GNU General Public License
 * version 2 for more details (a copy is included in the LICENSE file that
 * accompanied this code).
 *
 * You should have received a copy of the GNU General Public License version
 * 2 along with this work; if not, write to the Free Software Foundation,
 * Inc., 51 Franklin St, Fifth Floor, Boston, MA 02110-1301 USA.
 *
 * Please contact Oracle, 500 Oracle Parkway, Redwood Shores, CA 94065 USA
 * or visit www.oracle.com if you need additional information or have any
 * questions.
 *
 */

#include "precompiled.hpp"
#include "ci/ciReplay.hpp"
#include "classfile/altHashing.hpp"
#include "classfile/classLoader.hpp"
#include "classfile/javaClasses.hpp"
#include "classfile/symbolTable.hpp"
#include "classfile/systemDictionary.hpp"
#include "classfile/vmSymbols.hpp"
#include "interpreter/linkResolver.hpp"
#include "utilities/macros.hpp"
#if INCLUDE_ALL_GCS
#include "gc_implementation/g1/g1SATBCardTableModRefBS.hpp"
#endif // INCLUDE_ALL_GCS
#include "memory/allocation.hpp"
#include "memory/allocation.inline.hpp"
#include "memory/gcLocker.inline.hpp"
#include "memory/oopFactory.hpp"
#include "memory/universe.inline.hpp"
#include "oops/instanceKlass.hpp"
#include "oops/instanceOop.hpp"
#include "oops/markOop.hpp"
#include "oops/method.hpp"
#include "oops/objArrayKlass.hpp"
#include "oops/objArrayOop.hpp"
#include "oops/oop.inline.hpp"
#include "oops/symbol.hpp"
#include "oops/typeArrayKlass.hpp"
#include "oops/typeArrayOop.hpp"
#include "prims/jni.h"
#include "prims/jniCheck.hpp"
#include "prims/jniExport.hpp"
#include "prims/jniFastGetField.hpp"
#include "prims/jvm.h"
#include "prims/jvm_misc.hpp"
#include "prims/jvmtiExport.hpp"
#include "prims/jvmtiThreadState.hpp"
#include "runtime/compilationPolicy.hpp"
#include "runtime/fieldDescriptor.hpp"
#include "runtime/fprofiler.hpp"
#include "runtime/handles.inline.hpp"
#include "runtime/interfaceSupport.hpp"
#include "runtime/java.hpp"
#include "runtime/javaCalls.hpp"
#include "runtime/jfieldIDWorkaround.hpp"
#include "runtime/orderAccess.inline.hpp"
#include "runtime/reflection.hpp"
#include "runtime/sharedRuntime.hpp"
#include "runtime/signature.hpp"
#include "runtime/thread.inline.hpp"
#include "runtime/vm_operations.hpp"
#include "services/memTracker.hpp"
#include "services/runtimeService.hpp"
#include "trace/tracing.hpp"
#include "utilities/defaultStream.hpp"
#include "utilities/dtrace.hpp"
#include "utilities/events.hpp"
#include "utilities/histogram.hpp"
#ifdef TARGET_OS_FAMILY_linux
# include "os_linux.inline.hpp"
#endif
#ifdef TARGET_OS_FAMILY_solaris
# include "os_solaris.inline.hpp"
#endif
#ifdef TARGET_OS_FAMILY_windows
# include "os_windows.inline.hpp"
#endif
#ifdef TARGET_OS_FAMILY_bsd
# include "os_bsd.inline.hpp"
#endif

static jint CurrentVersion = JNI_VERSION_1_8;


// The DT_RETURN_MARK macros create a scoped object to fire the dtrace
// '-return' probe regardless of the return path is taken out of the function.
// Methods that have multiple return paths use this to avoid having to
// instrument each return path.  Methods that use CHECK or THROW must use this
// since those macros can cause an immedate uninstrumented return.
//
// In order to get the return value, a reference to the variable containing
// the return value must be passed to the contructor of the object, and
// the return value must be set before return (since the mark object has
// a reference to it).
//
// Example:
// DT_RETURN_MARK_DECL(SomeFunc, int);
// JNI_ENTRY(int, SomeFunc, ...)
//   int return_value = 0;
//   DT_RETURN_MARK(SomeFunc, int, (const int&)return_value);
//   foo(CHECK_0)
//   return_value = 5;
//   return return_value;
// JNI_END
#ifndef USDT2
#define DT_RETURN_MARK_DECL(name, type)                                    \
  HS_DTRACE_PROBE_DECL1(hotspot_jni, name##__return, type);                \
  DTRACE_ONLY(                                                             \
    class DTraceReturnProbeMark_##name {                                   \
     public:                                                               \
      const type& _ret_ref;                                                \
      DTraceReturnProbeMark_##name(const type& v) : _ret_ref(v) {}         \
      ~DTraceReturnProbeMark_##name() {                                    \
        HS_DTRACE_PROBE1(hotspot_jni, name##__return, _ret_ref);           \
      }                                                                    \
    }                                                                      \
  )
// Void functions are simpler since there's no return value
#define DT_VOID_RETURN_MARK_DECL(name)                                     \
  HS_DTRACE_PROBE_DECL0(hotspot_jni, name##__return);                      \
  DTRACE_ONLY(                                                             \
    class DTraceReturnProbeMark_##name {                                   \
     public:                                                               \
      ~DTraceReturnProbeMark_##name() {                                    \
        HS_DTRACE_PROBE0(hotspot_jni, name##__return);                     \
      }                                                                    \
    }                                                                      \
  )

#else /* USDT2 */

#define DT_RETURN_MARK_DECL(name, type, probe)                             \
  DTRACE_ONLY(                                                             \
    class DTraceReturnProbeMark_##name {                                   \
     public:                                                               \
      const type& _ret_ref;                                                \
      DTraceReturnProbeMark_##name(const type& v) : _ret_ref(v) {}         \
      ~DTraceReturnProbeMark_##name() {                                    \
        probe;                                                             \
      }                                                                    \
    }                                                                      \
  )
// Void functions are simpler since there's no return value
#define DT_VOID_RETURN_MARK_DECL(name, probe)                              \
  DTRACE_ONLY(                                                             \
    class DTraceReturnProbeMark_##name {                                   \
     public:                                                               \
      ~DTraceReturnProbeMark_##name() {                                    \
        probe;                                                             \
      }                                                                    \
    }                                                                      \
  )
#endif /* USDT2 */

// Place these macros in the function to mark the return.  Non-void
// functions need the type and address of the return value.
#define DT_RETURN_MARK(name, type, ref) \
  DTRACE_ONLY( DTraceReturnProbeMark_##name dtrace_return_mark(ref) )
#define DT_VOID_RETURN_MARK(name) \
  DTRACE_ONLY( DTraceReturnProbeMark_##name dtrace_return_mark )


// Use these to select distinct code for floating-point vs. non-floating point
// situations.  Used from within common macros where we need slightly
// different behavior for Float/Double
#define FP_SELECT_Boolean(intcode, fpcode) intcode
#define FP_SELECT_Byte(intcode, fpcode)    intcode
#define FP_SELECT_Char(intcode, fpcode)    intcode
#define FP_SELECT_Short(intcode, fpcode)   intcode
#define FP_SELECT_Object(intcode, fpcode)  intcode
#define FP_SELECT_Int(intcode, fpcode)     intcode
#define FP_SELECT_Long(intcode, fpcode)    intcode
#define FP_SELECT_Float(intcode, fpcode)   fpcode
#define FP_SELECT_Double(intcode, fpcode)  fpcode
#define FP_SELECT(TypeName, intcode, fpcode) \
  FP_SELECT_##TypeName(intcode, fpcode)

#define COMMA ,

// Choose DT_RETURN_MARK macros  based on the type: float/double -> void
// (dtrace doesn't do FP yet)
#ifndef USDT2
#define DT_RETURN_MARK_DECL_FOR(TypeName, name, type) \
  FP_SELECT(TypeName, \
    DT_RETURN_MARK_DECL(name, type), DT_VOID_RETURN_MARK_DECL(name) )
#else /* USDT2 */
#define DT_RETURN_MARK_DECL_FOR(TypeName, name, type, probe)    \
  FP_SELECT(TypeName, \
    DT_RETURN_MARK_DECL(name, type, probe), DT_VOID_RETURN_MARK_DECL(name, probe) )
#endif /* USDT2 */
#define DT_RETURN_MARK_FOR(TypeName, name, type, ref) \
  FP_SELECT(TypeName, \
    DT_RETURN_MARK(name, type, ref), DT_VOID_RETURN_MARK(name) )


// out-of-line helpers for class jfieldIDWorkaround:

bool jfieldIDWorkaround::is_valid_jfieldID(Klass* k, jfieldID id) {
  if (jfieldIDWorkaround::is_instance_jfieldID(k, id)) {
    uintptr_t as_uint = (uintptr_t) id;
    intptr_t offset = raw_instance_offset(id);
    if (is_checked_jfieldID(id)) {
      if (!klass_hash_ok(k, id)) {
        return false;
      }
    }
    return InstanceKlass::cast(k)->contains_field_offset(offset);
  } else {
    JNIid* result = (JNIid*) id;
#ifdef ASSERT
    return result != NULL && result->is_static_field_id();
#else
    return result != NULL;
#endif
  }
}


intptr_t jfieldIDWorkaround::encode_klass_hash(Klass* k, intptr_t offset) {
  if (offset <= small_offset_mask) {
    Klass* field_klass = k;
    Klass* super_klass = field_klass->super();
    // With compressed oops the most super class with nonstatic fields would
    // be the owner of fields embedded in the header.
    while (InstanceKlass::cast(super_klass)->has_nonstatic_fields() &&
           InstanceKlass::cast(super_klass)->contains_field_offset(offset)) {
      field_klass = super_klass;   // super contains the field also
      super_klass = field_klass->super();
    }
    debug_only(No_Safepoint_Verifier nosafepoint;)
    uintptr_t klass_hash = field_klass->identity_hash();
    return ((klass_hash & klass_mask) << klass_shift) | checked_mask_in_place;
  } else {
#if 0
    #ifndef PRODUCT
    {
      ResourceMark rm;
      warning("VerifyJNIFields: long offset %d in %s", offset, k->external_name());
    }
    #endif
#endif
    return 0;
  }
}

bool jfieldIDWorkaround::klass_hash_ok(Klass* k, jfieldID id) {
  uintptr_t as_uint = (uintptr_t) id;
  intptr_t klass_hash = (as_uint >> klass_shift) & klass_mask;
  do {
    debug_only(No_Safepoint_Verifier nosafepoint;)
    // Could use a non-blocking query for identity_hash here...
    if ((k->identity_hash() & klass_mask) == klass_hash)
      return true;
    k = k->super();
  } while (k != NULL);
  return false;
}

void jfieldIDWorkaround::verify_instance_jfieldID(Klass* k, jfieldID id) {
  guarantee(jfieldIDWorkaround::is_instance_jfieldID(k, id), "must be an instance field" );
  uintptr_t as_uint = (uintptr_t) id;
  intptr_t offset = raw_instance_offset(id);
  if (VerifyJNIFields) {
    if (is_checked_jfieldID(id)) {
      guarantee(klass_hash_ok(k, id),
    "Bug in native code: jfieldID class must match object");
    } else {
#if 0
      #ifndef PRODUCT
      if (Verbose) {
  ResourceMark rm;
  warning("VerifyJNIFields: unverified offset %d for %s", offset, k->external_name());
      }
      #endif
#endif
    }
  }
  guarantee(InstanceKlass::cast(k)->contains_field_offset(offset),
      "Bug in native code: jfieldID offset must address interior of object");
}

// Wrapper to trace JNI functions

#ifdef ASSERT
  Histogram* JNIHistogram;
  static volatile jint JNIHistogram_lock = 0;

  class JNITraceWrapper : public StackObj {
   public:
    JNITraceWrapper(const char* format, ...) ATTRIBUTE_PRINTF(2, 3) {
      if (TraceJNICalls) {
        va_list ap;
        va_start(ap, format);
        tty->print("JNI ");
        tty->vprint_cr(format, ap);
        va_end(ap);
      }
    }
  };

  class JNIHistogramElement : public HistogramElement {
    public:
     JNIHistogramElement(const char* name);
  };

  JNIHistogramElement::JNIHistogramElement(const char* elementName) {
    _name = elementName;
    uintx count = 0;

    while (Atomic::cmpxchg(1, &JNIHistogram_lock, 0) != 0) {
      while (OrderAccess::load_acquire(&JNIHistogram_lock) != 0) {
        count +=1;
        if ( (WarnOnStalledSpinLock > 0)
          && (count % WarnOnStalledSpinLock == 0)) {
          warning("JNIHistogram_lock seems to be stalled");
        }
      }
     }


    if(JNIHistogram == NULL)
      JNIHistogram = new Histogram("JNI Call Counts",100);

    JNIHistogram->add_element(this);
    Atomic::dec(&JNIHistogram_lock);
  }

  #define JNICountWrapper(arg)                                     \
     static JNIHistogramElement* e = new JNIHistogramElement(arg); \
      /* There is a MT-race condition in VC++. So we need to make sure that that e has been initialized */ \
     if (e != NULL) e->increment_count()
  #define JNIWrapper(arg) JNICountWrapper(arg); JNITraceWrapper(arg)
#else
  #define JNIWrapper(arg)
#endif


// Implementation of JNI entries

#ifndef USDT2
DT_RETURN_MARK_DECL(DefineClass, jclass);
#else /* USDT2 */
DT_RETURN_MARK_DECL(DefineClass, jclass
                    , HOTSPOT_JNI_DEFINECLASS_RETURN(_ret_ref));
#endif /* USDT2 */

JNI_ENTRY(jclass, jni_DefineClass(JNIEnv *env, const char *name, jobject loaderRef,
                                  const jbyte *buf, jsize bufLen))
  JNIWrapper("DefineClass");

#ifndef USDT2
  DTRACE_PROBE5(hotspot_jni, DefineClass__entry,
    env, name, loaderRef, buf, bufLen);
#else /* USDT2 */
  HOTSPOT_JNI_DEFINECLASS_ENTRY(
    env, (char*) name, loaderRef, (char*) buf, bufLen);
#endif /* USDT2 */
  jclass cls = NULL;
  DT_RETURN_MARK(DefineClass, jclass, (const jclass&)cls);

  TempNewSymbol class_name = NULL;
  // Since exceptions can be thrown, class initialization can take place
  // if name is NULL no check for class name in .class stream has to be made.
  if (name != NULL) {
    const int str_len = (int)strlen(name);
    if (str_len > Symbol::max_length()) {
      // It's impossible to create this class;  the name cannot fit
      // into the constant pool.
      THROW_MSG_0(vmSymbols::java_lang_NoClassDefFoundError(), name);
    }
    class_name = SymbolTable::new_symbol(name, CHECK_NULL);
  }
  ResourceMark rm(THREAD);
  ClassFileStream st((u1*) buf, bufLen, NULL);
  Handle class_loader (THREAD, JNIHandles::resolve(loaderRef));

  if (UsePerfData && !class_loader.is_null()) {
    // check whether the current caller thread holds the lock or not.
    // If not, increment the corresponding counter
    Handle class_loader1 (THREAD, class_loader());
    if (ObjectSynchronizer::
        query_lock_ownership((JavaThread*)THREAD, class_loader) !=
        ObjectSynchronizer::owner_self) {
      ClassLoader::sync_JNIDefineClassLockFreeCounter()->inc();
    }
  }
  Klass* k = SystemDictionary::resolve_from_stream(class_name, class_loader,
                                                     Handle(), &st, true,
                                                     CHECK_NULL);

  if (TraceClassResolution && k != NULL) {
    trace_class_resolution(k);
  }

  cls = (jclass)JNIHandles::make_local(
    env, k->java_mirror());
  return cls;
JNI_END



static bool first_time_FindClass = true;

#ifndef USDT2
DT_RETURN_MARK_DECL(FindClass, jclass);
#else /* USDT2 */
DT_RETURN_MARK_DECL(FindClass, jclass
                    , HOTSPOT_JNI_FINDCLASS_RETURN(_ret_ref));
#endif /* USDT2 */

JNI_ENTRY(jclass, jni_FindClass(JNIEnv *env, const char *name))
  JNIWrapper("FindClass");
#ifndef USDT2
  DTRACE_PROBE2(hotspot_jni, FindClass__entry, env, name);
#else /* USDT2 */
  HOTSPOT_JNI_FINDCLASS_ENTRY(
                              env, (char *)name);
#endif /* USDT2 */

  jclass result = NULL;
  DT_RETURN_MARK(FindClass, jclass, (const jclass&)result);

  // Remember if we are the first invocation of jni_FindClass
  bool first_time = first_time_FindClass;
  first_time_FindClass = false;

  // Sanity check the name:  it cannot be null or larger than the maximum size
  // name we can fit in the constant pool.
  if (name == NULL || (int)strlen(name) > Symbol::max_length()) {
    THROW_MSG_0(vmSymbols::java_lang_NoClassDefFoundError(), name);
  }

  //%note jni_3
  Handle loader;
  Handle protection_domain;
  // Find calling class
  instanceKlassHandle k (THREAD, thread->security_get_caller_class(0));
  if (k.not_null()) {
    loader = Handle(THREAD, k->class_loader());
    // Special handling to make sure JNI_OnLoad and JNI_OnUnload are executed
    // in the correct class context.
    if (loader.is_null() &&
        k->name() == vmSymbols::java_lang_ClassLoader_NativeLibrary()) {
      JavaValue result(T_OBJECT);
      JavaCalls::call_static(&result, k,
                                      vmSymbols::getFromClass_name(),
                                      vmSymbols::void_class_signature(),
                                      thread);
      if (HAS_PENDING_EXCEPTION) {
        Handle ex(thread, thread->pending_exception());
        CLEAR_PENDING_EXCEPTION;
        THROW_HANDLE_0(ex);
      }
      oop mirror = (oop) result.get_jobject();
      loader = Handle(THREAD,
        InstanceKlass::cast(java_lang_Class::as_Klass(mirror))->class_loader());
      protection_domain = Handle(THREAD,
        InstanceKlass::cast(java_lang_Class::as_Klass(mirror))->protection_domain());
    }
  } else {
    // We call ClassLoader.getSystemClassLoader to obtain the system class loader.
    loader = Handle(THREAD, SystemDictionary::java_system_loader());
  }

  TempNewSymbol sym = SymbolTable::new_symbol(name, CHECK_NULL);
  result = find_class_from_class_loader(env, sym, true, loader,
                                        protection_domain, true, thread);

  if (TraceClassResolution && result != NULL) {
    trace_class_resolution(java_lang_Class::as_Klass(JNIHandles::resolve_non_null(result)));
  }

  // If we were the first invocation of jni_FindClass, we enable compilation again
  // rather than just allowing invocation counter to overflow and decay.
  // Controlled by flag DelayCompilationDuringStartup.
  if (first_time && !CompileTheWorld)
    CompilationPolicy::completed_vm_startup();

  return result;
JNI_END

#ifndef USDT2
DT_RETURN_MARK_DECL(FromReflectedMethod, jmethodID);
#else /* USDT2 */
DT_RETURN_MARK_DECL(FromReflectedMethod, jmethodID
                    , HOTSPOT_JNI_FROMREFLECTEDMETHOD_RETURN((uintptr_t)_ret_ref));
#endif /* USDT2 */

JNI_ENTRY(jmethodID, jni_FromReflectedMethod(JNIEnv *env, jobject method))
  JNIWrapper("FromReflectedMethod");
#ifndef USDT2
  DTRACE_PROBE2(hotspot_jni, FromReflectedMethod__entry, env, method);
#else /* USDT2 */
  HOTSPOT_JNI_FROMREFLECTEDMETHOD_ENTRY(
                                        env, method);
#endif /* USDT2 */
  jmethodID ret = NULL;
  DT_RETURN_MARK(FromReflectedMethod, jmethodID, (const jmethodID&)ret);

  // method is a handle to a java.lang.reflect.Method object
  oop reflected  = JNIHandles::resolve_non_null(method);
  oop mirror     = NULL;
  int slot       = 0;

  if (reflected->klass() == SystemDictionary::reflect_Constructor_klass()) {
    mirror = java_lang_reflect_Constructor::clazz(reflected);
    slot   = java_lang_reflect_Constructor::slot(reflected);
  } else {
    assert(reflected->klass() == SystemDictionary::reflect_Method_klass(), "wrong type");
    mirror = java_lang_reflect_Method::clazz(reflected);
    slot   = java_lang_reflect_Method::slot(reflected);
  }
  Klass* k     = java_lang_Class::as_Klass(mirror);

  KlassHandle k1(THREAD, k);
  // Make sure class is initialized before handing id's out to methods
  k1()->initialize(CHECK_NULL);
  Method* m = InstanceKlass::cast(k1())->method_with_idnum(slot);
  ret = m==NULL? NULL : m->jmethod_id();  // return NULL if reflected method deleted
  return ret;
JNI_END

#ifndef USDT2
DT_RETURN_MARK_DECL(FromReflectedField, jfieldID);
#else /* USDT2 */
DT_RETURN_MARK_DECL(FromReflectedField, jfieldID
                    , HOTSPOT_JNI_FROMREFLECTEDFIELD_RETURN((uintptr_t)_ret_ref));
#endif /* USDT2 */

JNI_ENTRY(jfieldID, jni_FromReflectedField(JNIEnv *env, jobject field))
  JNIWrapper("FromReflectedField");
#ifndef USDT2
  DTRACE_PROBE2(hotspot_jni, FromReflectedField__entry, env, field);
#else /* USDT2 */
  HOTSPOT_JNI_FROMREFLECTEDFIELD_ENTRY(
                                       env, field);
#endif /* USDT2 */
  jfieldID ret = NULL;
  DT_RETURN_MARK(FromReflectedField, jfieldID, (const jfieldID&)ret);

  // field is a handle to a java.lang.reflect.Field object
  oop reflected   = JNIHandles::resolve_non_null(field);
  oop mirror      = java_lang_reflect_Field::clazz(reflected);
  Klass* k      = java_lang_Class::as_Klass(mirror);
  int slot        = java_lang_reflect_Field::slot(reflected);
  int modifiers   = java_lang_reflect_Field::modifiers(reflected);

  KlassHandle k1(THREAD, k);
  // Make sure class is initialized before handing id's out to fields
  k1()->initialize(CHECK_NULL);

  // First check if this is a static field
  if (modifiers & JVM_ACC_STATIC) {
    intptr_t offset = InstanceKlass::cast(k1())->field_offset( slot );
    JNIid* id = InstanceKlass::cast(k1())->jni_id_for(offset);
    assert(id != NULL, "corrupt Field object");
    debug_only(id->set_is_static_field_id();)
    // A jfieldID for a static field is a JNIid specifying the field holder and the offset within the Klass*
    ret = jfieldIDWorkaround::to_static_jfieldID(id);
    return ret;
  }

  // The slot is the index of the field description in the field-array
  // The jfieldID is the offset of the field within the object
  // It may also have hash bits for k, if VerifyJNIFields is turned on.
  intptr_t offset = InstanceKlass::cast(k1())->field_offset( slot );
  assert(InstanceKlass::cast(k1())->contains_field_offset(offset), "stay within object");
  ret = jfieldIDWorkaround::to_instance_jfieldID(k1(), offset);
  return ret;
JNI_END

#ifndef USDT2
DT_RETURN_MARK_DECL(ToReflectedMethod, jobject);
#else /* USDT2 */
DT_RETURN_MARK_DECL(ToReflectedMethod, jobject
                    , HOTSPOT_JNI_TOREFLECTEDMETHOD_RETURN(_ret_ref));
#endif /* USDT2 */

JNI_ENTRY(jobject, jni_ToReflectedMethod(JNIEnv *env, jclass cls, jmethodID method_id, jboolean isStatic))
  JNIWrapper("ToReflectedMethod");
#ifndef USDT2
  DTRACE_PROBE4(hotspot_jni, ToReflectedMethod__entry, env, cls, method_id, isStatic);
#else /* USDT2 */
  HOTSPOT_JNI_TOREFLECTEDMETHOD_ENTRY(
                                      env, cls, (uintptr_t) method_id, isStatic);
#endif /* USDT2 */
  jobject ret = NULL;
  DT_RETURN_MARK(ToReflectedMethod, jobject, (const jobject&)ret);

  methodHandle m (THREAD, Method::resolve_jmethod_id(method_id));
  assert(m->is_static() == (isStatic != 0), "jni_ToReflectedMethod access flags doesn't match");
  oop reflection_method;
  if (m->is_initializer()) {
    reflection_method = Reflection::new_constructor(m, CHECK_NULL);
  } else {
    reflection_method = Reflection::new_method(m, UseNewReflection, false, CHECK_NULL);
  }
  ret = JNIHandles::make_local(env, reflection_method);
  return ret;
JNI_END

#ifndef USDT2
DT_RETURN_MARK_DECL(GetSuperclass, jclass);
#else /* USDT2 */
DT_RETURN_MARK_DECL(GetSuperclass, jclass
                    , HOTSPOT_JNI_GETSUPERCLASS_RETURN(_ret_ref));
#endif /* USDT2 */

JNI_ENTRY(jclass, jni_GetSuperclass(JNIEnv *env, jclass sub))
  JNIWrapper("GetSuperclass");
#ifndef USDT2
  DTRACE_PROBE2(hotspot_jni, GetSuperclass__entry, env, sub);
#else /* USDT2 */
  HOTSPOT_JNI_GETSUPERCLASS_ENTRY(
                                  env, sub);
#endif /* USDT2 */
  jclass obj = NULL;
  DT_RETURN_MARK(GetSuperclass, jclass, (const jclass&)obj);

  oop mirror = JNIHandles::resolve_non_null(sub);
  // primitive classes return NULL
  if (java_lang_Class::is_primitive(mirror)) return NULL;

  // Rules of Class.getSuperClass as implemented by KLass::java_super:
  // arrays return Object
  // interfaces return NULL
  // proper classes return Klass::super()
  Klass* k = java_lang_Class::as_Klass(mirror);
  if (k->is_interface()) return NULL;

  // return mirror for superclass
  Klass* super = k->java_super();
  // super2 is the value computed by the compiler's getSuperClass intrinsic:
  debug_only(Klass* super2 = ( k->oop_is_array()
                                 ? SystemDictionary::Object_klass()
                                 : k->super() ) );
  assert(super == super2,
         "java_super computation depends on interface, array, other super");
  obj = (super == NULL) ? NULL : (jclass) JNIHandles::make_local(super->java_mirror());
  return obj;
JNI_END

JNI_QUICK_ENTRY(jboolean, jni_IsAssignableFrom(JNIEnv *env, jclass sub, jclass super))
  JNIWrapper("IsSubclassOf");
#ifndef USDT2
  DTRACE_PROBE3(hotspot_jni, IsAssignableFrom__entry, env, sub, super);
#else /* USDT2 */
  HOTSPOT_JNI_ISASSIGNABLEFROM_ENTRY(
                                     env, sub, super);
#endif /* USDT2 */
  oop sub_mirror   = JNIHandles::resolve_non_null(sub);
  oop super_mirror = JNIHandles::resolve_non_null(super);
  if (java_lang_Class::is_primitive(sub_mirror) ||
      java_lang_Class::is_primitive(super_mirror)) {
    jboolean ret = oopDesc::equals(sub_mirror, super_mirror);
#ifndef USDT2
    DTRACE_PROBE1(hotspot_jni, IsAssignableFrom__return, ret);
#else /* USDT2 */
    HOTSPOT_JNI_ISASSIGNABLEFROM_RETURN(
                                        ret);
#endif /* USDT2 */
    return ret;
  }
  Klass* sub_klass   = java_lang_Class::as_Klass(sub_mirror);
  Klass* super_klass = java_lang_Class::as_Klass(super_mirror);
  assert(sub_klass != NULL && super_klass != NULL, "invalid arguments to jni_IsAssignableFrom");
  jboolean ret = sub_klass->is_subtype_of(super_klass) ?
                   JNI_TRUE : JNI_FALSE;
#ifndef USDT2
  DTRACE_PROBE1(hotspot_jni, IsAssignableFrom__return, ret);
#else /* USDT2 */
  HOTSPOT_JNI_ISASSIGNABLEFROM_RETURN(
                                      ret);
#endif /* USDT2 */
  return ret;
JNI_END

#ifndef USDT2
DT_RETURN_MARK_DECL(Throw, jint);
#else /* USDT2 */
DT_RETURN_MARK_DECL(Throw, jint
                    , HOTSPOT_JNI_THROW_RETURN(_ret_ref));
#endif /* USDT2 */

JNI_ENTRY(jint, jni_Throw(JNIEnv *env, jthrowable obj))
  JNIWrapper("Throw");
#ifndef USDT2
  DTRACE_PROBE2(hotspot_jni, Throw__entry, env, obj);
#else /* USDT2 */
  HOTSPOT_JNI_THROW_ENTRY(
 env, obj);
#endif /* USDT2 */
  jint ret = JNI_OK;
  DT_RETURN_MARK(Throw, jint, (const jint&)ret);

  THROW_OOP_(JNIHandles::resolve(obj), JNI_OK);
  ShouldNotReachHere();
JNI_END

#ifndef USDT2
DT_RETURN_MARK_DECL(ThrowNew, jint);
#else /* USDT2 */
DT_RETURN_MARK_DECL(ThrowNew, jint
                    , HOTSPOT_JNI_THROWNEW_RETURN(_ret_ref));
#endif /* USDT2 */

JNI_ENTRY(jint, jni_ThrowNew(JNIEnv *env, jclass clazz, const char *message))
  JNIWrapper("ThrowNew");
#ifndef USDT2
  DTRACE_PROBE3(hotspot_jni, ThrowNew__entry, env, clazz, message);
#else /* USDT2 */
  HOTSPOT_JNI_THROWNEW_ENTRY(
                             env, clazz, (char *) message);
#endif /* USDT2 */
  jint ret = JNI_OK;
  DT_RETURN_MARK(ThrowNew, jint, (const jint&)ret);

  InstanceKlass* k = InstanceKlass::cast(java_lang_Class::as_Klass(JNIHandles::resolve_non_null(clazz)));
  Symbol*  name = k->name();
  Handle class_loader (THREAD,  k->class_loader());
  Handle protection_domain (THREAD, k->protection_domain());
  THROW_MSG_LOADER_(name, (char *)message, class_loader, protection_domain, JNI_OK);
  ShouldNotReachHere();
JNI_END


// JNI functions only transform a pending async exception to a synchronous
// exception in ExceptionOccurred and ExceptionCheck calls, since
// delivering an async exception in other places won't change the native
// code's control flow and would be harmful when native code further calls
// JNI functions with a pending exception. Async exception is also checked
// during the call, so ExceptionOccurred/ExceptionCheck won't return
// false but deliver the async exception at the very end during
// state transition.

static void jni_check_async_exceptions(JavaThread *thread) {
  assert(thread == Thread::current(), "must be itself");
  thread->check_and_handle_async_exceptions();
}

JNI_ENTRY_NO_PRESERVE(jthrowable, jni_ExceptionOccurred(JNIEnv *env))
  JNIWrapper("ExceptionOccurred");
#ifndef USDT2
  DTRACE_PROBE1(hotspot_jni, ExceptionOccurred__entry, env);
#else /* USDT2 */
  HOTSPOT_JNI_EXCEPTIONOCCURRED_ENTRY(
                                      env);
#endif /* USDT2 */
  jni_check_async_exceptions(thread);
  oop exception = thread->pending_exception();
  jthrowable ret = (jthrowable) JNIHandles::make_local(env, exception);
#ifndef USDT2
  DTRACE_PROBE1(hotspot_jni, ExceptionOccurred__return, ret);
#else /* USDT2 */
  HOTSPOT_JNI_EXCEPTIONOCCURRED_RETURN(
                                       ret);
#endif /* USDT2 */
  return ret;
JNI_END


JNI_ENTRY_NO_PRESERVE(void, jni_ExceptionDescribe(JNIEnv *env))
  JNIWrapper("ExceptionDescribe");
#ifndef USDT2
  DTRACE_PROBE1(hotspot_jni, ExceptionDescribe__entry, env);
#else /* USDT2 */
  HOTSPOT_JNI_EXCEPTIONDESCRIBE_ENTRY(
                                      env);
#endif /* USDT2 */
  if (thread->has_pending_exception()) {
    Handle ex(thread, thread->pending_exception());
    thread->clear_pending_exception();
    if (ex->is_a(SystemDictionary::ThreadDeath_klass())) {
      // Don't print anything if we are being killed.
    } else {
      jio_fprintf(defaultStream::error_stream(), "Exception ");
      if (thread != NULL && thread->threadObj() != NULL) {
        ResourceMark rm(THREAD);
        jio_fprintf(defaultStream::error_stream(),
        "in thread \"%s\" ", thread->get_thread_name());
      }
      if (ex->is_a(SystemDictionary::Throwable_klass())) {
        JavaValue result(T_VOID);
        JavaCalls::call_virtual(&result,
                                ex,
                                KlassHandle(THREAD,
                                  SystemDictionary::Throwable_klass()),
                                vmSymbols::printStackTrace_name(),
                                vmSymbols::void_method_signature(),
                                THREAD);
        // If an exception is thrown in the call it gets thrown away. Not much
        // we can do with it. The native code that calls this, does not check
        // for the exception - hence, it might still be in the thread when DestroyVM gets
        // called, potentially causing a few asserts to trigger - since no pending exception
        // is expected.
        CLEAR_PENDING_EXCEPTION;
      } else {
        ResourceMark rm(THREAD);
        jio_fprintf(defaultStream::error_stream(),
        ". Uncaught exception of type %s.",
        ex->klass()->external_name());
      }
    }
  }
#ifndef USDT2
  DTRACE_PROBE(hotspot_jni, ExceptionDescribe__return);
#else /* USDT2 */
  HOTSPOT_JNI_EXCEPTIONDESCRIBE_RETURN(
                                       );
#endif /* USDT2 */
JNI_END


JNI_QUICK_ENTRY(void, jni_ExceptionClear(JNIEnv *env))
  JNIWrapper("ExceptionClear");
#ifndef USDT2
  DTRACE_PROBE1(hotspot_jni, ExceptionClear__entry, env);
#else /* USDT2 */
  HOTSPOT_JNI_EXCEPTIONCLEAR_ENTRY(
                                   env);
#endif /* USDT2 */

  // The jni code might be using this API to clear java thrown exception.
  // So just mark jvmti thread exception state as exception caught.
  JvmtiThreadState *state = JavaThread::current()->jvmti_thread_state();
  if (state != NULL && state->is_exception_detected()) {
    state->set_exception_caught();
  }
  thread->clear_pending_exception();
#ifndef USDT2
  DTRACE_PROBE(hotspot_jni, ExceptionClear__return);
#else /* USDT2 */
  HOTSPOT_JNI_EXCEPTIONCLEAR_RETURN(
                                    );
#endif /* USDT2 */
JNI_END


JNI_ENTRY(void, jni_FatalError(JNIEnv *env, const char *msg))
  JNIWrapper("FatalError");
#ifndef USDT2
  DTRACE_PROBE2(hotspot_jni, FatalError__entry, env, msg);
#else /* USDT2 */
  HOTSPOT_JNI_FATALERROR_ENTRY(
                               env, (char *) msg);
#endif /* USDT2 */
  tty->print_cr("FATAL ERROR in native method: %s", msg);
  thread->print_stack();
  os::abort(); // Dump core and abort
JNI_END


JNI_ENTRY(jint, jni_PushLocalFrame(JNIEnv *env, jint capacity))
  JNIWrapper("PushLocalFrame");
#ifndef USDT2
  DTRACE_PROBE2(hotspot_jni, PushLocalFrame__entry, env, capacity);
#else /* USDT2 */
  HOTSPOT_JNI_PUSHLOCALFRAME_ENTRY(
                                   env, capacity);
#endif /* USDT2 */
  //%note jni_11
  if (capacity < 0 ||
      ((MaxJNILocalCapacity > 0) && (capacity > MaxJNILocalCapacity))) {
#ifndef USDT2
    DTRACE_PROBE1(hotspot_jni, PushLocalFrame__return, JNI_ERR);
#else /* USDT2 */
    HOTSPOT_JNI_PUSHLOCALFRAME_RETURN(
                                      (uint32_t)JNI_ERR);
#endif /* USDT2 */
    return JNI_ERR;
  }
  JNIHandleBlock* old_handles = thread->active_handles();
  JNIHandleBlock* new_handles = JNIHandleBlock::allocate_block(thread);
  assert(new_handles != NULL, "should not be NULL");
  new_handles->set_pop_frame_link(old_handles);
  thread->set_active_handles(new_handles);
  jint ret = JNI_OK;
#ifndef USDT2
  DTRACE_PROBE1(hotspot_jni, PushLocalFrame__return, ret);
#else /* USDT2 */
  HOTSPOT_JNI_PUSHLOCALFRAME_RETURN(
                                    ret);
#endif /* USDT2 */
  return ret;
JNI_END


JNI_ENTRY(jobject, jni_PopLocalFrame(JNIEnv *env, jobject result))
  JNIWrapper("PopLocalFrame");
#ifndef USDT2
  DTRACE_PROBE2(hotspot_jni, PopLocalFrame__entry, env, result);
#else /* USDT2 */
  HOTSPOT_JNI_POPLOCALFRAME_ENTRY(
                                  env, result);
#endif /* USDT2 */
  //%note jni_11
  Handle result_handle(thread, JNIHandles::resolve(result));
  JNIHandleBlock* old_handles = thread->active_handles();
  JNIHandleBlock* new_handles = old_handles->pop_frame_link();
  if (new_handles != NULL) {
    // As a sanity check we only release the handle blocks if the pop_frame_link is not NULL.
    // This way code will still work if PopLocalFrame is called without a corresponding
    // PushLocalFrame call. Note that we set the pop_frame_link to NULL explicitly, otherwise
    // the release_block call will release the blocks.
    thread->set_active_handles(new_handles);
    old_handles->set_pop_frame_link(NULL);              // clear link we won't release new_handles below
    JNIHandleBlock::release_block(old_handles, thread); // may block
    result = JNIHandles::make_local(thread, result_handle());
  }
#ifndef USDT2
  DTRACE_PROBE1(hotspot_jni, PopLocalFrame__return, result);
#else /* USDT2 */
  HOTSPOT_JNI_POPLOCALFRAME_RETURN(
                                   result);
#endif /* USDT2 */
  return result;
JNI_END


JNI_ENTRY(jobject, jni_NewGlobalRef(JNIEnv *env, jobject ref))
  JNIWrapper("NewGlobalRef");
#ifndef USDT2
  DTRACE_PROBE2(hotspot_jni, NewGlobalRef__entry, env, ref);
#else /* USDT2 */
  HOTSPOT_JNI_NEWGLOBALREF_ENTRY(
                                 env, ref);
#endif /* USDT2 */
  Handle ref_handle(thread, JNIHandles::resolve(ref));
  jobject ret = JNIHandles::make_global(ref_handle);
#ifndef USDT2
  DTRACE_PROBE1(hotspot_jni, NewGlobalRef__return, ret);
#else /* USDT2 */
  HOTSPOT_JNI_NEWGLOBALREF_RETURN(
                                  ret);
#endif /* USDT2 */
  return ret;
JNI_END

// Must be JNI_ENTRY (with HandleMark)
JNI_ENTRY_NO_PRESERVE(void, jni_DeleteGlobalRef(JNIEnv *env, jobject ref))
  JNIWrapper("DeleteGlobalRef");
#ifndef USDT2
  DTRACE_PROBE2(hotspot_jni, DeleteGlobalRef__entry, env, ref);
#else /* USDT2 */
  HOTSPOT_JNI_DELETEGLOBALREF_ENTRY(
                                    env, ref);
#endif /* USDT2 */
  JNIHandles::destroy_global(ref);
#ifndef USDT2
  DTRACE_PROBE(hotspot_jni, DeleteGlobalRef__return);
#else /* USDT2 */
  HOTSPOT_JNI_DELETEGLOBALREF_RETURN(
                                     );
#endif /* USDT2 */
JNI_END

JNI_QUICK_ENTRY(void, jni_DeleteLocalRef(JNIEnv *env, jobject obj))
  JNIWrapper("DeleteLocalRef");
#ifndef USDT2
  DTRACE_PROBE2(hotspot_jni, DeleteLocalRef__entry, env, obj);
#else /* USDT2 */
  HOTSPOT_JNI_DELETELOCALREF_ENTRY(
                                   env, obj);
#endif /* USDT2 */
  JNIHandles::destroy_local(obj);
#ifndef USDT2
  DTRACE_PROBE(hotspot_jni, DeleteLocalRef__return);
#else /* USDT2 */
  HOTSPOT_JNI_DELETELOCALREF_RETURN(
                                    );
#endif /* USDT2 */
JNI_END

JNI_QUICK_ENTRY(jboolean, jni_IsSameObject(JNIEnv *env, jobject r1, jobject r2))
  JNIWrapper("IsSameObject");
#ifndef USDT2
  DTRACE_PROBE3(hotspot_jni, IsSameObject__entry, env, r1, r2);
#else /* USDT2 */
  HOTSPOT_JNI_ISSAMEOBJECT_ENTRY(
                                 env, r1, r2);
#endif /* USDT2 */
  oop a = JNIHandles::resolve(r1);
  oop b = JNIHandles::resolve(r2);
  jboolean ret = oopDesc::equals(a, b) ? JNI_TRUE : JNI_FALSE;

#ifndef USDT2
  DTRACE_PROBE1(hotspot_jni, IsSameObject__return, ret);
#else /* USDT2 */
  HOTSPOT_JNI_ISSAMEOBJECT_RETURN(
                                  ret);
#endif /* USDT2 */
  return ret;
JNI_END


JNI_ENTRY(jobject, jni_NewLocalRef(JNIEnv *env, jobject ref))
  JNIWrapper("NewLocalRef");
#ifndef USDT2
  DTRACE_PROBE2(hotspot_jni, NewLocalRef__entry, env, ref);
#else /* USDT2 */
  HOTSPOT_JNI_NEWLOCALREF_ENTRY(
                                env, ref);
#endif /* USDT2 */
  jobject ret = JNIHandles::make_local(env, JNIHandles::resolve(ref));
#ifndef USDT2
  DTRACE_PROBE1(hotspot_jni, NewLocalRef__return, ret);
#else /* USDT2 */
  HOTSPOT_JNI_NEWLOCALREF_RETURN(
                                 ret);
#endif /* USDT2 */
  return ret;
JNI_END

JNI_LEAF(jint, jni_EnsureLocalCapacity(JNIEnv *env, jint capacity))
  JNIWrapper("EnsureLocalCapacity");
#ifndef USDT2
  DTRACE_PROBE2(hotspot_jni, EnsureLocalCapacity__entry, env, capacity);
#else /* USDT2 */
  HOTSPOT_JNI_ENSURELOCALCAPACITY_ENTRY(
                                        env, capacity);
#endif /* USDT2 */
  jint ret;
  if (capacity >= 0 &&
      ((MaxJNILocalCapacity <= 0) || (capacity <= MaxJNILocalCapacity))) {
    ret = JNI_OK;
  } else {
    ret = JNI_ERR;
  }
#ifndef USDT2
  DTRACE_PROBE1(hotspot_jni, EnsureLocalCapacity__return, ret);
#else /* USDT2 */
  HOTSPOT_JNI_ENSURELOCALCAPACITY_RETURN(
                                         ret);
#endif /* USDT2 */
  return ret;
JNI_END

// Return the Handle Type
JNI_LEAF(jobjectRefType, jni_GetObjectRefType(JNIEnv *env, jobject obj))
  JNIWrapper("GetObjectRefType");
#ifndef USDT2
  DTRACE_PROBE2(hotspot_jni, GetObjectRefType__entry, env, obj);
#else /* USDT2 */
  HOTSPOT_JNI_GETOBJECTREFTYPE_ENTRY(
                                     env, obj);
#endif /* USDT2 */
  jobjectRefType ret;
  if (JNIHandles::is_local_handle(thread, obj) ||
      JNIHandles::is_frame_handle(thread, obj))
    ret = JNILocalRefType;
  else if (JNIHandles::is_global_handle(obj))
    ret = JNIGlobalRefType;
  else if (JNIHandles::is_weak_global_handle(obj))
    ret = JNIWeakGlobalRefType;
  else
    ret = JNIInvalidRefType;
#ifndef USDT2
  DTRACE_PROBE1(hotspot_jni, GetObjectRefType__return, ret);
#else /* USDT2 */
  HOTSPOT_JNI_GETOBJECTREFTYPE_RETURN(
                                      (void *) ret);
#endif /* USDT2 */
  return ret;
JNI_END


class JNI_ArgumentPusher : public SignatureIterator {
 protected:
  JavaCallArguments*  _arguments;

  virtual void get_bool   () = 0;
  virtual void get_char   () = 0;
  virtual void get_short  () = 0;
  virtual void get_byte   () = 0;
  virtual void get_int    () = 0;
  virtual void get_long   () = 0;
  virtual void get_float  () = 0;
  virtual void get_double () = 0;
  virtual void get_object () = 0;

  JNI_ArgumentPusher(Symbol* signature) : SignatureIterator(signature) {
    this->_return_type = T_ILLEGAL;
    _arguments = NULL;
  }

 public:
  virtual void iterate( uint64_t fingerprint ) = 0;

  void set_java_argument_object(JavaCallArguments *arguments) { _arguments = arguments; }

  inline void do_bool()                     { if (!is_return_type()) get_bool();   }
  inline void do_char()                     { if (!is_return_type()) get_char();   }
  inline void do_short()                    { if (!is_return_type()) get_short();  }
  inline void do_byte()                     { if (!is_return_type()) get_byte();   }
  inline void do_int()                      { if (!is_return_type()) get_int();    }
  inline void do_long()                     { if (!is_return_type()) get_long();   }
  inline void do_float()                    { if (!is_return_type()) get_float();  }
  inline void do_double()                   { if (!is_return_type()) get_double(); }
  inline void do_object(int begin, int end) { if (!is_return_type()) get_object(); }
  inline void do_array(int begin, int end)  { if (!is_return_type()) get_object(); } // do_array uses get_object -- there is no get_array
  inline void do_void()                     { }

  JavaCallArguments* arguments()     { return _arguments; }
  void push_receiver(Handle h)       { _arguments->push_oop(h); }
};


class JNI_ArgumentPusherVaArg : public JNI_ArgumentPusher {
 protected:
  va_list _ap;

  inline void get_bool()   {
    // Normalize boolean arguments from native code by converting 1-255 to JNI_TRUE and
    // 0 to JNI_FALSE.  Boolean return values from native are normalized the same in
    // TemplateInterpreterGenerator::generate_result_handler_for and
    // SharedRuntime::generate_native_wrapper.
    jboolean b = va_arg(_ap, jint);
    _arguments->push_int((jint)(b == 0 ? JNI_FALSE : JNI_TRUE));
  }
  inline void get_char()   { _arguments->push_int(va_arg(_ap, jint)); } // char is coerced to int when using va_arg
  inline void get_short()  { _arguments->push_int(va_arg(_ap, jint)); } // short is coerced to int when using va_arg
  inline void get_byte()   { _arguments->push_int(va_arg(_ap, jint)); } // byte is coerced to int when using va_arg
  inline void get_int()    { _arguments->push_int(va_arg(_ap, jint)); }

  // each of these paths is exercized by the various jck Call[Static,Nonvirtual,][Void,Int,..]Method[A,V,] tests

  inline void get_long()   { _arguments->push_long(va_arg(_ap, jlong)); }
  inline void get_float()  { _arguments->push_float((jfloat)va_arg(_ap, jdouble)); } // float is coerced to double w/ va_arg
  inline void get_double() { _arguments->push_double(va_arg(_ap, jdouble)); }
  inline void get_object() { jobject l = va_arg(_ap, jobject);
                             _arguments->push_oop(Handle((oop *)l, false)); }

  inline void set_ap(va_list rap) {
#ifdef va_copy
    va_copy(_ap, rap);
#elif defined (__va_copy)
    __va_copy(_ap, rap);
#else
    _ap = rap;
#endif
  }

 public:
  JNI_ArgumentPusherVaArg(Symbol* signature, va_list rap)
       : JNI_ArgumentPusher(signature) {
    set_ap(rap);
  }
  JNI_ArgumentPusherVaArg(jmethodID method_id, va_list rap)
      : JNI_ArgumentPusher(Method::resolve_jmethod_id(method_id)->signature()) {
    set_ap(rap);
  }

  // Optimized path if we have the bitvector form of signature
  void iterate( uint64_t fingerprint ) {
    if ( fingerprint == UCONST64(-1) ) SignatureIterator::iterate();// Must be too many arguments
    else {
      _return_type = (BasicType)((fingerprint >> static_feature_size) &
                                  result_feature_mask);

      assert(fingerprint, "Fingerprint should not be 0");
      fingerprint = fingerprint >> (static_feature_size + result_feature_size);
      while ( 1 ) {
        switch ( fingerprint & parameter_feature_mask ) {
          case bool_parm:
            get_bool();
            break;
          case char_parm:
            get_char();
            break;
          case short_parm:
            get_short();
            break;
          case byte_parm:
            get_byte();
            break;
          case int_parm:
            get_int();
            break;
          case obj_parm:
            get_object();
            break;
          case long_parm:
            get_long();
            break;
          case float_parm:
            get_float();
            break;
          case double_parm:
            get_double();
            break;
          case done_parm:
            return;
            break;
          default:
            ShouldNotReachHere();
            break;
        }
        fingerprint >>= parameter_feature_size;
      }
    }
  }
};


class JNI_ArgumentPusherArray : public JNI_ArgumentPusher {
 protected:
  const jvalue *_ap;

  inline void get_bool()   {
    // Normalize boolean arguments from native code by converting 1-255 to JNI_TRUE and
    // 0 to JNI_FALSE.  Boolean return values from native are normalized the same in
    // TemplateInterpreterGenerator::generate_result_handler_for and
    // SharedRuntime::generate_native_wrapper.
    jboolean b = (_ap++)->z;
    _arguments->push_int((jint)(b == 0 ? JNI_FALSE : JNI_TRUE));
  }
  inline void get_char()   { _arguments->push_int((jint)(_ap++)->c); }
  inline void get_short()  { _arguments->push_int((jint)(_ap++)->s); }
  inline void get_byte()   { _arguments->push_int((jint)(_ap++)->b); }
  inline void get_int()    { _arguments->push_int((jint)(_ap++)->i); }

  inline void get_long()   { _arguments->push_long((_ap++)->j);  }
  inline void get_float()  { _arguments->push_float((_ap++)->f); }
  inline void get_double() { _arguments->push_double((_ap++)->d);}
  inline void get_object() { _arguments->push_oop(Handle((oop *)(_ap++)->l, false)); }

  inline void set_ap(const jvalue *rap) { _ap = rap; }

 public:
  JNI_ArgumentPusherArray(Symbol* signature, const jvalue *rap)
       : JNI_ArgumentPusher(signature) {
    set_ap(rap);
  }
  JNI_ArgumentPusherArray(jmethodID method_id, const jvalue *rap)
      : JNI_ArgumentPusher(Method::resolve_jmethod_id(method_id)->signature()) {
    set_ap(rap);
  }

  // Optimized path if we have the bitvector form of signature
  void iterate( uint64_t fingerprint ) {
    if ( fingerprint == UCONST64(-1) ) SignatureIterator::iterate(); // Must be too many arguments
    else {
      _return_type = (BasicType)((fingerprint >> static_feature_size) &
                                  result_feature_mask);
      assert(fingerprint, "Fingerprint should not be 0");
      fingerprint = fingerprint >> (static_feature_size + result_feature_size);
      while ( 1 ) {
        switch ( fingerprint & parameter_feature_mask ) {
          case bool_parm:
            get_bool();
            break;
          case char_parm:
            get_char();
            break;
          case short_parm:
            get_short();
            break;
          case byte_parm:
            get_byte();
            break;
          case int_parm:
            get_int();
            break;
          case obj_parm:
            get_object();
            break;
          case long_parm:
            get_long();
            break;
          case float_parm:
            get_float();
            break;
          case double_parm:
            get_double();
            break;
          case done_parm:
            return;
            break;
          default:
            ShouldNotReachHere();
            break;
        }
        fingerprint >>= parameter_feature_size;
      }
    }
  }
};


enum JNICallType {
  JNI_STATIC,
  JNI_VIRTUAL,
  JNI_NONVIRTUAL
};



static void jni_invoke_static(JNIEnv *env, JavaValue* result, jobject receiver, JNICallType call_type, jmethodID method_id, JNI_ArgumentPusher *args, TRAPS) {
  methodHandle method(THREAD, Method::resolve_jmethod_id(method_id));

  // Create object to hold arguments for the JavaCall, and associate it with
  // the jni parser
  ResourceMark rm(THREAD);
  int number_of_parameters = method->size_of_parameters();
  JavaCallArguments java_args(number_of_parameters);
  args->set_java_argument_object(&java_args);

  assert(method->is_static(), "method should be static");

  // Fill out JavaCallArguments object
  args->iterate( Fingerprinter(method).fingerprint() );
  // Initialize result type
  result->set_type(args->get_ret_type());

  // Invoke the method. Result is returned as oop.
  JavaCalls::call(result, method, &java_args, CHECK);

  // Convert result
  if (result->get_type() == T_OBJECT || result->get_type() == T_ARRAY) {
    result->set_jobject(JNIHandles::make_local(env, (oop) result->get_jobject()));
  }
}


static void jni_invoke_nonstatic(JNIEnv *env, JavaValue* result, jobject receiver, JNICallType call_type, jmethodID method_id, JNI_ArgumentPusher *args, TRAPS) {
  oop recv = JNIHandles::resolve(receiver);
  if (recv == NULL) {
    THROW(vmSymbols::java_lang_NullPointerException());
  }
  Handle h_recv(THREAD, recv);

  int number_of_parameters;
  Method* selected_method;
  {
    Method* m = Method::resolve_jmethod_id(method_id);
    number_of_parameters = m->size_of_parameters();
    Klass* holder = m->method_holder();
    if (call_type != JNI_VIRTUAL) {
        selected_method = m;
    } else if (!m->has_itable_index()) {
      // non-interface call -- for that little speed boost, don't handlize
      debug_only(No_Safepoint_Verifier nosafepoint;)
      // jni_GetMethodID makes sure class is linked and initialized
      // so m should have a valid vtable index.
      assert(m->valid_vtable_index(), "no valid vtable index");
      int vtbl_index = m->vtable_index();
      if (vtbl_index != Method::nonvirtual_vtable_index) {
        Klass* k = h_recv->klass();
        // k might be an arrayKlassOop but all vtables start at
        // the same place. The cast is to avoid virtual call and assertion.
        InstanceKlass *ik = (InstanceKlass*)k;
        selected_method = ik->method_at_vtable(vtbl_index);
      } else {
        // final method
        selected_method = m;
      }
    } else {
      // interface call
      KlassHandle h_holder(THREAD, holder);

      int itbl_index = m->itable_index();
      Klass* k = h_recv->klass();
      selected_method = InstanceKlass::cast(k)->method_at_itable(h_holder(), itbl_index, CHECK);
    }
  }

  methodHandle method(THREAD, selected_method);

  // Create object to hold arguments for the JavaCall, and associate it with
  // the jni parser
  ResourceMark rm(THREAD);
  JavaCallArguments java_args(number_of_parameters);
  args->set_java_argument_object(&java_args);

  // handle arguments
  assert(!method->is_static(), "method should not be static");
  args->push_receiver(h_recv); // Push jobject handle

  // Fill out JavaCallArguments object
  args->iterate( Fingerprinter(method).fingerprint() );
  // Initialize result type
  result->set_type(args->get_ret_type());

  // Invoke the method. Result is returned as oop.
  JavaCalls::call(result, method, &java_args, CHECK);

  // Convert result
  if (result->get_type() == T_OBJECT || result->get_type() == T_ARRAY) {
    result->set_jobject(JNIHandles::make_local(env, (oop) result->get_jobject()));
  }
}


static instanceOop alloc_object(jclass clazz, TRAPS) {
  KlassHandle k(THREAD, java_lang_Class::as_Klass(JNIHandles::resolve_non_null(clazz)));
  k()->check_valid_for_instantiation(false, CHECK_NULL);
  InstanceKlass::cast(k())->initialize(CHECK_NULL);
  instanceOop ih = InstanceKlass::cast(k())->allocate_instance(THREAD);
  return ih;
}

#ifndef USDT2
DT_RETURN_MARK_DECL(AllocObject, jobject);
#else /* USDT2 */
DT_RETURN_MARK_DECL(AllocObject, jobject
                    , HOTSPOT_JNI_ALLOCOBJECT_RETURN(_ret_ref));
#endif /* USDT2 */

JNI_ENTRY(jobject, jni_AllocObject(JNIEnv *env, jclass clazz))
  JNIWrapper("AllocObject");

#ifndef USDT2
  DTRACE_PROBE2(hotspot_jni, AllocObject__entry, env, clazz);
#else /* USDT2 */
  HOTSPOT_JNI_ALLOCOBJECT_ENTRY(
                                env, clazz);
#endif /* USDT2 */
  jobject ret = NULL;
  DT_RETURN_MARK(AllocObject, jobject, (const jobject&)ret);

  instanceOop i = alloc_object(clazz, CHECK_NULL);
  ret = JNIHandles::make_local(env, i);
  return ret;
JNI_END

#ifndef USDT2
DT_RETURN_MARK_DECL(NewObjectA, jobject);
#else /* USDT2 */
DT_RETURN_MARK_DECL(NewObjectA, jobject
                    , HOTSPOT_JNI_NEWOBJECTA_RETURN(_ret_ref));
#endif /* USDT2 */

JNI_ENTRY(jobject, jni_NewObjectA(JNIEnv *env, jclass clazz, jmethodID methodID, const jvalue *args))
  JNIWrapper("NewObjectA");
#ifndef USDT2
  DTRACE_PROBE3(hotspot_jni, NewObjectA__entry, env, clazz, methodID);
#else /* USDT2 */
  HOTSPOT_JNI_NEWOBJECTA_ENTRY(
                               env, clazz, (uintptr_t) methodID);
#endif /* USDT2 */
  jobject obj = NULL;
  DT_RETURN_MARK(NewObjectA, jobject, (const jobject)obj);

  instanceOop i = alloc_object(clazz, CHECK_NULL);
  obj = JNIHandles::make_local(env, i);
  JavaValue jvalue(T_VOID);
  JNI_ArgumentPusherArray ap(methodID, args);
  jni_invoke_nonstatic(env, &jvalue, obj, JNI_NONVIRTUAL, methodID, &ap, CHECK_NULL);
  return obj;
JNI_END

#ifndef USDT2
DT_RETURN_MARK_DECL(NewObjectV, jobject);
#else /* USDT2 */
DT_RETURN_MARK_DECL(NewObjectV, jobject
                    , HOTSPOT_JNI_NEWOBJECTV_RETURN(_ret_ref));
#endif /* USDT2 */

JNI_ENTRY(jobject, jni_NewObjectV(JNIEnv *env, jclass clazz, jmethodID methodID, va_list args))
  JNIWrapper("NewObjectV");
#ifndef USDT2
  DTRACE_PROBE3(hotspot_jni, NewObjectV__entry, env, clazz, methodID);
#else /* USDT2 */
  HOTSPOT_JNI_NEWOBJECTV_ENTRY(
                               env, clazz, (uintptr_t) methodID);
#endif /* USDT2 */
  jobject obj = NULL;
  DT_RETURN_MARK(NewObjectV, jobject, (const jobject&)obj);

  instanceOop i = alloc_object(clazz, CHECK_NULL);
  obj = JNIHandles::make_local(env, i);
  JavaValue jvalue(T_VOID);
  JNI_ArgumentPusherVaArg ap(methodID, args);
  jni_invoke_nonstatic(env, &jvalue, obj, JNI_NONVIRTUAL, methodID, &ap, CHECK_NULL);
  return obj;
JNI_END

#ifndef USDT2
DT_RETURN_MARK_DECL(NewObject, jobject);
#else /* USDT2 */
DT_RETURN_MARK_DECL(NewObject, jobject
                    , HOTSPOT_JNI_NEWOBJECT_RETURN(_ret_ref));
#endif /* USDT2 */

JNI_ENTRY(jobject, jni_NewObject(JNIEnv *env, jclass clazz, jmethodID methodID, ...))
  JNIWrapper("NewObject");
#ifndef USDT2
  DTRACE_PROBE3(hotspot_jni, NewObject__entry, env, clazz, methodID);
#else /* USDT2 */
  HOTSPOT_JNI_NEWOBJECT_ENTRY(
                              env, clazz, (uintptr_t) methodID);
#endif /* USDT2 */
  jobject obj = NULL;
  DT_RETURN_MARK(NewObject, jobject, (const jobject&)obj);

  instanceOop i = alloc_object(clazz, CHECK_NULL);
  obj = JNIHandles::make_local(env, i);
  va_list args;
  va_start(args, methodID);
  JavaValue jvalue(T_VOID);
  JNI_ArgumentPusherVaArg ap(methodID, args);
  jni_invoke_nonstatic(env, &jvalue, obj, JNI_NONVIRTUAL, methodID, &ap, CHECK_NULL);
  va_end(args);
  return obj;
JNI_END


JNI_ENTRY(jclass, jni_GetObjectClass(JNIEnv *env, jobject obj))
  JNIWrapper("GetObjectClass");
#ifndef USDT2
  DTRACE_PROBE2(hotspot_jni, GetObjectClass__entry, env, obj);
#else /* USDT2 */
  HOTSPOT_JNI_GETOBJECTCLASS_ENTRY(
                                   env, obj);
#endif /* USDT2 */
  Klass* k = JNIHandles::resolve_non_null(obj)->klass();
  jclass ret =
    (jclass) JNIHandles::make_local(env, k->java_mirror());
#ifndef USDT2
  DTRACE_PROBE1(hotspot_jni, GetObjectClass__return, ret);
#else /* USDT2 */
  HOTSPOT_JNI_GETOBJECTCLASS_RETURN(
                                    ret);
#endif /* USDT2 */
  return ret;
JNI_END

JNI_QUICK_ENTRY(jboolean, jni_IsInstanceOf(JNIEnv *env, jobject obj, jclass clazz))
  JNIWrapper("IsInstanceOf");
#ifndef USDT2
  DTRACE_PROBE3(hotspot_jni, IsInstanceOf__entry, env, obj, clazz);
#else /* USDT2 */
  HOTSPOT_JNI_ISINSTANCEOF_ENTRY(
                                 env, obj, clazz);
#endif /* USDT2 */
  jboolean ret = JNI_TRUE;
  if (obj != NULL) {
    ret = JNI_FALSE;
    Klass* k = java_lang_Class::as_Klass(
      JNIHandles::resolve_non_null(clazz));
    if (k != NULL) {
      ret = JNIHandles::resolve_non_null(obj)->is_a(k) ? JNI_TRUE : JNI_FALSE;
    }
  }
#ifndef USDT2
  DTRACE_PROBE1(hotspot_jni, IsInstanceOf__return, ret);
#else /* USDT2 */
  HOTSPOT_JNI_ISINSTANCEOF_RETURN(
                                  ret);
#endif /* USDT2 */
  return ret;
JNI_END


static jmethodID get_method_id(JNIEnv *env, jclass clazz, const char *name_str,
                               const char *sig, bool is_static, TRAPS) {
  // %%%% This code should probably just call into a method in the LinkResolver
  //
  // The class should have been loaded (we have an instance of the class
  // passed in) so the method and signature should already be in the symbol
  // table.  If they're not there, the method doesn't exist.
  const char *name_to_probe = (name_str == NULL)
                        ? vmSymbols::object_initializer_name()->as_C_string()
                        : name_str;
  TempNewSymbol name = SymbolTable::probe(name_to_probe, (int)strlen(name_to_probe));
  TempNewSymbol signature = SymbolTable::probe(sig, (int)strlen(sig));

  if (name == NULL || signature == NULL) {
    THROW_MSG_0(vmSymbols::java_lang_NoSuchMethodError(), name_str);
  }

  // Throw a NoSuchMethodError exception if we have an instance of a
  // primitive java.lang.Class
  if (java_lang_Class::is_primitive(JNIHandles::resolve_non_null(clazz))) {
    THROW_MSG_0(vmSymbols::java_lang_NoSuchMethodError(), name_str);
  }

  KlassHandle klass(THREAD,
               java_lang_Class::as_Klass(JNIHandles::resolve_non_null(clazz)));

  // Make sure class is linked and initialized before handing id's out to
  // Method*s.
  klass()->initialize(CHECK_NULL);

  Method* m;
  if (name == vmSymbols::object_initializer_name() ||
      name == vmSymbols::class_initializer_name()) {
    // Never search superclasses for constructors
    if (klass->oop_is_instance()) {
      m = InstanceKlass::cast(klass())->find_method(name, signature);
    } else {
      m = NULL;
    }
  } else {
    m = klass->lookup_method(name, signature);
    if (m == NULL &&  klass->oop_is_instance()) {
      m = InstanceKlass::cast(klass())->lookup_method_in_ordered_interfaces(name, signature);
    }
  }
  if (m == NULL || (m->is_static() != is_static)) {
    THROW_MSG_0(vmSymbols::java_lang_NoSuchMethodError(), name_str);
  }
  return m->jmethod_id();
}


JNI_ENTRY(jmethodID, jni_GetMethodID(JNIEnv *env, jclass clazz,
          const char *name, const char *sig))
  JNIWrapper("GetMethodID");
#ifndef USDT2
  DTRACE_PROBE4(hotspot_jni, GetMethodID__entry, env, clazz, name, sig);
#else /* USDT2 */
  HOTSPOT_JNI_GETMETHODID_ENTRY(
                                env, clazz, (char *) name, (char *) sig);
#endif /* USDT2 */
  jmethodID ret = get_method_id(env, clazz, name, sig, false, thread);
#ifndef USDT2
  DTRACE_PROBE1(hotspot_jni, GetMethodID__return, ret);
#else /* USDT2 */
  HOTSPOT_JNI_GETMETHODID_RETURN(
                                 (uintptr_t) ret);
#endif /* USDT2 */
  return ret;
JNI_END


JNI_ENTRY(jmethodID, jni_GetStaticMethodID(JNIEnv *env, jclass clazz,
          const char *name, const char *sig))
  JNIWrapper("GetStaticMethodID");
#ifndef USDT2
  DTRACE_PROBE4(hotspot_jni, GetStaticMethodID__entry, env, clazz, name, sig);
#else /* USDT2 */
  HOTSPOT_JNI_GETSTATICMETHODID_ENTRY(
                                      env, (char *) clazz, (char *) name, (char *)sig);
#endif /* USDT2 */
  jmethodID ret = get_method_id(env, clazz, name, sig, true, thread);
#ifndef USDT2
  DTRACE_PROBE1(hotspot_jni, GetStaticMethodID__return, ret);
#else /* USDT2 */
  HOTSPOT_JNI_GETSTATICMETHODID_RETURN(
                                       (uintptr_t) ret);
#endif /* USDT2 */
  return ret;
JNI_END



//
// Calling Methods
//

#ifndef USDT2
#define DEFINE_CALLMETHOD(ResultType, Result, Tag) \
\
  DT_RETURN_MARK_DECL_FOR(Result, Call##Result##Method, ResultType);\
  DT_RETURN_MARK_DECL_FOR(Result, Call##Result##MethodV, ResultType);\
  DT_RETURN_MARK_DECL_FOR(Result, Call##Result##MethodA, ResultType);\
\
JNI_ENTRY(ResultType, \
          jni_Call##Result##Method(JNIEnv *env, jobject obj, jmethodID methodID, ...)) \
  JNIWrapper("Call" XSTR(Result) "Method"); \
\
  DTRACE_PROBE3(hotspot_jni, Call##Result##Method__entry, env, obj, methodID); \
  ResultType ret = 0;\
  DT_RETURN_MARK_FOR(Result, Call##Result##Method, ResultType, \
                     (const ResultType&)ret);\
\
  va_list args; \
  va_start(args, methodID); \
  JavaValue jvalue(Tag); \
  JNI_ArgumentPusherVaArg ap(methodID, args); \
  jni_invoke_nonstatic(env, &jvalue, obj, JNI_VIRTUAL, methodID, &ap, CHECK_0); \
  va_end(args); \
  ret = jvalue.get_##ResultType(); \
  return ret;\
JNI_END \
\
\
JNI_ENTRY(ResultType, \
          jni_Call##Result##MethodV(JNIEnv *env, jobject obj, jmethodID methodID, va_list args)) \
  JNIWrapper("Call" XSTR(Result) "MethodV"); \
\
  DTRACE_PROBE3(hotspot_jni, Call##Result##MethodV__entry, env, obj, methodID); \
  ResultType ret = 0;\
  DT_RETURN_MARK_FOR(Result, Call##Result##MethodV, ResultType, \
                     (const ResultType&)ret);\
\
  JavaValue jvalue(Tag); \
  JNI_ArgumentPusherVaArg ap(methodID, args); \
  jni_invoke_nonstatic(env, &jvalue, obj, JNI_VIRTUAL, methodID, &ap, CHECK_0); \
  ret = jvalue.get_##ResultType(); \
  return ret;\
JNI_END \
\
\
JNI_ENTRY(ResultType, \
          jni_Call##Result##MethodA(JNIEnv *env, jobject obj, jmethodID methodID, const jvalue *args)) \
  JNIWrapper("Call" XSTR(Result) "MethodA"); \
  DTRACE_PROBE3(hotspot_jni, Call##Result##MethodA__entry, env, obj, methodID); \
  ResultType ret = 0;\
  DT_RETURN_MARK_FOR(Result, Call##Result##MethodA, ResultType, \
                     (const ResultType&)ret);\
\
  JavaValue jvalue(Tag); \
  JNI_ArgumentPusherArray ap(methodID, args); \
  jni_invoke_nonstatic(env, &jvalue, obj, JNI_VIRTUAL, methodID, &ap, CHECK_0); \
  ret = jvalue.get_##ResultType(); \
  return ret;\
JNI_END

// the runtime type of subword integral basic types is integer
DEFINE_CALLMETHOD(jboolean, Boolean, T_BOOLEAN)
DEFINE_CALLMETHOD(jbyte,    Byte,    T_BYTE)
DEFINE_CALLMETHOD(jchar,    Char,    T_CHAR)
DEFINE_CALLMETHOD(jshort,   Short,   T_SHORT)

DEFINE_CALLMETHOD(jobject,  Object,  T_OBJECT)
DEFINE_CALLMETHOD(jint,     Int,     T_INT)
DEFINE_CALLMETHOD(jlong,    Long,    T_LONG)
DEFINE_CALLMETHOD(jfloat,   Float,   T_FLOAT)
DEFINE_CALLMETHOD(jdouble,  Double,  T_DOUBLE)

DT_VOID_RETURN_MARK_DECL(CallVoidMethod);
DT_VOID_RETURN_MARK_DECL(CallVoidMethodV);
DT_VOID_RETURN_MARK_DECL(CallVoidMethodA);

#else /* USDT2 */

#define DEFINE_CALLMETHOD(ResultType, Result, Tag \
                          , EntryProbe, ReturnProbe)    \
\
  DT_RETURN_MARK_DECL_FOR(Result, Call##Result##Method, ResultType \
                          , ReturnProbe);                          \
\
JNI_ENTRY(ResultType, \
          jni_Call##Result##Method(JNIEnv *env, jobject obj, jmethodID methodID, ...)) \
  JNIWrapper("Call" XSTR(Result) "Method"); \
\
  EntryProbe; \
  ResultType ret = 0;\
  DT_RETURN_MARK_FOR(Result, Call##Result##Method, ResultType, \
                     (const ResultType&)ret);\
\
  va_list args; \
  va_start(args, methodID); \
  JavaValue jvalue(Tag); \
  JNI_ArgumentPusherVaArg ap(methodID, args); \
  jni_invoke_nonstatic(env, &jvalue, obj, JNI_VIRTUAL, methodID, &ap, CHECK_0); \
  va_end(args); \
  ret = jvalue.get_##ResultType(); \
  return ret;\
JNI_END

// the runtime type of subword integral basic types is integer
DEFINE_CALLMETHOD(jboolean, Boolean, T_BOOLEAN
                  , HOTSPOT_JNI_CALLBOOLEANMETHOD_ENTRY(env, obj, (uintptr_t)methodID),
                  HOTSPOT_JNI_CALLBOOLEANMETHOD_RETURN(_ret_ref))
DEFINE_CALLMETHOD(jbyte,    Byte,    T_BYTE
                  , HOTSPOT_JNI_CALLBYTEMETHOD_ENTRY(env, obj, (uintptr_t)methodID),
                  HOTSPOT_JNI_CALLBYTEMETHOD_RETURN(_ret_ref))
DEFINE_CALLMETHOD(jchar,    Char,    T_CHAR
                  , HOTSPOT_JNI_CALLCHARMETHOD_ENTRY(env, obj, (uintptr_t)methodID),
                  HOTSPOT_JNI_CALLCHARMETHOD_RETURN(_ret_ref))
DEFINE_CALLMETHOD(jshort,   Short,   T_SHORT
                  , HOTSPOT_JNI_CALLSHORTMETHOD_ENTRY(env, obj, (uintptr_t)methodID),
                  HOTSPOT_JNI_CALLSHORTMETHOD_RETURN(_ret_ref))

DEFINE_CALLMETHOD(jobject,  Object,  T_OBJECT
                  , HOTSPOT_JNI_CALLOBJECTMETHOD_ENTRY(env, obj, (uintptr_t)methodID),
                  HOTSPOT_JNI_CALLOBJECTMETHOD_RETURN(_ret_ref))
DEFINE_CALLMETHOD(jint,     Int,     T_INT,
                  HOTSPOT_JNI_CALLINTMETHOD_ENTRY(env, obj, (uintptr_t)methodID),
                  HOTSPOT_JNI_CALLINTMETHOD_RETURN(_ret_ref))
DEFINE_CALLMETHOD(jlong,    Long,    T_LONG
                  , HOTSPOT_JNI_CALLLONGMETHOD_ENTRY(env, obj, (uintptr_t)methodID),
                  HOTSPOT_JNI_CALLLONGMETHOD_RETURN(_ret_ref))
// Float and double probes don't return value because dtrace doesn't currently support it
DEFINE_CALLMETHOD(jfloat,   Float,   T_FLOAT
                  , HOTSPOT_JNI_CALLFLOATMETHOD_ENTRY(env, obj, (uintptr_t)methodID),
                  HOTSPOT_JNI_CALLFLOATMETHOD_RETURN())
DEFINE_CALLMETHOD(jdouble,  Double,  T_DOUBLE
                  , HOTSPOT_JNI_CALLDOUBLEMETHOD_ENTRY(env, obj, (uintptr_t)methodID),
                  HOTSPOT_JNI_CALLDOUBLEMETHOD_RETURN())

#define DEFINE_CALLMETHODV(ResultType, Result, Tag \
                          , EntryProbe, ReturnProbe)    \
\
  DT_RETURN_MARK_DECL_FOR(Result, Call##Result##MethodV, ResultType \
                          , ReturnProbe);                          \
\
JNI_ENTRY(ResultType, \
          jni_Call##Result##MethodV(JNIEnv *env, jobject obj, jmethodID methodID, va_list args)) \
  JNIWrapper("Call" XSTR(Result) "MethodV"); \
\
  EntryProbe;\
  ResultType ret = 0;\
  DT_RETURN_MARK_FOR(Result, Call##Result##MethodV, ResultType, \
                     (const ResultType&)ret);\
\
  JavaValue jvalue(Tag); \
  JNI_ArgumentPusherVaArg ap(methodID, args); \
  jni_invoke_nonstatic(env, &jvalue, obj, JNI_VIRTUAL, methodID, &ap, CHECK_0); \
  ret = jvalue.get_##ResultType(); \
  return ret;\
JNI_END

// the runtime type of subword integral basic types is integer
DEFINE_CALLMETHODV(jboolean, Boolean, T_BOOLEAN
                  , HOTSPOT_JNI_CALLBOOLEANMETHODV_ENTRY(env, obj, (uintptr_t)methodID),
                  HOTSPOT_JNI_CALLBOOLEANMETHODV_RETURN(_ret_ref))
DEFINE_CALLMETHODV(jbyte,    Byte,    T_BYTE
                  , HOTSPOT_JNI_CALLBYTEMETHODV_ENTRY(env, obj, (uintptr_t)methodID),
                  HOTSPOT_JNI_CALLBYTEMETHODV_RETURN(_ret_ref))
DEFINE_CALLMETHODV(jchar,    Char,    T_CHAR
                  , HOTSPOT_JNI_CALLCHARMETHODV_ENTRY(env, obj, (uintptr_t)methodID),
                  HOTSPOT_JNI_CALLCHARMETHODV_RETURN(_ret_ref))
DEFINE_CALLMETHODV(jshort,   Short,   T_SHORT
                  , HOTSPOT_JNI_CALLSHORTMETHODV_ENTRY(env, obj, (uintptr_t)methodID),
                  HOTSPOT_JNI_CALLSHORTMETHODV_RETURN(_ret_ref))

DEFINE_CALLMETHODV(jobject,  Object,  T_OBJECT
                  , HOTSPOT_JNI_CALLOBJECTMETHODV_ENTRY(env, obj, (uintptr_t)methodID),
                  HOTSPOT_JNI_CALLOBJECTMETHODV_RETURN(_ret_ref))
DEFINE_CALLMETHODV(jint,     Int,     T_INT,
                  HOTSPOT_JNI_CALLINTMETHODV_ENTRY(env, obj, (uintptr_t)methodID),
                  HOTSPOT_JNI_CALLINTMETHODV_RETURN(_ret_ref))
DEFINE_CALLMETHODV(jlong,    Long,    T_LONG
                  , HOTSPOT_JNI_CALLLONGMETHODV_ENTRY(env, obj, (uintptr_t)methodID),
                  HOTSPOT_JNI_CALLLONGMETHODV_RETURN(_ret_ref))
// Float and double probes don't return value because dtrace doesn't currently support it
DEFINE_CALLMETHODV(jfloat,   Float,   T_FLOAT
                  , HOTSPOT_JNI_CALLFLOATMETHODV_ENTRY(env, obj, (uintptr_t)methodID),
                  HOTSPOT_JNI_CALLFLOATMETHODV_RETURN())
DEFINE_CALLMETHODV(jdouble,  Double,  T_DOUBLE
                  , HOTSPOT_JNI_CALLDOUBLEMETHODV_ENTRY(env, obj, (uintptr_t)methodID),
                  HOTSPOT_JNI_CALLDOUBLEMETHODV_RETURN())

#define DEFINE_CALLMETHODA(ResultType, Result, Tag \
                          , EntryProbe, ReturnProbe)    \
\
  DT_RETURN_MARK_DECL_FOR(Result, Call##Result##MethodA, ResultType \
                          , ReturnProbe);                          \
\
JNI_ENTRY(ResultType, \
          jni_Call##Result##MethodA(JNIEnv *env, jobject obj, jmethodID methodID, const jvalue *args)) \
  JNIWrapper("Call" XSTR(Result) "MethodA"); \
  EntryProbe; \
  ResultType ret = 0;\
  DT_RETURN_MARK_FOR(Result, Call##Result##MethodA, ResultType, \
                     (const ResultType&)ret);\
\
  JavaValue jvalue(Tag); \
  JNI_ArgumentPusherArray ap(methodID, args); \
  jni_invoke_nonstatic(env, &jvalue, obj, JNI_VIRTUAL, methodID, &ap, CHECK_0); \
  ret = jvalue.get_##ResultType(); \
  return ret;\
JNI_END

// the runtime type of subword integral basic types is integer
DEFINE_CALLMETHODA(jboolean, Boolean, T_BOOLEAN
                  , HOTSPOT_JNI_CALLBOOLEANMETHODA_ENTRY(env, obj, (uintptr_t)methodID),
                  HOTSPOT_JNI_CALLBOOLEANMETHODA_RETURN(_ret_ref))
DEFINE_CALLMETHODA(jbyte,    Byte,    T_BYTE
                  , HOTSPOT_JNI_CALLBYTEMETHODA_ENTRY(env, obj, (uintptr_t)methodID),
                  HOTSPOT_JNI_CALLBYTEMETHODA_RETURN(_ret_ref))
DEFINE_CALLMETHODA(jchar,    Char,    T_CHAR
                  , HOTSPOT_JNI_CALLCHARMETHODA_ENTRY(env, obj, (uintptr_t)methodID),
                  HOTSPOT_JNI_CALLCHARMETHODA_RETURN(_ret_ref))
DEFINE_CALLMETHODA(jshort,   Short,   T_SHORT
                  , HOTSPOT_JNI_CALLSHORTMETHODA_ENTRY(env, obj, (uintptr_t)methodID),
                  HOTSPOT_JNI_CALLSHORTMETHODA_RETURN(_ret_ref))

DEFINE_CALLMETHODA(jobject,  Object,  T_OBJECT
                  , HOTSPOT_JNI_CALLOBJECTMETHODA_ENTRY(env, obj, (uintptr_t)methodID),
                  HOTSPOT_JNI_CALLOBJECTMETHODA_RETURN(_ret_ref))
DEFINE_CALLMETHODA(jint,     Int,     T_INT,
                  HOTSPOT_JNI_CALLINTMETHODA_ENTRY(env, obj, (uintptr_t)methodID),
                  HOTSPOT_JNI_CALLINTMETHODA_RETURN(_ret_ref))
DEFINE_CALLMETHODA(jlong,    Long,    T_LONG
                  , HOTSPOT_JNI_CALLLONGMETHODA_ENTRY(env, obj, (uintptr_t)methodID),
                  HOTSPOT_JNI_CALLLONGMETHODA_RETURN(_ret_ref))
// Float and double probes don't return value because dtrace doesn't currently support it
DEFINE_CALLMETHODA(jfloat,   Float,   T_FLOAT
                  , HOTSPOT_JNI_CALLFLOATMETHODA_ENTRY(env, obj, (uintptr_t)methodID),
                  HOTSPOT_JNI_CALLFLOATMETHODA_RETURN())
DEFINE_CALLMETHODA(jdouble,  Double,  T_DOUBLE
                  , HOTSPOT_JNI_CALLDOUBLEMETHODA_ENTRY(env, obj, (uintptr_t)methodID),
                  HOTSPOT_JNI_CALLDOUBLEMETHODA_RETURN())

DT_VOID_RETURN_MARK_DECL(CallVoidMethod, HOTSPOT_JNI_CALLVOIDMETHOD_RETURN());
DT_VOID_RETURN_MARK_DECL(CallVoidMethodV, HOTSPOT_JNI_CALLVOIDMETHODV_RETURN());
DT_VOID_RETURN_MARK_DECL(CallVoidMethodA, HOTSPOT_JNI_CALLVOIDMETHODA_RETURN());

#endif /* USDT2 */

JNI_ENTRY(void, jni_CallVoidMethod(JNIEnv *env, jobject obj, jmethodID methodID, ...))
  JNIWrapper("CallVoidMethod");
#ifndef USDT2
  DTRACE_PROBE3(hotspot_jni, CallVoidMethod__entry, env, obj, methodID);
#else /* USDT2 */
  HOTSPOT_JNI_CALLVOIDMETHOD_ENTRY(
                                   env, obj, (uintptr_t) methodID);
#endif /* USDT2 */
  DT_VOID_RETURN_MARK(CallVoidMethod);

  va_list args;
  va_start(args, methodID);
  JavaValue jvalue(T_VOID);
  JNI_ArgumentPusherVaArg ap(methodID, args);
  jni_invoke_nonstatic(env, &jvalue, obj, JNI_VIRTUAL, methodID, &ap, CHECK);
  va_end(args);
JNI_END


JNI_ENTRY(void, jni_CallVoidMethodV(JNIEnv *env, jobject obj, jmethodID methodID, va_list args))
  JNIWrapper("CallVoidMethodV");
#ifndef USDT2
  DTRACE_PROBE3(hotspot_jni, CallVoidMethodV__entry, env, obj, methodID);
#else /* USDT2 */
  HOTSPOT_JNI_CALLVOIDMETHODV_ENTRY(
                                    env, obj, (uintptr_t) methodID);
#endif /* USDT2 */
  DT_VOID_RETURN_MARK(CallVoidMethodV);

  JavaValue jvalue(T_VOID);
  JNI_ArgumentPusherVaArg ap(methodID, args);
  jni_invoke_nonstatic(env, &jvalue, obj, JNI_VIRTUAL, methodID, &ap, CHECK);
JNI_END


JNI_ENTRY(void, jni_CallVoidMethodA(JNIEnv *env, jobject obj, jmethodID methodID, const jvalue *args))
  JNIWrapper("CallVoidMethodA");
#ifndef USDT2
  DTRACE_PROBE3(hotspot_jni, CallVoidMethodA__entry, env, obj, methodID);
#else /* USDT2 */
  HOTSPOT_JNI_CALLVOIDMETHODA_ENTRY(
                                    env, obj, (uintptr_t) methodID);
#endif /* USDT2 */
  DT_VOID_RETURN_MARK(CallVoidMethodA);

  JavaValue jvalue(T_VOID);
  JNI_ArgumentPusherArray ap(methodID, args);
  jni_invoke_nonstatic(env, &jvalue, obj, JNI_VIRTUAL, methodID, &ap, CHECK);
JNI_END


#ifndef USDT2
#define DEFINE_CALLNONVIRTUALMETHOD(ResultType, Result, Tag) \
\
  DT_RETURN_MARK_DECL_FOR(Result, CallNonvirtual##Result##Method, ResultType);\
  DT_RETURN_MARK_DECL_FOR(Result, CallNonvirtual##Result##MethodV, ResultType);\
  DT_RETURN_MARK_DECL_FOR(Result, CallNonvirtual##Result##MethodA, ResultType);\
\
JNI_ENTRY(ResultType, \
          jni_CallNonvirtual##Result##Method(JNIEnv *env, jobject obj, jclass cls, jmethodID methodID, ...)) \
  JNIWrapper("CallNonvitual" XSTR(Result) "Method"); \
\
  DTRACE_PROBE4(hotspot_jni, CallNonvirtual##Result##Method__entry, env, obj, cls, methodID);\
  ResultType ret;\
  DT_RETURN_MARK_FOR(Result, CallNonvirtual##Result##Method, ResultType, \
                     (const ResultType&)ret);\
\
  va_list args; \
  va_start(args, methodID); \
  JavaValue jvalue(Tag); \
  JNI_ArgumentPusherVaArg ap(methodID, args); \
  jni_invoke_nonstatic(env, &jvalue, obj, JNI_NONVIRTUAL, methodID, &ap, CHECK_0); \
  va_end(args); \
  ret = jvalue.get_##ResultType(); \
  return ret;\
JNI_END \
\
JNI_ENTRY(ResultType, \
          jni_CallNonvirtual##Result##MethodV(JNIEnv *env, jobject obj, jclass cls, jmethodID methodID, va_list args)) \
  JNIWrapper("CallNonvitual" XSTR(Result) "#MethodV"); \
  DTRACE_PROBE4(hotspot_jni, CallNonvirtual##Result##MethodV__entry, env, obj, cls, methodID);\
  ResultType ret;\
  DT_RETURN_MARK_FOR(Result, CallNonvirtual##Result##MethodV, ResultType, \
                     (const ResultType&)ret);\
\
  JavaValue jvalue(Tag); \
  JNI_ArgumentPusherVaArg ap(methodID, args); \
  jni_invoke_nonstatic(env, &jvalue, obj, JNI_NONVIRTUAL, methodID, &ap, CHECK_0); \
  ret = jvalue.get_##ResultType(); \
  return ret;\
JNI_END \
\
JNI_ENTRY(ResultType, \
          jni_CallNonvirtual##Result##MethodA(JNIEnv *env, jobject obj, jclass cls, jmethodID methodID, const jvalue *args)) \
  JNIWrapper("CallNonvitual" XSTR(Result) "MethodA"); \
  DTRACE_PROBE4(hotspot_jni, CallNonvirtual##Result##MethodA__entry, env, obj, cls, methodID);\
  ResultType ret;\
  DT_RETURN_MARK_FOR(Result, CallNonvirtual##Result##MethodA, ResultType, \
                     (const ResultType&)ret);\
\
  JavaValue jvalue(Tag); \
  JNI_ArgumentPusherArray ap(methodID, args); \
  jni_invoke_nonstatic(env, &jvalue, obj, JNI_NONVIRTUAL, methodID, &ap, CHECK_0); \
  ret = jvalue.get_##ResultType(); \
  return ret;\
JNI_END

// the runtime type of subword integral basic types is integer
DEFINE_CALLNONVIRTUALMETHOD(jboolean, Boolean, T_BOOLEAN)
DEFINE_CALLNONVIRTUALMETHOD(jbyte,    Byte,    T_BYTE)
DEFINE_CALLNONVIRTUALMETHOD(jchar,    Char,    T_CHAR)
DEFINE_CALLNONVIRTUALMETHOD(jshort,   Short,   T_SHORT)

DEFINE_CALLNONVIRTUALMETHOD(jobject,  Object,  T_OBJECT)
DEFINE_CALLNONVIRTUALMETHOD(jint,     Int,     T_INT)
DEFINE_CALLNONVIRTUALMETHOD(jlong,    Long,    T_LONG)
DEFINE_CALLNONVIRTUALMETHOD(jfloat,   Float,   T_FLOAT)
DEFINE_CALLNONVIRTUALMETHOD(jdouble,  Double,  T_DOUBLE)


DT_VOID_RETURN_MARK_DECL(CallNonvirtualVoidMethod);
DT_VOID_RETURN_MARK_DECL(CallNonvirtualVoidMethodV);
DT_VOID_RETURN_MARK_DECL(CallNonvirtualVoidMethodA);

#else /* USDT2 */

#define DEFINE_CALLNONVIRTUALMETHOD(ResultType, Result, Tag \
                                    , EntryProbe, ReturnProbe)      \
\
  DT_RETURN_MARK_DECL_FOR(Result, CallNonvirtual##Result##Method, ResultType \
                          , ReturnProbe);\
\
JNI_ENTRY(ResultType, \
          jni_CallNonvirtual##Result##Method(JNIEnv *env, jobject obj, jclass cls, jmethodID methodID, ...)) \
  JNIWrapper("CallNonvitual" XSTR(Result) "Method"); \
\
  EntryProbe;\
  ResultType ret;\
  DT_RETURN_MARK_FOR(Result, CallNonvirtual##Result##Method, ResultType, \
                     (const ResultType&)ret);\
\
  va_list args; \
  va_start(args, methodID); \
  JavaValue jvalue(Tag); \
  JNI_ArgumentPusherVaArg ap(methodID, args); \
  jni_invoke_nonstatic(env, &jvalue, obj, JNI_NONVIRTUAL, methodID, &ap, CHECK_0); \
  va_end(args); \
  ret = jvalue.get_##ResultType(); \
  return ret;\
JNI_END

// the runtime type of subword integral basic types is integer
DEFINE_CALLNONVIRTUALMETHOD(jboolean, Boolean, T_BOOLEAN
                            , HOTSPOT_JNI_CALLNONVIRTUALBOOLEANMETHOD_ENTRY(env, obj, cls, (uintptr_t)methodID),
                            HOTSPOT_JNI_CALLNONVIRTUALBOOLEANMETHOD_RETURN(_ret_ref))
DEFINE_CALLNONVIRTUALMETHOD(jbyte,    Byte,    T_BYTE
                            , HOTSPOT_JNI_CALLNONVIRTUALBYTEMETHOD_ENTRY(env, obj, cls, (uintptr_t)methodID),
                            HOTSPOT_JNI_CALLNONVIRTUALBYTEMETHOD_RETURN(_ret_ref))
DEFINE_CALLNONVIRTUALMETHOD(jchar,    Char,    T_CHAR
                            , HOTSPOT_JNI_CALLNONVIRTUALCHARMETHOD_ENTRY(env, obj, cls, (uintptr_t)methodID),
                            HOTSPOT_JNI_CALLNONVIRTUALCHARMETHOD_RETURN(_ret_ref))
DEFINE_CALLNONVIRTUALMETHOD(jshort,   Short,   T_SHORT
                            , HOTSPOT_JNI_CALLNONVIRTUALSHORTMETHOD_ENTRY(env, obj, cls, (uintptr_t)methodID),
                            HOTSPOT_JNI_CALLNONVIRTUALSHORTMETHOD_RETURN(_ret_ref))

DEFINE_CALLNONVIRTUALMETHOD(jobject,  Object,  T_OBJECT
                            , HOTSPOT_JNI_CALLNONVIRTUALOBJECTMETHOD_ENTRY(env, obj, cls, (uintptr_t)methodID),
                            HOTSPOT_JNI_CALLNONVIRTUALOBJECTMETHOD_RETURN(_ret_ref))
DEFINE_CALLNONVIRTUALMETHOD(jint,     Int,     T_INT
                            , HOTSPOT_JNI_CALLNONVIRTUALINTMETHOD_ENTRY(env, obj, cls, (uintptr_t)methodID),
                            HOTSPOT_JNI_CALLNONVIRTUALINTMETHOD_RETURN(_ret_ref))
DEFINE_CALLNONVIRTUALMETHOD(jlong,    Long,    T_LONG
                            , HOTSPOT_JNI_CALLNONVIRTUALLONGMETHOD_ENTRY(env, obj, cls, (uintptr_t)methodID),
// Float and double probes don't return value because dtrace doesn't currently support it
                            HOTSPOT_JNI_CALLNONVIRTUALLONGMETHOD_RETURN(_ret_ref))
DEFINE_CALLNONVIRTUALMETHOD(jfloat,   Float,   T_FLOAT
                            , HOTSPOT_JNI_CALLNONVIRTUALFLOATMETHOD_ENTRY(env, obj, cls, (uintptr_t)methodID),
                            HOTSPOT_JNI_CALLNONVIRTUALFLOATMETHOD_RETURN())
DEFINE_CALLNONVIRTUALMETHOD(jdouble,  Double,  T_DOUBLE
                            , HOTSPOT_JNI_CALLNONVIRTUALDOUBLEMETHOD_ENTRY(env, obj, cls, (uintptr_t)methodID),
                            HOTSPOT_JNI_CALLNONVIRTUALDOUBLEMETHOD_RETURN())

#define DEFINE_CALLNONVIRTUALMETHODV(ResultType, Result, Tag \
                                    , EntryProbe, ReturnProbe)      \
\
  DT_RETURN_MARK_DECL_FOR(Result, CallNonvirtual##Result##MethodV, ResultType \
                          , ReturnProbe);\
\
JNI_ENTRY(ResultType, \
          jni_CallNonvirtual##Result##MethodV(JNIEnv *env, jobject obj, jclass cls, jmethodID methodID, va_list args)) \
  JNIWrapper("CallNonvitual" XSTR(Result) "MethodV"); \
\
  EntryProbe;\
  ResultType ret;\
  DT_RETURN_MARK_FOR(Result, CallNonvirtual##Result##MethodV, ResultType, \
                     (const ResultType&)ret);\
\
  JavaValue jvalue(Tag); \
  JNI_ArgumentPusherVaArg ap(methodID, args); \
  jni_invoke_nonstatic(env, &jvalue, obj, JNI_NONVIRTUAL, methodID, &ap, CHECK_0); \
  ret = jvalue.get_##ResultType(); \
  return ret;\
JNI_END

// the runtime type of subword integral basic types is integer
DEFINE_CALLNONVIRTUALMETHODV(jboolean, Boolean, T_BOOLEAN
                            , HOTSPOT_JNI_CALLNONVIRTUALBOOLEANMETHODV_ENTRY(env, obj, cls, (uintptr_t)methodID),
                            HOTSPOT_JNI_CALLNONVIRTUALBOOLEANMETHODV_RETURN(_ret_ref))
DEFINE_CALLNONVIRTUALMETHODV(jbyte,    Byte,    T_BYTE
                            , HOTSPOT_JNI_CALLNONVIRTUALBYTEMETHODV_ENTRY(env, obj, cls, (uintptr_t)methodID),
                            HOTSPOT_JNI_CALLNONVIRTUALBYTEMETHODV_RETURN(_ret_ref))
DEFINE_CALLNONVIRTUALMETHODV(jchar,    Char,    T_CHAR
                            , HOTSPOT_JNI_CALLNONVIRTUALCHARMETHODV_ENTRY(env, obj, cls, (uintptr_t)methodID),
                            HOTSPOT_JNI_CALLNONVIRTUALCHARMETHODV_RETURN(_ret_ref))
DEFINE_CALLNONVIRTUALMETHODV(jshort,   Short,   T_SHORT
                            , HOTSPOT_JNI_CALLNONVIRTUALSHORTMETHODV_ENTRY(env, obj, cls, (uintptr_t)methodID),
                            HOTSPOT_JNI_CALLNONVIRTUALSHORTMETHODV_RETURN(_ret_ref))

DEFINE_CALLNONVIRTUALMETHODV(jobject,  Object,  T_OBJECT
                            , HOTSPOT_JNI_CALLNONVIRTUALOBJECTMETHODV_ENTRY(env, obj, cls, (uintptr_t)methodID),
                            HOTSPOT_JNI_CALLNONVIRTUALOBJECTMETHODV_RETURN(_ret_ref))
DEFINE_CALLNONVIRTUALMETHODV(jint,     Int,     T_INT
                            , HOTSPOT_JNI_CALLNONVIRTUALINTMETHODV_ENTRY(env, obj, cls, (uintptr_t)methodID),
                            HOTSPOT_JNI_CALLNONVIRTUALINTMETHODV_RETURN(_ret_ref))
DEFINE_CALLNONVIRTUALMETHODV(jlong,    Long,    T_LONG
                            , HOTSPOT_JNI_CALLNONVIRTUALLONGMETHODV_ENTRY(env, obj, cls, (uintptr_t)methodID),
// Float and double probes don't return value because dtrace doesn't currently support it
                            HOTSPOT_JNI_CALLNONVIRTUALLONGMETHODV_RETURN(_ret_ref))
DEFINE_CALLNONVIRTUALMETHODV(jfloat,   Float,   T_FLOAT
                            , HOTSPOT_JNI_CALLNONVIRTUALFLOATMETHODV_ENTRY(env, obj, cls, (uintptr_t)methodID),
                            HOTSPOT_JNI_CALLNONVIRTUALFLOATMETHODV_RETURN())
DEFINE_CALLNONVIRTUALMETHODV(jdouble,  Double,  T_DOUBLE
                            , HOTSPOT_JNI_CALLNONVIRTUALDOUBLEMETHODV_ENTRY(env, obj, cls, (uintptr_t)methodID),
                            HOTSPOT_JNI_CALLNONVIRTUALDOUBLEMETHODV_RETURN())

#define DEFINE_CALLNONVIRTUALMETHODA(ResultType, Result, Tag \
                                    , EntryProbe, ReturnProbe)      \
\
  DT_RETURN_MARK_DECL_FOR(Result, CallNonvirtual##Result##MethodA, ResultType \
                          , ReturnProbe);\
\
JNI_ENTRY(ResultType, \
          jni_CallNonvirtual##Result##MethodA(JNIEnv *env, jobject obj, jclass cls, jmethodID methodID, const jvalue *args)) \
  JNIWrapper("CallNonvitual" XSTR(Result) "MethodA"); \
\
  EntryProbe;\
  ResultType ret;\
  DT_RETURN_MARK_FOR(Result, CallNonvirtual##Result##MethodA, ResultType, \
                     (const ResultType&)ret);\
\
  JavaValue jvalue(Tag); \
  JNI_ArgumentPusherArray ap(methodID, args); \
  jni_invoke_nonstatic(env, &jvalue, obj, JNI_NONVIRTUAL, methodID, &ap, CHECK_0); \
  ret = jvalue.get_##ResultType(); \
  return ret;\
JNI_END

// the runtime type of subword integral basic types is integer
DEFINE_CALLNONVIRTUALMETHODA(jboolean, Boolean, T_BOOLEAN
                            , HOTSPOT_JNI_CALLNONVIRTUALBOOLEANMETHODA_ENTRY(env, obj, cls, (uintptr_t)methodID),
                            HOTSPOT_JNI_CALLNONVIRTUALBOOLEANMETHODA_RETURN(_ret_ref))
DEFINE_CALLNONVIRTUALMETHODA(jbyte,    Byte,    T_BYTE
                            , HOTSPOT_JNI_CALLNONVIRTUALBYTEMETHODA_ENTRY(env, obj, cls, (uintptr_t)methodID),
                            HOTSPOT_JNI_CALLNONVIRTUALBYTEMETHODA_RETURN(_ret_ref))
DEFINE_CALLNONVIRTUALMETHODA(jchar,    Char,    T_CHAR
                            , HOTSPOT_JNI_CALLNONVIRTUALCHARMETHODA_ENTRY(env, obj, cls, (uintptr_t)methodID),
                            HOTSPOT_JNI_CALLNONVIRTUALCHARMETHODA_RETURN(_ret_ref))
DEFINE_CALLNONVIRTUALMETHODA(jshort,   Short,   T_SHORT
                            , HOTSPOT_JNI_CALLNONVIRTUALSHORTMETHODA_ENTRY(env, obj, cls, (uintptr_t)methodID),
                            HOTSPOT_JNI_CALLNONVIRTUALSHORTMETHODA_RETURN(_ret_ref))

DEFINE_CALLNONVIRTUALMETHODA(jobject,  Object,  T_OBJECT
                            , HOTSPOT_JNI_CALLNONVIRTUALOBJECTMETHODA_ENTRY(env, obj, cls, (uintptr_t)methodID),
                            HOTSPOT_JNI_CALLNONVIRTUALOBJECTMETHODA_RETURN(_ret_ref))
DEFINE_CALLNONVIRTUALMETHODA(jint,     Int,     T_INT
                            , HOTSPOT_JNI_CALLNONVIRTUALINTMETHODA_ENTRY(env, obj, cls, (uintptr_t)methodID),
                            HOTSPOT_JNI_CALLNONVIRTUALINTMETHODA_RETURN(_ret_ref))
DEFINE_CALLNONVIRTUALMETHODA(jlong,    Long,    T_LONG
                            , HOTSPOT_JNI_CALLNONVIRTUALLONGMETHODA_ENTRY(env, obj, cls, (uintptr_t)methodID),
// Float and double probes don't return value because dtrace doesn't currently support it
                            HOTSPOT_JNI_CALLNONVIRTUALLONGMETHODA_RETURN(_ret_ref))
DEFINE_CALLNONVIRTUALMETHODA(jfloat,   Float,   T_FLOAT
                            , HOTSPOT_JNI_CALLNONVIRTUALFLOATMETHODA_ENTRY(env, obj, cls, (uintptr_t)methodID),
                            HOTSPOT_JNI_CALLNONVIRTUALFLOATMETHODA_RETURN())
DEFINE_CALLNONVIRTUALMETHODA(jdouble,  Double,  T_DOUBLE
                            , HOTSPOT_JNI_CALLNONVIRTUALDOUBLEMETHODA_ENTRY(env, obj, cls, (uintptr_t)methodID),
                            HOTSPOT_JNI_CALLNONVIRTUALDOUBLEMETHODA_RETURN())

DT_VOID_RETURN_MARK_DECL(CallNonvirtualVoidMethod
                         , HOTSPOT_JNI_CALLNONVIRTUALVOIDMETHOD_RETURN());
DT_VOID_RETURN_MARK_DECL(CallNonvirtualVoidMethodV
                         , HOTSPOT_JNI_CALLNONVIRTUALVOIDMETHODV_RETURN());
DT_VOID_RETURN_MARK_DECL(CallNonvirtualVoidMethodA
                         , HOTSPOT_JNI_CALLNONVIRTUALVOIDMETHODA_RETURN());
#endif /* USDT2 */

JNI_ENTRY(void, jni_CallNonvirtualVoidMethod(JNIEnv *env, jobject obj, jclass cls, jmethodID methodID, ...))
  JNIWrapper("CallNonvirtualVoidMethod");

#ifndef USDT2
  DTRACE_PROBE4(hotspot_jni, CallNonvirtualVoidMethod__entry,
               env, obj, cls, methodID);
#else /* USDT2 */
  HOTSPOT_JNI_CALLNONVIRTUALVOIDMETHOD_ENTRY(
               env, obj, cls, (uintptr_t) methodID);
#endif /* USDT2 */
  DT_VOID_RETURN_MARK(CallNonvirtualVoidMethod);

  va_list args;
  va_start(args, methodID);
  JavaValue jvalue(T_VOID);
  JNI_ArgumentPusherVaArg ap(methodID, args);
  jni_invoke_nonstatic(env, &jvalue, obj, JNI_NONVIRTUAL, methodID, &ap, CHECK);
  va_end(args);
JNI_END


JNI_ENTRY(void, jni_CallNonvirtualVoidMethodV(JNIEnv *env, jobject obj, jclass cls, jmethodID methodID, va_list args))
  JNIWrapper("CallNonvirtualVoidMethodV");

#ifndef USDT2
  DTRACE_PROBE4(hotspot_jni, CallNonvirtualVoidMethodV__entry,
               env, obj, cls, methodID);
#else /* USDT2 */
  HOTSPOT_JNI_CALLNONVIRTUALVOIDMETHODV_ENTRY(
               env, obj, cls, (uintptr_t) methodID);
#endif /* USDT2 */
  DT_VOID_RETURN_MARK(CallNonvirtualVoidMethodV);

  JavaValue jvalue(T_VOID);
  JNI_ArgumentPusherVaArg ap(methodID, args);
  jni_invoke_nonstatic(env, &jvalue, obj, JNI_NONVIRTUAL, methodID, &ap, CHECK);
JNI_END


JNI_ENTRY(void, jni_CallNonvirtualVoidMethodA(JNIEnv *env, jobject obj, jclass cls, jmethodID methodID, const jvalue *args))
  JNIWrapper("CallNonvirtualVoidMethodA");
#ifndef USDT2
  DTRACE_PROBE4(hotspot_jni, CallNonvirtualVoidMethodA__entry,
                env, obj, cls, methodID);
#else /* USDT2 */
  HOTSPOT_JNI_CALLNONVIRTUALVOIDMETHODA_ENTRY(
                env, obj, cls, (uintptr_t) methodID);
#endif /* USDT2 */
  DT_VOID_RETURN_MARK(CallNonvirtualVoidMethodA);
  JavaValue jvalue(T_VOID);
  JNI_ArgumentPusherArray ap(methodID, args);
  jni_invoke_nonstatic(env, &jvalue, obj, JNI_NONVIRTUAL, methodID, &ap, CHECK);
JNI_END


#ifndef USDT2
#define DEFINE_CALLSTATICMETHOD(ResultType, Result, Tag) \
\
  DT_RETURN_MARK_DECL_FOR(Result, CallStatic##Result##Method, ResultType);\
  DT_RETURN_MARK_DECL_FOR(Result, CallStatic##Result##MethodV, ResultType);\
  DT_RETURN_MARK_DECL_FOR(Result, CallStatic##Result##MethodA, ResultType);\
\
JNI_ENTRY(ResultType, \
          jni_CallStatic##Result##Method(JNIEnv *env, jclass cls, jmethodID methodID, ...)) \
  JNIWrapper("CallStatic" XSTR(Result) "Method"); \
\
  DTRACE_PROBE3(hotspot_jni, CallStatic##Result##Method__entry, env, cls, methodID);\
  ResultType ret = 0;\
  DT_RETURN_MARK_FOR(Result, CallStatic##Result##Method, ResultType, \
                     (const ResultType&)ret);\
\
  va_list args; \
  va_start(args, methodID); \
  JavaValue jvalue(Tag); \
  JNI_ArgumentPusherVaArg ap(methodID, args); \
  jni_invoke_static(env, &jvalue, NULL, JNI_STATIC, methodID, &ap, CHECK_0); \
  va_end(args); \
  ret = jvalue.get_##ResultType(); \
  return ret;\
JNI_END \
\
JNI_ENTRY(ResultType, \
          jni_CallStatic##Result##MethodV(JNIEnv *env, jclass cls, jmethodID methodID, va_list args)) \
  JNIWrapper("CallStatic" XSTR(Result) "MethodV"); \
  DTRACE_PROBE3(hotspot_jni, CallStatic##Result##MethodV__entry, env, cls, methodID);\
  ResultType ret = 0;\
  DT_RETURN_MARK_FOR(Result, CallStatic##Result##MethodV, ResultType, \
                     (const ResultType&)ret);\
\
  JavaValue jvalue(Tag); \
  JNI_ArgumentPusherVaArg ap(methodID, args); \
  jni_invoke_static(env, &jvalue, NULL, JNI_STATIC, methodID, &ap, CHECK_0); \
  ret = jvalue.get_##ResultType(); \
  return ret;\
JNI_END \
\
JNI_ENTRY(ResultType, \
          jni_CallStatic##Result##MethodA(JNIEnv *env, jclass cls, jmethodID methodID, const jvalue *args)) \
  JNIWrapper("CallStatic" XSTR(Result) "MethodA"); \
  DTRACE_PROBE3(hotspot_jni, CallStatic##Result##MethodA__entry, env, cls, methodID);\
  ResultType ret = 0;\
  DT_RETURN_MARK_FOR(Result, CallStatic##Result##MethodA, ResultType, \
                     (const ResultType&)ret);\
\
  JavaValue jvalue(Tag); \
  JNI_ArgumentPusherArray ap(methodID, args); \
  jni_invoke_static(env, &jvalue, NULL, JNI_STATIC, methodID, &ap, CHECK_0); \
  ret = jvalue.get_##ResultType(); \
  return ret;\
JNI_END

// the runtime type of subword integral basic types is integer
DEFINE_CALLSTATICMETHOD(jboolean, Boolean, T_BOOLEAN)
DEFINE_CALLSTATICMETHOD(jbyte,    Byte,    T_BYTE)
DEFINE_CALLSTATICMETHOD(jchar,    Char,    T_CHAR)
DEFINE_CALLSTATICMETHOD(jshort,   Short,   T_SHORT)

DEFINE_CALLSTATICMETHOD(jobject,  Object,  T_OBJECT)
DEFINE_CALLSTATICMETHOD(jint,     Int,     T_INT)
DEFINE_CALLSTATICMETHOD(jlong,    Long,    T_LONG)
DEFINE_CALLSTATICMETHOD(jfloat,   Float,   T_FLOAT)
DEFINE_CALLSTATICMETHOD(jdouble,  Double,  T_DOUBLE)


DT_VOID_RETURN_MARK_DECL(CallStaticVoidMethod);
DT_VOID_RETURN_MARK_DECL(CallStaticVoidMethodV);
DT_VOID_RETURN_MARK_DECL(CallStaticVoidMethodA);

#else /* USDT2 */

#define DEFINE_CALLSTATICMETHOD(ResultType, Result, Tag \
                                , EntryProbe, ResultProbe) \
\
  DT_RETURN_MARK_DECL_FOR(Result, CallStatic##Result##Method, ResultType \
                          , ResultProbe);                               \
\
JNI_ENTRY(ResultType, \
          jni_CallStatic##Result##Method(JNIEnv *env, jclass cls, jmethodID methodID, ...)) \
  JNIWrapper("CallStatic" XSTR(Result) "Method"); \
\
  EntryProbe; \
  ResultType ret = 0;\
  DT_RETURN_MARK_FOR(Result, CallStatic##Result##Method, ResultType, \
                     (const ResultType&)ret);\
\
  va_list args; \
  va_start(args, methodID); \
  JavaValue jvalue(Tag); \
  JNI_ArgumentPusherVaArg ap(methodID, args); \
  jni_invoke_static(env, &jvalue, NULL, JNI_STATIC, methodID, &ap, CHECK_0); \
  va_end(args); \
  ret = jvalue.get_##ResultType(); \
  return ret;\
JNI_END

// the runtime type of subword integral basic types is integer
DEFINE_CALLSTATICMETHOD(jboolean, Boolean, T_BOOLEAN
                        , HOTSPOT_JNI_CALLSTATICBOOLEANMETHOD_ENTRY(env, cls, (uintptr_t)methodID),
                        HOTSPOT_JNI_CALLSTATICBOOLEANMETHOD_RETURN(_ret_ref));
DEFINE_CALLSTATICMETHOD(jbyte,    Byte,    T_BYTE
                        , HOTSPOT_JNI_CALLSTATICBYTEMETHOD_ENTRY(env, cls, (uintptr_t)methodID),
                        HOTSPOT_JNI_CALLSTATICBYTEMETHOD_RETURN(_ret_ref));
DEFINE_CALLSTATICMETHOD(jchar,    Char,    T_CHAR
                        , HOTSPOT_JNI_CALLSTATICCHARMETHOD_ENTRY(env, cls, (uintptr_t)methodID),
                        HOTSPOT_JNI_CALLSTATICCHARMETHOD_RETURN(_ret_ref));
DEFINE_CALLSTATICMETHOD(jshort,   Short,   T_SHORT
                        , HOTSPOT_JNI_CALLSTATICSHORTMETHOD_ENTRY(env, cls, (uintptr_t)methodID),
                        HOTSPOT_JNI_CALLSTATICSHORTMETHOD_RETURN(_ret_ref));

DEFINE_CALLSTATICMETHOD(jobject,  Object,  T_OBJECT
                        , HOTSPOT_JNI_CALLSTATICOBJECTMETHOD_ENTRY(env, cls, (uintptr_t)methodID),
                        HOTSPOT_JNI_CALLSTATICOBJECTMETHOD_RETURN(_ret_ref));
DEFINE_CALLSTATICMETHOD(jint,     Int,     T_INT
                        , HOTSPOT_JNI_CALLSTATICINTMETHOD_ENTRY(env, cls, (uintptr_t)methodID),
                        HOTSPOT_JNI_CALLSTATICINTMETHOD_RETURN(_ret_ref));
DEFINE_CALLSTATICMETHOD(jlong,    Long,    T_LONG
                        , HOTSPOT_JNI_CALLSTATICLONGMETHOD_ENTRY(env, cls, (uintptr_t)methodID),
                        HOTSPOT_JNI_CALLSTATICLONGMETHOD_RETURN(_ret_ref));
// Float and double probes don't return value because dtrace doesn't currently support it
DEFINE_CALLSTATICMETHOD(jfloat,   Float,   T_FLOAT
                        , HOTSPOT_JNI_CALLSTATICFLOATMETHOD_ENTRY(env, cls, (uintptr_t)methodID),
                        HOTSPOT_JNI_CALLSTATICFLOATMETHOD_RETURN());
DEFINE_CALLSTATICMETHOD(jdouble,  Double,  T_DOUBLE
                        , HOTSPOT_JNI_CALLSTATICDOUBLEMETHOD_ENTRY(env, cls, (uintptr_t)methodID),
                        HOTSPOT_JNI_CALLSTATICDOUBLEMETHOD_RETURN());

#define DEFINE_CALLSTATICMETHODV(ResultType, Result, Tag \
                                , EntryProbe, ResultProbe) \
\
  DT_RETURN_MARK_DECL_FOR(Result, CallStatic##Result##MethodV, ResultType \
                          , ResultProbe);                               \
\
JNI_ENTRY(ResultType, \
          jni_CallStatic##Result##MethodV(JNIEnv *env, jclass cls, jmethodID methodID, va_list args)) \
  JNIWrapper("CallStatic" XSTR(Result) "MethodV"); \
\
  EntryProbe; \
  ResultType ret = 0;\
  DT_RETURN_MARK_FOR(Result, CallStatic##Result##MethodV, ResultType, \
                     (const ResultType&)ret);\
\
  JavaValue jvalue(Tag); \
  JNI_ArgumentPusherVaArg ap(methodID, args); \
  /* Make sure class is initialized before trying to invoke its method */ \
  KlassHandle k(THREAD, java_lang_Class::as_Klass(JNIHandles::resolve_non_null(cls))); \
  k()->initialize(CHECK_0); \
  jni_invoke_static(env, &jvalue, NULL, JNI_STATIC, methodID, &ap, CHECK_0); \
  va_end(args); \
  ret = jvalue.get_##ResultType(); \
  return ret;\
JNI_END

// the runtime type of subword integral basic types is integer
DEFINE_CALLSTATICMETHODV(jboolean, Boolean, T_BOOLEAN
                        , HOTSPOT_JNI_CALLSTATICBOOLEANMETHODV_ENTRY(env, cls, (uintptr_t)methodID),
                        HOTSPOT_JNI_CALLSTATICBOOLEANMETHODV_RETURN(_ret_ref));
DEFINE_CALLSTATICMETHODV(jbyte,    Byte,    T_BYTE
                        , HOTSPOT_JNI_CALLSTATICBYTEMETHODV_ENTRY(env, cls, (uintptr_t)methodID),
                        HOTSPOT_JNI_CALLSTATICBYTEMETHODV_RETURN(_ret_ref));
DEFINE_CALLSTATICMETHODV(jchar,    Char,    T_CHAR
                        , HOTSPOT_JNI_CALLSTATICCHARMETHODV_ENTRY(env, cls, (uintptr_t)methodID),
                        HOTSPOT_JNI_CALLSTATICCHARMETHODV_RETURN(_ret_ref));
DEFINE_CALLSTATICMETHODV(jshort,   Short,   T_SHORT
                        , HOTSPOT_JNI_CALLSTATICSHORTMETHODV_ENTRY(env, cls, (uintptr_t)methodID),
                        HOTSPOT_JNI_CALLSTATICSHORTMETHODV_RETURN(_ret_ref));

DEFINE_CALLSTATICMETHODV(jobject,  Object,  T_OBJECT
                        , HOTSPOT_JNI_CALLSTATICOBJECTMETHODV_ENTRY(env, cls, (uintptr_t)methodID),
                        HOTSPOT_JNI_CALLSTATICOBJECTMETHODV_RETURN(_ret_ref));
DEFINE_CALLSTATICMETHODV(jint,     Int,     T_INT
                        , HOTSPOT_JNI_CALLSTATICINTMETHODV_ENTRY(env, cls, (uintptr_t)methodID),
                        HOTSPOT_JNI_CALLSTATICINTMETHODV_RETURN(_ret_ref));
DEFINE_CALLSTATICMETHODV(jlong,    Long,    T_LONG
                        , HOTSPOT_JNI_CALLSTATICLONGMETHODV_ENTRY(env, cls, (uintptr_t)methodID),
                        HOTSPOT_JNI_CALLSTATICLONGMETHODV_RETURN(_ret_ref));
// Float and double probes don't return value because dtrace doesn't currently support it
DEFINE_CALLSTATICMETHODV(jfloat,   Float,   T_FLOAT
                        , HOTSPOT_JNI_CALLSTATICFLOATMETHODV_ENTRY(env, cls, (uintptr_t)methodID),
                        HOTSPOT_JNI_CALLSTATICFLOATMETHODV_RETURN());
DEFINE_CALLSTATICMETHODV(jdouble,  Double,  T_DOUBLE
                        , HOTSPOT_JNI_CALLSTATICDOUBLEMETHODV_ENTRY(env, cls, (uintptr_t)methodID),
                        HOTSPOT_JNI_CALLSTATICDOUBLEMETHODV_RETURN());

#define DEFINE_CALLSTATICMETHODA(ResultType, Result, Tag \
                                , EntryProbe, ResultProbe) \
\
  DT_RETURN_MARK_DECL_FOR(Result, CallStatic##Result##MethodA, ResultType \
                          , ResultProbe);                               \
\
JNI_ENTRY(ResultType, \
          jni_CallStatic##Result##MethodA(JNIEnv *env, jclass cls, jmethodID methodID, const jvalue *args)) \
  JNIWrapper("CallStatic" XSTR(Result) "MethodA"); \
\
  EntryProbe; \
  ResultType ret = 0;\
  DT_RETURN_MARK_FOR(Result, CallStatic##Result##MethodA, ResultType, \
                     (const ResultType&)ret);\
\
  JavaValue jvalue(Tag); \
  JNI_ArgumentPusherArray ap(methodID, args); \
  jni_invoke_static(env, &jvalue, NULL, JNI_STATIC, methodID, &ap, CHECK_0); \
  ret = jvalue.get_##ResultType(); \
  return ret;\
JNI_END

// the runtime type of subword integral basic types is integer
DEFINE_CALLSTATICMETHODA(jboolean, Boolean, T_BOOLEAN
                        , HOTSPOT_JNI_CALLSTATICBOOLEANMETHODA_ENTRY(env, cls, (uintptr_t)methodID),
                        HOTSPOT_JNI_CALLSTATICBOOLEANMETHODA_RETURN(_ret_ref));
DEFINE_CALLSTATICMETHODA(jbyte,    Byte,    T_BYTE
                        , HOTSPOT_JNI_CALLSTATICBYTEMETHODA_ENTRY(env, cls, (uintptr_t)methodID),
                        HOTSPOT_JNI_CALLSTATICBYTEMETHODA_RETURN(_ret_ref));
DEFINE_CALLSTATICMETHODA(jchar,    Char,    T_CHAR
                        , HOTSPOT_JNI_CALLSTATICCHARMETHODA_ENTRY(env, cls, (uintptr_t)methodID),
                        HOTSPOT_JNI_CALLSTATICCHARMETHODA_RETURN(_ret_ref));
DEFINE_CALLSTATICMETHODA(jshort,   Short,   T_SHORT
                        , HOTSPOT_JNI_CALLSTATICSHORTMETHODA_ENTRY(env, cls, (uintptr_t)methodID),
                        HOTSPOT_JNI_CALLSTATICSHORTMETHODA_RETURN(_ret_ref));

DEFINE_CALLSTATICMETHODA(jobject,  Object,  T_OBJECT
                        , HOTSPOT_JNI_CALLSTATICOBJECTMETHODA_ENTRY(env, cls, (uintptr_t)methodID),
                        HOTSPOT_JNI_CALLSTATICOBJECTMETHODA_RETURN(_ret_ref));
DEFINE_CALLSTATICMETHODA(jint,     Int,     T_INT
                        , HOTSPOT_JNI_CALLSTATICINTMETHODA_ENTRY(env, cls, (uintptr_t)methodID),
                        HOTSPOT_JNI_CALLSTATICINTMETHODA_RETURN(_ret_ref));
DEFINE_CALLSTATICMETHODA(jlong,    Long,    T_LONG
                        , HOTSPOT_JNI_CALLSTATICLONGMETHODA_ENTRY(env, cls, (uintptr_t)methodID),
                        HOTSPOT_JNI_CALLSTATICLONGMETHODA_RETURN(_ret_ref));
// Float and double probes don't return value because dtrace doesn't currently support it
DEFINE_CALLSTATICMETHODA(jfloat,   Float,   T_FLOAT
                        , HOTSPOT_JNI_CALLSTATICFLOATMETHODA_ENTRY(env, cls, (uintptr_t)methodID),
                        HOTSPOT_JNI_CALLSTATICFLOATMETHODA_RETURN());
DEFINE_CALLSTATICMETHODA(jdouble,  Double,  T_DOUBLE
                        , HOTSPOT_JNI_CALLSTATICDOUBLEMETHODA_ENTRY(env, cls, (uintptr_t)methodID),
                        HOTSPOT_JNI_CALLSTATICDOUBLEMETHODA_RETURN());

DT_VOID_RETURN_MARK_DECL(CallStaticVoidMethod
                         , HOTSPOT_JNI_CALLSTATICVOIDMETHOD_RETURN());
DT_VOID_RETURN_MARK_DECL(CallStaticVoidMethodV
                         , HOTSPOT_JNI_CALLSTATICVOIDMETHODV_RETURN());
DT_VOID_RETURN_MARK_DECL(CallStaticVoidMethodA
                         , HOTSPOT_JNI_CALLSTATICVOIDMETHODA_RETURN());
#endif /* USDT2 */

JNI_ENTRY(void, jni_CallStaticVoidMethod(JNIEnv *env, jclass cls, jmethodID methodID, ...))
  JNIWrapper("CallStaticVoidMethod");
#ifndef USDT2
  DTRACE_PROBE3(hotspot_jni, CallStaticVoidMethod__entry, env, cls, methodID);
#else /* USDT2 */
  HOTSPOT_JNI_CALLSTATICVOIDMETHOD_ENTRY(
                                         env, cls, (uintptr_t) methodID);
#endif /* USDT2 */
  DT_VOID_RETURN_MARK(CallStaticVoidMethod);

  va_list args;
  va_start(args, methodID);
  JavaValue jvalue(T_VOID);
  JNI_ArgumentPusherVaArg ap(methodID, args);
  jni_invoke_static(env, &jvalue, NULL, JNI_STATIC, methodID, &ap, CHECK);
  va_end(args);
JNI_END


JNI_ENTRY(void, jni_CallStaticVoidMethodV(JNIEnv *env, jclass cls, jmethodID methodID, va_list args))
  JNIWrapper("CallStaticVoidMethodV");
#ifndef USDT2
  DTRACE_PROBE3(hotspot_jni, CallStaticVoidMethodV__entry, env, cls, methodID);
#else /* USDT2 */
  HOTSPOT_JNI_CALLSTATICVOIDMETHODV_ENTRY(
                                          env, cls, (uintptr_t) methodID);
#endif /* USDT2 */
  DT_VOID_RETURN_MARK(CallStaticVoidMethodV);

  JavaValue jvalue(T_VOID);
  JNI_ArgumentPusherVaArg ap(methodID, args);
  jni_invoke_static(env, &jvalue, NULL, JNI_STATIC, methodID, &ap, CHECK);
JNI_END


JNI_ENTRY(void, jni_CallStaticVoidMethodA(JNIEnv *env, jclass cls, jmethodID methodID, const jvalue *args))
  JNIWrapper("CallStaticVoidMethodA");
#ifndef USDT2
  DTRACE_PROBE3(hotspot_jni, CallStaticVoidMethodA__entry, env, cls, methodID);
#else /* USDT2 */
  HOTSPOT_JNI_CALLSTATICVOIDMETHODA_ENTRY(
                                          env, cls, (uintptr_t) methodID);
#endif /* USDT2 */
  DT_VOID_RETURN_MARK(CallStaticVoidMethodA);

  JavaValue jvalue(T_VOID);
  JNI_ArgumentPusherArray ap(methodID, args);
  jni_invoke_static(env, &jvalue, NULL, JNI_STATIC, methodID, &ap, CHECK);
JNI_END


//
// Accessing Fields
//


#ifndef USDT2
DT_RETURN_MARK_DECL(GetFieldID, jfieldID);
#else /* USDT2 */
DT_RETURN_MARK_DECL(GetFieldID, jfieldID
                    , HOTSPOT_JNI_GETFIELDID_RETURN((uintptr_t)_ret_ref));
#endif /* USDT2 */

JNI_ENTRY(jfieldID, jni_GetFieldID(JNIEnv *env, jclass clazz,
          const char *name, const char *sig))
  JNIWrapper("GetFieldID");
#ifndef USDT2
  DTRACE_PROBE4(hotspot_jni, GetFieldID__entry, env, clazz, name, sig);
#else /* USDT2 */
  HOTSPOT_JNI_GETFIELDID_ENTRY(
                               env, clazz, (char *) name, (char *) sig);
#endif /* USDT2 */
  jfieldID ret = 0;
  DT_RETURN_MARK(GetFieldID, jfieldID, (const jfieldID&)ret);

  // The class should have been loaded (we have an instance of the class
  // passed in) so the field and signature should already be in the symbol
  // table.  If they're not there, the field doesn't exist.
  TempNewSymbol fieldname = SymbolTable::probe(name, (int)strlen(name));
  TempNewSymbol signame = SymbolTable::probe(sig, (int)strlen(sig));
  if (fieldname == NULL || signame == NULL) {
    THROW_MSG_0(vmSymbols::java_lang_NoSuchFieldError(), (char*) name);
  }
  KlassHandle k(THREAD,
                java_lang_Class::as_Klass(JNIHandles::resolve_non_null(clazz)));
  // Make sure class is initialized before handing id's out to fields
  k()->initialize(CHECK_NULL);

  fieldDescriptor fd;
  if (!k()->oop_is_instance() ||
      !InstanceKlass::cast(k())->find_field(fieldname, signame, false, &fd)) {
    THROW_MSG_0(vmSymbols::java_lang_NoSuchFieldError(), (char*) name);
  }

  // A jfieldID for a non-static field is simply the offset of the field within the instanceOop
  // It may also have hash bits for k, if VerifyJNIFields is turned on.
  ret = jfieldIDWorkaround::to_instance_jfieldID(k(), fd.offset());
  return ret;
JNI_END


JNI_ENTRY(jobject, jni_GetObjectField(JNIEnv *env, jobject obj, jfieldID fieldID))
  JNIWrapper("GetObjectField");
#ifndef USDT2
  DTRACE_PROBE3(hotspot_jni, GetObjectField__entry, env, obj, fieldID);
#else /* USDT2 */
  HOTSPOT_JNI_GETOBJECTFIELD_ENTRY(
                                   env, obj, (uintptr_t) fieldID);
#endif /* USDT2 */
  oop o = JNIHandles::resolve_non_null(obj);
  Klass* k = o->klass();
  int offset = jfieldIDWorkaround::from_instance_jfieldID(k, fieldID);
  // Keep JVMTI addition small and only check enabled flag here.
  // jni_GetField_probe() assumes that is okay to create handles.
  if (JvmtiExport::should_post_field_access()) {
    o = JvmtiExport::jni_GetField_probe(thread, obj, o, k, fieldID, false);
  }
  jobject ret = JNIHandles::make_local(env, o->obj_field(offset));
#if INCLUDE_ALL_GCS
  // If G1 is enabled and we are accessing the value of the referent
  // field in a reference object then we need to register a non-null
  // referent with the SATB barrier.
  if (UseG1GC || UseShenandoahGC) {
    bool needs_barrier = false;

    if (ret != NULL &&
        offset == java_lang_ref_Reference::referent_offset &&
        InstanceKlass::cast(k)->reference_type() != REF_NONE) {
      assert(InstanceKlass::cast(k)->is_subclass_of(SystemDictionary::Reference_klass()), "sanity");
      needs_barrier = true;
    }

    if (needs_barrier) {
      oop referent = JNIHandles::resolve(ret);
      G1SATBCardTableModRefBS::enqueue(referent);
    }
  }
#endif // INCLUDE_ALL_GCS
#ifndef USDT2
  DTRACE_PROBE1(hotspot_jni, GetObjectField__return, ret);
#else /* USDT2 */
HOTSPOT_JNI_GETOBJECTFIELD_RETURN(
                                  ret);
#endif /* USDT2 */
  return ret;
JNI_END


#ifndef USDT2
#define DEFINE_GETFIELD(Return,Fieldname,Result) \
\
  DT_RETURN_MARK_DECL_FOR(Result, Get##Result##Field, Return);\
\
JNI_QUICK_ENTRY(Return, jni_Get##Result##Field(JNIEnv *env, jobject obj, jfieldID fieldID)) \
  JNIWrapper("Get" XSTR(Result) "Field"); \
\
  DTRACE_PROBE3(hotspot_jni, Get##Result##Field__entry, env, obj, fieldID);\
  Return ret = 0;\
  DT_RETURN_MARK_FOR(Result, Get##Result##Field, Return, (const Return&)ret);\
\
  oop o = JNIHandles::resolve_non_null(obj); \
  Klass* k = o->klass(); \
  int offset = jfieldIDWorkaround::from_instance_jfieldID(k, fieldID);  \
  /* Keep JVMTI addition small and only check enabled flag here.       */ \
  /* jni_GetField_probe_nh() assumes that is not okay to create handles */ \
  /* and creates a ResetNoHandleMark.                                   */ \
  if (JvmtiExport::should_post_field_access()) { \
    o = JvmtiExport::jni_GetField_probe_nh(thread, obj, o, k, fieldID, false); \
  } \
  ret = o->Fieldname##_field(offset); \
  return ret; \
JNI_END

DEFINE_GETFIELD(jboolean, bool,   Boolean)
DEFINE_GETFIELD(jbyte,    byte,   Byte)
DEFINE_GETFIELD(jchar,    char,   Char)
DEFINE_GETFIELD(jshort,   short,  Short)
DEFINE_GETFIELD(jint,     int,    Int)
DEFINE_GETFIELD(jlong,    long,   Long)
DEFINE_GETFIELD(jfloat,   float,  Float)
DEFINE_GETFIELD(jdouble,  double, Double)

#else /* USDT2 */

#define DEFINE_GETFIELD(Return,Fieldname,Result \
  , EntryProbe, ReturnProbe) \
\
  DT_RETURN_MARK_DECL_FOR(Result, Get##Result##Field, Return \
  , ReturnProbe); \
\
JNI_QUICK_ENTRY(Return, jni_Get##Result##Field(JNIEnv *env, jobject obj, jfieldID fieldID)) \
  JNIWrapper("Get" XSTR(Result) "Field"); \
\
  EntryProbe; \
  Return ret = 0;\
  DT_RETURN_MARK_FOR(Result, Get##Result##Field, Return, (const Return&)ret);\
\
  oop o = JNIHandles::resolve_non_null(obj); \
  Klass* k = o->klass(); \
  int offset = jfieldIDWorkaround::from_instance_jfieldID(k, fieldID);  \
  /* Keep JVMTI addition small and only check enabled flag here.       */ \
  /* jni_GetField_probe_nh() assumes that is not okay to create handles */ \
  /* and creates a ResetNoHandleMark.                                   */ \
  if (JvmtiExport::should_post_field_access()) { \
    o = JvmtiExport::jni_GetField_probe_nh(thread, obj, o, k, fieldID, false); \
  } \
  ret = o->Fieldname##_field(offset); \
  return ret; \
JNI_END

DEFINE_GETFIELD(jboolean, bool,   Boolean
                , HOTSPOT_JNI_GETBOOLEANFIELD_ENTRY(env, obj, (uintptr_t)fieldID),
                HOTSPOT_JNI_GETBOOLEANFIELD_RETURN(_ret_ref))
DEFINE_GETFIELD(jbyte,    byte,   Byte
                , HOTSPOT_JNI_GETBYTEFIELD_ENTRY(env, obj, (uintptr_t)fieldID),
                HOTSPOT_JNI_GETBYTEFIELD_RETURN(_ret_ref))
DEFINE_GETFIELD(jchar,    char,   Char
                , HOTSPOT_JNI_GETCHARFIELD_ENTRY(env, obj, (uintptr_t)fieldID),
                HOTSPOT_JNI_GETCHARFIELD_RETURN(_ret_ref))
DEFINE_GETFIELD(jshort,   short,  Short
                , HOTSPOT_JNI_GETSHORTFIELD_ENTRY(env, obj, (uintptr_t)fieldID),
                HOTSPOT_JNI_GETSHORTFIELD_RETURN(_ret_ref))
DEFINE_GETFIELD(jint,     int,    Int
                , HOTSPOT_JNI_GETINTFIELD_ENTRY(env, obj, (uintptr_t)fieldID),
                HOTSPOT_JNI_GETINTFIELD_RETURN(_ret_ref))
DEFINE_GETFIELD(jlong,    long,   Long
                , HOTSPOT_JNI_GETLONGFIELD_ENTRY(env, obj, (uintptr_t)fieldID),
                HOTSPOT_JNI_GETLONGFIELD_RETURN(_ret_ref))
// Float and double probes don't return value because dtrace doesn't currently support it
DEFINE_GETFIELD(jfloat,   float,  Float
                , HOTSPOT_JNI_GETFLOATFIELD_ENTRY(env, obj, (uintptr_t)fieldID),
                HOTSPOT_JNI_GETFLOATFIELD_RETURN())
DEFINE_GETFIELD(jdouble,  double, Double
                , HOTSPOT_JNI_GETDOUBLEFIELD_ENTRY(env, obj, (uintptr_t)fieldID),
                HOTSPOT_JNI_GETDOUBLEFIELD_RETURN())
#endif /* USDT2 */

address jni_GetBooleanField_addr() {
  return (address)jni_GetBooleanField;
}
address jni_GetByteField_addr() {
  return (address)jni_GetByteField;
}
address jni_GetCharField_addr() {
  return (address)jni_GetCharField;
}
address jni_GetShortField_addr() {
  return (address)jni_GetShortField;
}
address jni_GetIntField_addr() {
  return (address)jni_GetIntField;
}
address jni_GetLongField_addr() {
  return (address)jni_GetLongField;
}
address jni_GetFloatField_addr() {
  return (address)jni_GetFloatField;
}
address jni_GetDoubleField_addr() {
  return (address)jni_GetDoubleField;
}

JNI_QUICK_ENTRY(void, jni_SetObjectField(JNIEnv *env, jobject obj, jfieldID fieldID, jobject value))
  JNIWrapper("SetObjectField");
#ifndef USDT2
  DTRACE_PROBE4(hotspot_jni, SetObjectField__entry, env, obj, fieldID, value);
#else /* USDT2 */
  HOTSPOT_JNI_SETOBJECTFIELD_ENTRY(
                                   env, obj, (uintptr_t) fieldID, value);
#endif /* USDT2 */
  oop o = JNIHandles::resolve_non_null(obj);
  Klass* k = o->klass();
  int offset = jfieldIDWorkaround::from_instance_jfieldID(k, fieldID);
  // Keep JVMTI addition small and only check enabled flag here.
  // jni_SetField_probe_nh() assumes that is not okay to create handles
  // and creates a ResetNoHandleMark.
  if (JvmtiExport::should_post_field_modification()) {
    jvalue field_value;
    field_value.l = value;
    o = JvmtiExport::jni_SetField_probe_nh(thread, obj, o, k, fieldID, false, 'L', (jvalue *)&field_value);
  }
  o->obj_field_put(offset, JNIHandles::resolve(value));
#ifndef USDT2
  DTRACE_PROBE(hotspot_jni, SetObjectField__return);
#else /* USDT2 */
  HOTSPOT_JNI_SETOBJECTFIELD_RETURN(
);
#endif /* USDT2 */
JNI_END

#ifndef USDT2
#define DEFINE_SETFIELD(Argument,Fieldname,Result,SigType,unionType) \
\
JNI_QUICK_ENTRY(void, jni_Set##Result##Field(JNIEnv *env, jobject obj, jfieldID fieldID, Argument value)) \
  JNIWrapper("Set" XSTR(Result) "Field"); \
\
  FP_SELECT_##Result( \
    DTRACE_PROBE4(hotspot_jni, Set##Result##Field__entry, env, obj, fieldID, value), \
    DTRACE_PROBE3(hotspot_jni, Set##Result##Field__entry, env, obj, fieldID)); \
\
  oop o = JNIHandles::resolve_non_null(obj); \
  Klass* k = o->klass(); \
  int offset = jfieldIDWorkaround::from_instance_jfieldID(k, fieldID);  \
  /* Keep JVMTI addition small and only check enabled flag here.       */ \
  /* jni_SetField_probe_nh() assumes that is not okay to create handles */ \
  /* and creates a ResetNoHandleMark.                                   */ \
  if (JvmtiExport::should_post_field_modification()) { \
    jvalue field_value; \
    field_value.unionType = value; \
    o = JvmtiExport::jni_SetField_probe_nh(thread, obj, o, k, fieldID, false, SigType, (jvalue *)&field_value); \
  } \
  o->Fieldname##_field_put(offset, value); \
  DTRACE_PROBE(hotspot_jni, Set##Result##Field__return);\
JNI_END

DEFINE_SETFIELD(jboolean, bool,   Boolean, 'Z', z)
DEFINE_SETFIELD(jbyte,    byte,   Byte,    'B', b)
DEFINE_SETFIELD(jchar,    char,   Char,    'C', c)
DEFINE_SETFIELD(jshort,   short,  Short,   'S', s)
DEFINE_SETFIELD(jint,     int,    Int,     'I', i)
DEFINE_SETFIELD(jlong,    long,   Long,    'J', j)
DEFINE_SETFIELD(jfloat,   float,  Float,   'F', f)
DEFINE_SETFIELD(jdouble,  double, Double,  'D', d)

#else /* USDT2 */

#define DEFINE_SETFIELD(Argument,Fieldname,Result,SigType,unionType \
                        , EntryProbe, ReturnProbe) \
\
JNI_QUICK_ENTRY(void, jni_Set##Result##Field(JNIEnv *env, jobject obj, jfieldID fieldID, Argument value)) \
  JNIWrapper("Set" XSTR(Result) "Field"); \
\
  EntryProbe; \
\
  oop o = JNIHandles::resolve_non_null(obj); \
  Klass* k = o->klass(); \
  int offset = jfieldIDWorkaround::from_instance_jfieldID(k, fieldID);  \
  /* Keep JVMTI addition small and only check enabled flag here.       */ \
  /* jni_SetField_probe_nh() assumes that is not okay to create handles */ \
  /* and creates a ResetNoHandleMark.                                   */ \
  if (JvmtiExport::should_post_field_modification()) { \
    jvalue field_value; \
    field_value.unionType = value; \
    o = JvmtiExport::jni_SetField_probe_nh(thread, obj, o, k, fieldID, false, SigType, (jvalue *)&field_value); \
  } \
  if (SigType == 'Z') { value = ((jboolean)value) & 1; } \
  o->Fieldname##_field_put(offset, value); \
  ReturnProbe; \
JNI_END

DEFINE_SETFIELD(jboolean, bool,   Boolean, 'Z', z
                , HOTSPOT_JNI_SETBOOLEANFIELD_ENTRY(env, obj, (uintptr_t)fieldID, value),
                HOTSPOT_JNI_SETBOOLEANFIELD_RETURN())
DEFINE_SETFIELD(jbyte,    byte,   Byte,    'B', b
                , HOTSPOT_JNI_SETBYTEFIELD_ENTRY(env, obj, (uintptr_t)fieldID, value),
                HOTSPOT_JNI_SETBYTEFIELD_RETURN())
DEFINE_SETFIELD(jchar,    char,   Char,    'C', c
                , HOTSPOT_JNI_SETCHARFIELD_ENTRY(env, obj, (uintptr_t)fieldID, value),
                HOTSPOT_JNI_SETCHARFIELD_RETURN())
DEFINE_SETFIELD(jshort,   short,  Short,   'S', s
                , HOTSPOT_JNI_SETSHORTFIELD_ENTRY(env, obj, (uintptr_t)fieldID, value),
                HOTSPOT_JNI_SETSHORTFIELD_RETURN())
DEFINE_SETFIELD(jint,     int,    Int,     'I', i
                , HOTSPOT_JNI_SETINTFIELD_ENTRY(env, obj, (uintptr_t)fieldID, value),
                HOTSPOT_JNI_SETINTFIELD_RETURN())
DEFINE_SETFIELD(jlong,    long,   Long,    'J', j
                , HOTSPOT_JNI_SETLONGFIELD_ENTRY(env, obj, (uintptr_t)fieldID, value),
                HOTSPOT_JNI_SETLONGFIELD_RETURN())
// Float and double probes don't return value because dtrace doesn't currently support it
DEFINE_SETFIELD(jfloat,   float,  Float,   'F', f
                , HOTSPOT_JNI_SETFLOATFIELD_ENTRY(env, obj, (uintptr_t)fieldID),
                HOTSPOT_JNI_SETFLOATFIELD_RETURN())
DEFINE_SETFIELD(jdouble,  double, Double,  'D', d
                , HOTSPOT_JNI_SETDOUBLEFIELD_ENTRY(env, obj, (uintptr_t)fieldID),
                HOTSPOT_JNI_SETDOUBLEFIELD_RETURN())
#endif /* USDT2 */

#ifndef USDT2
DT_RETURN_MARK_DECL(ToReflectedField, jobject);
#else /* USDT2 */
DT_RETURN_MARK_DECL(ToReflectedField, jobject
                    , HOTSPOT_JNI_TOREFLECTEDFIELD_RETURN(_ret_ref));
#endif /* USDT2 */

JNI_ENTRY(jobject, jni_ToReflectedField(JNIEnv *env, jclass cls, jfieldID fieldID, jboolean isStatic))
  JNIWrapper("ToReflectedField");
#ifndef USDT2
  DTRACE_PROBE4(hotspot_jni, ToReflectedField__entry,
                env, cls, fieldID, isStatic);
#else /* USDT2 */
  HOTSPOT_JNI_TOREFLECTEDFIELD_ENTRY(
                env, cls, (uintptr_t) fieldID, isStatic);
#endif /* USDT2 */
  jobject ret = NULL;
  DT_RETURN_MARK(ToReflectedField, jobject, (const jobject&)ret);

  fieldDescriptor fd;
  bool found = false;
  Klass* k = java_lang_Class::as_Klass(JNIHandles::resolve_non_null(cls));

  assert(jfieldIDWorkaround::is_static_jfieldID(fieldID) == (isStatic != 0), "invalid fieldID");

  if (isStatic) {
    // Static field. The fieldID a JNIid specifying the field holder and the offset within the Klass*.
    JNIid* id = jfieldIDWorkaround::from_static_jfieldID(fieldID);
    assert(id->is_static_field_id(), "invalid static field id");
    found = id->find_local_field(&fd);
  } else {
    // Non-static field. The fieldID is really the offset of the field within the instanceOop.
    int offset = jfieldIDWorkaround::from_instance_jfieldID(k, fieldID);
    found = InstanceKlass::cast(k)->find_field_from_offset(offset, false, &fd);
  }
  assert(found, "bad fieldID passed into jni_ToReflectedField");
  oop reflected = Reflection::new_field(&fd, UseNewReflection, CHECK_NULL);
  ret = JNIHandles::make_local(env, reflected);
  return ret;
JNI_END


//
// Accessing Static Fields
//
#ifndef USDT2
DT_RETURN_MARK_DECL(GetStaticFieldID, jfieldID);
#else /* USDT2 */
DT_RETURN_MARK_DECL(GetStaticFieldID, jfieldID
                    , HOTSPOT_JNI_GETSTATICFIELDID_RETURN((uintptr_t)_ret_ref));
#endif /* USDT2 */

JNI_ENTRY(jfieldID, jni_GetStaticFieldID(JNIEnv *env, jclass clazz,
          const char *name, const char *sig))
  JNIWrapper("GetStaticFieldID");
#ifndef USDT2
  DTRACE_PROBE4(hotspot_jni, GetStaticFieldID__entry, env, clazz, name, sig);
#else /* USDT2 */
  HOTSPOT_JNI_GETSTATICFIELDID_ENTRY(
                                     env, clazz, (char *) name, (char *) sig);
#endif /* USDT2 */
  jfieldID ret = NULL;
  DT_RETURN_MARK(GetStaticFieldID, jfieldID, (const jfieldID&)ret);

  // The class should have been loaded (we have an instance of the class
  // passed in) so the field and signature should already be in the symbol
  // table.  If they're not there, the field doesn't exist.
  TempNewSymbol fieldname = SymbolTable::probe(name, (int)strlen(name));
  TempNewSymbol signame = SymbolTable::probe(sig, (int)strlen(sig));
  if (fieldname == NULL || signame == NULL) {
    THROW_MSG_0(vmSymbols::java_lang_NoSuchFieldError(), (char*) name);
  }
  KlassHandle k(THREAD,
                java_lang_Class::as_Klass(JNIHandles::resolve_non_null(clazz)));
  // Make sure class is initialized before handing id's out to static fields
  k()->initialize(CHECK_NULL);

  fieldDescriptor fd;
  if (!k()->oop_is_instance() ||
      !InstanceKlass::cast(k())->find_field(fieldname, signame, true, &fd)) {
    THROW_MSG_0(vmSymbols::java_lang_NoSuchFieldError(), (char*) name);
  }

  // A jfieldID for a static field is a JNIid specifying the field holder and the offset within the Klass*
  JNIid* id = fd.field_holder()->jni_id_for(fd.offset());
  debug_only(id->set_is_static_field_id();)

  debug_only(id->verify(fd.field_holder()));

  ret = jfieldIDWorkaround::to_static_jfieldID(id);
  return ret;
JNI_END


JNI_ENTRY(jobject, jni_GetStaticObjectField(JNIEnv *env, jclass clazz, jfieldID fieldID))
  JNIWrapper("GetStaticObjectField");
#ifndef USDT2
  DTRACE_PROBE3(hotspot_jni, GetStaticObjectField__entry, env, clazz, fieldID);
#else /* USDT2 */
  HOTSPOT_JNI_GETSTATICOBJECTFIELD_ENTRY(
                                         env, clazz, (uintptr_t) fieldID);
#endif /* USDT2 */
#if INCLUDE_JNI_CHECK
  DEBUG_ONLY(Klass* param_k = jniCheck::validate_class(thread, clazz);)
#endif // INCLUDE_JNI_CHECK
  JNIid* id = jfieldIDWorkaround::from_static_jfieldID(fieldID);
  assert(id->is_static_field_id(), "invalid static field id");
  // Keep JVMTI addition small and only check enabled flag here.
  // jni_GetField_probe() assumes that is okay to create handles.
  if (JvmtiExport::should_post_field_access()) {
    JvmtiExport::jni_GetField_probe(thread, NULL, NULL, id->holder(), fieldID, true);
  }
  jobject ret = JNIHandles::make_local(id->holder()->java_mirror()->obj_field(id->offset()));
#ifndef USDT2
  DTRACE_PROBE1(hotspot_jni, GetStaticObjectField__return, ret);
#else /* USDT2 */
  HOTSPOT_JNI_GETSTATICOBJECTFIELD_RETURN(
                                          ret);
#endif /* USDT2 */
  return ret;
JNI_END

#ifndef USDT2
#define DEFINE_GETSTATICFIELD(Return,Fieldname,Result) \
\
  DT_RETURN_MARK_DECL_FOR(Result, GetStatic##Result##Field, Return);\
\
JNI_ENTRY(Return, jni_GetStatic##Result##Field(JNIEnv *env, jclass clazz, jfieldID fieldID)) \
  JNIWrapper("GetStatic" XSTR(Result) "Field"); \
  DTRACE_PROBE3(hotspot_jni, GetStatic##Result##Field__entry, env, clazz, fieldID);\
  Return ret = 0;\
  DT_RETURN_MARK_FOR(Result, GetStatic##Result##Field, Return, \
                     (const Return&)ret);\
  JNIid* id = jfieldIDWorkaround::from_static_jfieldID(fieldID); \
  assert(id->is_static_field_id(), "invalid static field id"); \
  /* Keep JVMTI addition small and only check enabled flag here. */ \
  /* jni_GetField_probe() assumes that is okay to create handles. */ \
  if (JvmtiExport::should_post_field_access()) { \
    JvmtiExport::jni_GetField_probe(thread, NULL, NULL, id->holder(), fieldID, true); \
  } \
  ret = id->holder()->java_mirror()-> Fieldname##_field (id->offset()); \
  return ret;\
JNI_END

DEFINE_GETSTATICFIELD(jboolean, bool,   Boolean)
DEFINE_GETSTATICFIELD(jbyte,    byte,   Byte)
DEFINE_GETSTATICFIELD(jchar,    char,   Char)
DEFINE_GETSTATICFIELD(jshort,   short,  Short)
DEFINE_GETSTATICFIELD(jint,     int,    Int)
DEFINE_GETSTATICFIELD(jlong,    long,   Long)
DEFINE_GETSTATICFIELD(jfloat,   float,  Float)
DEFINE_GETSTATICFIELD(jdouble,  double, Double)

#else /* USDT2 */

#define DEFINE_GETSTATICFIELD(Return,Fieldname,Result \
                              , EntryProbe, ReturnProbe) \
\
  DT_RETURN_MARK_DECL_FOR(Result, GetStatic##Result##Field, Return \
                          , ReturnProbe);                                          \
\
JNI_ENTRY(Return, jni_GetStatic##Result##Field(JNIEnv *env, jclass clazz, jfieldID fieldID)) \
  JNIWrapper("GetStatic" XSTR(Result) "Field"); \
  EntryProbe; \
  Return ret = 0;\
  DT_RETURN_MARK_FOR(Result, GetStatic##Result##Field, Return, \
                     (const Return&)ret);\
  JNIid* id = jfieldIDWorkaround::from_static_jfieldID(fieldID); \
  assert(id->is_static_field_id(), "invalid static field id"); \
  /* Keep JVMTI addition small and only check enabled flag here. */ \
  /* jni_GetField_probe() assumes that is okay to create handles. */ \
  if (JvmtiExport::should_post_field_access()) { \
    JvmtiExport::jni_GetField_probe(thread, NULL, NULL, id->holder(), fieldID, true); \
  } \
  ret = id->holder()->java_mirror()-> Fieldname##_field (id->offset()); \
  return ret;\
JNI_END

DEFINE_GETSTATICFIELD(jboolean, bool,   Boolean
                      , HOTSPOT_JNI_GETSTATICBOOLEANFIELD_ENTRY(env, clazz, (uintptr_t) fieldID), HOTSPOT_JNI_GETSTATICBOOLEANFIELD_RETURN(_ret_ref))
DEFINE_GETSTATICFIELD(jbyte,    byte,   Byte
                      , HOTSPOT_JNI_GETSTATICBYTEFIELD_ENTRY(env, clazz, (uintptr_t) fieldID),    HOTSPOT_JNI_GETSTATICBYTEFIELD_RETURN(_ret_ref)   )
DEFINE_GETSTATICFIELD(jchar,    char,   Char
                      , HOTSPOT_JNI_GETSTATICCHARFIELD_ENTRY(env, clazz, (uintptr_t) fieldID),    HOTSPOT_JNI_GETSTATICCHARFIELD_RETURN(_ret_ref)   )
DEFINE_GETSTATICFIELD(jshort,   short,  Short
                      , HOTSPOT_JNI_GETSTATICSHORTFIELD_ENTRY(env, clazz, (uintptr_t) fieldID),   HOTSPOT_JNI_GETSTATICSHORTFIELD_RETURN(_ret_ref)  )
DEFINE_GETSTATICFIELD(jint,     int,    Int
                      , HOTSPOT_JNI_GETSTATICINTFIELD_ENTRY(env, clazz, (uintptr_t) fieldID),     HOTSPOT_JNI_GETSTATICINTFIELD_RETURN(_ret_ref)    )
DEFINE_GETSTATICFIELD(jlong,    long,   Long
                      , HOTSPOT_JNI_GETSTATICLONGFIELD_ENTRY(env, clazz, (uintptr_t) fieldID),    HOTSPOT_JNI_GETSTATICLONGFIELD_RETURN(_ret_ref)   )
// Float and double probes don't return value because dtrace doesn't currently support it
DEFINE_GETSTATICFIELD(jfloat,   float,  Float
                      , HOTSPOT_JNI_GETSTATICFLOATFIELD_ENTRY(env, clazz, (uintptr_t) fieldID),   HOTSPOT_JNI_GETSTATICFLOATFIELD_RETURN()          )
DEFINE_GETSTATICFIELD(jdouble,  double, Double
                      , HOTSPOT_JNI_GETSTATICDOUBLEFIELD_ENTRY(env, clazz, (uintptr_t) fieldID),  HOTSPOT_JNI_GETSTATICDOUBLEFIELD_RETURN()         )
#endif /* USDT2 */

JNI_ENTRY(void, jni_SetStaticObjectField(JNIEnv *env, jclass clazz, jfieldID fieldID, jobject value))
  JNIWrapper("SetStaticObjectField");
#ifndef USDT2
  DTRACE_PROBE4(hotspot_jni, SetStaticObjectField__entry, env, clazz, fieldID, value);
#else /* USDT2 */
 HOTSPOT_JNI_SETSTATICOBJECTFIELD_ENTRY(
                                        env, clazz, (uintptr_t) fieldID, value);
#endif /* USDT2 */
  JNIid* id = jfieldIDWorkaround::from_static_jfieldID(fieldID);
  assert(id->is_static_field_id(), "invalid static field id");
  // Keep JVMTI addition small and only check enabled flag here.
  // jni_SetField_probe() assumes that is okay to create handles.
  if (JvmtiExport::should_post_field_modification()) {
    jvalue field_value;
    field_value.l = value;
    JvmtiExport::jni_SetField_probe(thread, NULL, NULL, id->holder(), fieldID, true, 'L', (jvalue *)&field_value);
  }
  id->holder()->java_mirror()->obj_field_put(id->offset(), JNIHandles::resolve(value));
#ifndef USDT2
  DTRACE_PROBE(hotspot_jni, SetStaticObjectField__return);
#else /* USDT2 */
  HOTSPOT_JNI_SETSTATICOBJECTFIELD_RETURN(
                                          );
#endif /* USDT2 */
JNI_END


#ifndef USDT2
#define DEFINE_SETSTATICFIELD(Argument,Fieldname,Result,SigType,unionType) \
\
JNI_ENTRY(void, jni_SetStatic##Result##Field(JNIEnv *env, jclass clazz, jfieldID fieldID, Argument value)) \
  JNIWrapper("SetStatic" XSTR(Result) "Field"); \
  FP_SELECT_##Result( \
     DTRACE_PROBE4(hotspot_jni, SetStatic##Result##Field__entry, env, clazz, fieldID, value), \
     DTRACE_PROBE3(hotspot_jni, SetStatic##Result##Field__entry, env, clazz, fieldID)); \
\
  JNIid* id = jfieldIDWorkaround::from_static_jfieldID(fieldID); \
  assert(id->is_static_field_id(), "invalid static field id"); \
  /* Keep JVMTI addition small and only check enabled flag here. */ \
  /* jni_SetField_probe() assumes that is okay to create handles. */ \
  if (JvmtiExport::should_post_field_modification()) { \
    jvalue field_value; \
    field_value.unionType = value; \
    JvmtiExport::jni_SetField_probe(thread, NULL, NULL, id->holder(), fieldID, true, SigType, (jvalue *)&field_value); \
  } \
  id->holder()->java_mirror()-> Fieldname##_field_put (id->offset(), value); \
  DTRACE_PROBE(hotspot_jni, SetStatic##Result##Field__return);\
JNI_END

DEFINE_SETSTATICFIELD(jboolean, bool,   Boolean, 'Z', z)
DEFINE_SETSTATICFIELD(jbyte,    byte,   Byte,    'B', b)
DEFINE_SETSTATICFIELD(jchar,    char,   Char,    'C', c)
DEFINE_SETSTATICFIELD(jshort,   short,  Short,   'S', s)
DEFINE_SETSTATICFIELD(jint,     int,    Int,     'I', i)
DEFINE_SETSTATICFIELD(jlong,    long,   Long,    'J', j)
DEFINE_SETSTATICFIELD(jfloat,   float,  Float,   'F', f)
DEFINE_SETSTATICFIELD(jdouble,  double, Double,  'D', d)

#else /* USDT2 */

#define DEFINE_SETSTATICFIELD(Argument,Fieldname,Result,SigType,unionType \
                              , EntryProbe, ReturnProbe) \
\
JNI_ENTRY(void, jni_SetStatic##Result##Field(JNIEnv *env, jclass clazz, jfieldID fieldID, Argument value)) \
  JNIWrapper("SetStatic" XSTR(Result) "Field"); \
  EntryProbe; \
\
  JNIid* id = jfieldIDWorkaround::from_static_jfieldID(fieldID); \
  assert(id->is_static_field_id(), "invalid static field id"); \
  /* Keep JVMTI addition small and only check enabled flag here. */ \
  /* jni_SetField_probe() assumes that is okay to create handles. */ \
  if (JvmtiExport::should_post_field_modification()) { \
    jvalue field_value; \
    field_value.unionType = value; \
    JvmtiExport::jni_SetField_probe(thread, NULL, NULL, id->holder(), fieldID, true, SigType, (jvalue *)&field_value); \
  } \
  if (SigType == 'Z') { value = ((jboolean)value) & 1; } \
  id->holder()->java_mirror()-> Fieldname##_field_put (id->offset(), value); \
  ReturnProbe;\
JNI_END

DEFINE_SETSTATICFIELD(jboolean, bool,   Boolean, 'Z', z
                      , HOTSPOT_JNI_SETSTATICBOOLEANFIELD_ENTRY(env, clazz, (uintptr_t)fieldID, value),
                      HOTSPOT_JNI_SETBOOLEANFIELD_RETURN())
DEFINE_SETSTATICFIELD(jbyte,    byte,   Byte,    'B', b
                      , HOTSPOT_JNI_SETSTATICBYTEFIELD_ENTRY(env, clazz, (uintptr_t) fieldID, value),
                      HOTSPOT_JNI_SETSTATICBYTEFIELD_RETURN())
DEFINE_SETSTATICFIELD(jchar,    char,   Char,    'C', c
                      , HOTSPOT_JNI_SETSTATICCHARFIELD_ENTRY(env, clazz, (uintptr_t) fieldID, value),
                      HOTSPOT_JNI_SETSTATICCHARFIELD_RETURN())
DEFINE_SETSTATICFIELD(jshort,   short,  Short,   'S', s
                      , HOTSPOT_JNI_SETSTATICSHORTFIELD_ENTRY(env, clazz, (uintptr_t) fieldID, value),
                      HOTSPOT_JNI_SETSTATICSHORTFIELD_RETURN())
DEFINE_SETSTATICFIELD(jint,     int,    Int,     'I', i
                      , HOTSPOT_JNI_SETSTATICINTFIELD_ENTRY(env, clazz, (uintptr_t) fieldID, value),
                      HOTSPOT_JNI_SETSTATICINTFIELD_RETURN())
DEFINE_SETSTATICFIELD(jlong,    long,   Long,    'J', j
                      , HOTSPOT_JNI_SETSTATICLONGFIELD_ENTRY(env, clazz, (uintptr_t) fieldID, value),
                      HOTSPOT_JNI_SETSTATICLONGFIELD_RETURN())
// Float and double probes don't return value because dtrace doesn't currently support it
DEFINE_SETSTATICFIELD(jfloat,   float,  Float,   'F', f
                      , HOTSPOT_JNI_SETSTATICFLOATFIELD_ENTRY(env, clazz, (uintptr_t) fieldID),
                      HOTSPOT_JNI_SETSTATICFLOATFIELD_RETURN())
DEFINE_SETSTATICFIELD(jdouble,  double, Double,  'D', d
                      , HOTSPOT_JNI_SETSTATICDOUBLEFIELD_ENTRY(env, clazz, (uintptr_t) fieldID),
                      HOTSPOT_JNI_SETSTATICDOUBLEFIELD_RETURN())
#endif /* USDT2 */

//
// String Operations
//

// Unicode Interface

#ifndef USDT2
DT_RETURN_MARK_DECL(NewString, jstring);
#else /* USDT2 */
DT_RETURN_MARK_DECL(NewString, jstring
                    , HOTSPOT_JNI_NEWSTRING_RETURN(_ret_ref));
#endif /* USDT2 */

JNI_ENTRY(jstring, jni_NewString(JNIEnv *env, const jchar *unicodeChars, jsize len))
  JNIWrapper("NewString");
#ifndef USDT2
  DTRACE_PROBE3(hotspot_jni, NewString__entry, env, unicodeChars, len);
#else /* USDT2 */
 HOTSPOT_JNI_NEWSTRING_ENTRY(
                             env, (uint16_t *) unicodeChars, len);
#endif /* USDT2 */
  jstring ret = NULL;
  DT_RETURN_MARK(NewString, jstring, (const jstring&)ret);
  oop string=java_lang_String::create_oop_from_unicode((jchar*) unicodeChars, len, CHECK_NULL);
  ret = (jstring) JNIHandles::make_local(env, string);
  return ret;
JNI_END


JNI_QUICK_ENTRY(jsize, jni_GetStringLength(JNIEnv *env, jstring string))
  JNIWrapper("GetStringLength");
#ifndef USDT2
  DTRACE_PROBE2(hotspot_jni, GetStringLength__entry, env, string);
#else /* USDT2 */
  HOTSPOT_JNI_GETSTRINGLENGTH_ENTRY(
                                    env, string);
#endif /* USDT2 */
  jsize ret = 0;
  oop s = JNIHandles::resolve_non_null(string);
  if (java_lang_String::value(s) != NULL) {
    ret = java_lang_String::length(s);
  }
#ifndef USDT2
  DTRACE_PROBE1(hotspot_jni, GetStringLength__return, ret);
#else /* USDT2 */
 HOTSPOT_JNI_GETSTRINGLENGTH_RETURN(
                                    ret);
#endif /* USDT2 */
  return ret;
JNI_END


JNI_QUICK_ENTRY(const jchar*, jni_GetStringChars(
  JNIEnv *env, jstring string, jboolean *isCopy))
  JNIWrapper("GetStringChars");
#ifndef USDT2
  DTRACE_PROBE3(hotspot_jni, GetStringChars__entry, env, string, isCopy);
#else /* USDT2 */
 HOTSPOT_JNI_GETSTRINGCHARS_ENTRY(
                                  env, string, (uintptr_t *) isCopy);
#endif /* USDT2 */
  jchar* buf = NULL;
  oop s = JNIHandles::resolve_non_null(string);
  typeArrayOop s_value = java_lang_String::value(s);
  if (s_value != NULL) {
    int s_len = java_lang_String::length(s);
    int s_offset = java_lang_String::offset(s);
    buf = NEW_C_HEAP_ARRAY_RETURN_NULL(jchar, s_len + 1, mtInternal);  // add one for zero termination
    /* JNI Specification states return NULL on OOM */
    if (buf != NULL) {
      if (s_len > 0) {
        memcpy(buf, s_value->char_at_addr(s_offset), sizeof(jchar)*s_len);
      }
      buf[s_len] = 0;
      //%note jni_5
      if (isCopy != NULL) {
        *isCopy = JNI_TRUE;
      }
    }
  }
#ifndef USDT2
  DTRACE_PROBE1(hotspot_jni, GetStringChars__return, buf);
#else /* USDT2 */
  HOTSPOT_JNI_GETSTRINGCHARS_RETURN(
                                    buf);
#endif /* USDT2 */
  return buf;
JNI_END


JNI_QUICK_ENTRY(void, jni_ReleaseStringChars(JNIEnv *env, jstring str, const jchar *chars))
  JNIWrapper("ReleaseStringChars");
#ifndef USDT2
  DTRACE_PROBE3(hotspot_jni, ReleaseStringChars__entry, env, str, chars);
#else /* USDT2 */
  HOTSPOT_JNI_RELEASESTRINGCHARS_ENTRY(
                                       env, str, (uint16_t *) chars);
#endif /* USDT2 */
  //%note jni_6
  if (chars != NULL) {
    // Since String objects are supposed to be immutable, don't copy any
    // new data back.  A bad user will have to go after the char array.
    FreeHeap((void*) chars);
  }
#ifndef USDT2
  DTRACE_PROBE(hotspot_jni, ReleaseStringChars__return);
#else /* USDT2 */
  HOTSPOT_JNI_RELEASESTRINGCHARS_RETURN(
);
#endif /* USDT2 */
JNI_END


// UTF Interface

#ifndef USDT2
DT_RETURN_MARK_DECL(NewStringUTF, jstring);
#else /* USDT2 */
DT_RETURN_MARK_DECL(NewStringUTF, jstring
                    , HOTSPOT_JNI_NEWSTRINGUTF_RETURN(_ret_ref));
#endif /* USDT2 */

JNI_ENTRY(jstring, jni_NewStringUTF(JNIEnv *env, const char *bytes))
  JNIWrapper("NewStringUTF");
#ifndef USDT2
  DTRACE_PROBE2(hotspot_jni, NewStringUTF__entry, env, bytes);
#else /* USDT2 */
  HOTSPOT_JNI_NEWSTRINGUTF_ENTRY(
                                 env, (char *) bytes);
#endif /* USDT2 */
  jstring ret;
  DT_RETURN_MARK(NewStringUTF, jstring, (const jstring&)ret);

  oop result = java_lang_String::create_oop_from_str((char*) bytes, CHECK_NULL);
  ret = (jstring) JNIHandles::make_local(env, result);
  return ret;
JNI_END


JNI_ENTRY(jsize, jni_GetStringUTFLength(JNIEnv *env, jstring string))
  JNIWrapper("GetStringUTFLength");
#ifndef USDT2
  DTRACE_PROBE2(hotspot_jni, GetStringUTFLength__entry, env, string);
#else /* USDT2 */
 HOTSPOT_JNI_GETSTRINGUTFLENGTH_ENTRY(
                                      env, string);
#endif /* USDT2 */
  jsize ret = 0;
  oop java_string = JNIHandles::resolve_non_null(string);
  if (java_lang_String::value(java_string) != NULL) {
    ret = java_lang_String::utf8_length(java_string);
  }
#ifndef USDT2
  DTRACE_PROBE1(hotspot_jni, GetStringUTFLength__return, ret);
#else /* USDT2 */
  HOTSPOT_JNI_GETSTRINGUTFLENGTH_RETURN(
                                        ret);
#endif /* USDT2 */
  return ret;
JNI_END


JNI_ENTRY(const char*, jni_GetStringUTFChars(JNIEnv *env, jstring string, jboolean *isCopy))
  JNIWrapper("GetStringUTFChars");
#ifndef USDT2
  DTRACE_PROBE3(hotspot_jni, GetStringUTFChars__entry, env, string, isCopy);
#else /* USDT2 */
 HOTSPOT_JNI_GETSTRINGUTFCHARS_ENTRY(
                                     env, string, (uintptr_t *) isCopy);
#endif /* USDT2 */
  char* result = NULL;
  oop java_string = JNIHandles::resolve_non_null(string);
  if (java_lang_String::value(java_string) != NULL) {
    size_t length = java_lang_String::utf8_length(java_string);
    /* JNI Specification states return NULL on OOM */
    result = AllocateHeap(length + 1, mtInternal, 0, AllocFailStrategy::RETURN_NULL);
    if (result != NULL) {
      java_lang_String::as_utf8_string(java_string, result, (int) length + 1);
      if (isCopy != NULL) {
        *isCopy = JNI_TRUE;
      }
    }
  }
#ifndef USDT2
  DTRACE_PROBE1(hotspot_jni, GetStringUTFChars__return, result);
#else /* USDT2 */
 HOTSPOT_JNI_GETSTRINGUTFCHARS_RETURN(
                                      result);
#endif /* USDT2 */
  return result;
JNI_END


JNI_LEAF(void, jni_ReleaseStringUTFChars(JNIEnv *env, jstring str, const char *chars))
  JNIWrapper("ReleaseStringUTFChars");
#ifndef USDT2
  DTRACE_PROBE3(hotspot_jni, ReleaseStringUTFChars__entry, env, str, chars);
#else /* USDT2 */
 HOTSPOT_JNI_RELEASESTRINGUTFCHARS_ENTRY(
                                         env, str, (char *) chars);
#endif /* USDT2 */
  if (chars != NULL) {
    FreeHeap((char*) chars);
  }
#ifndef USDT2
  DTRACE_PROBE(hotspot_jni, ReleaseStringUTFChars__return);
#else /* USDT2 */
HOTSPOT_JNI_RELEASESTRINGUTFCHARS_RETURN(
);
#endif /* USDT2 */
JNI_END


JNI_QUICK_ENTRY(jsize, jni_GetArrayLength(JNIEnv *env, jarray array))
  JNIWrapper("GetArrayLength");
#ifndef USDT2
  DTRACE_PROBE2(hotspot_jni, GetArrayLength__entry, env, array);
#else /* USDT2 */
 HOTSPOT_JNI_GETARRAYLENGTH_ENTRY(
                                  env, array);
#endif /* USDT2 */
  arrayOop a = arrayOop(JNIHandles::resolve_non_null(array));
  assert(a->is_array(), "must be array");
  jsize ret = a->length();
#ifndef USDT2
  DTRACE_PROBE1(hotspot_jni, GetArrayLength__return, ret);
#else /* USDT2 */
 HOTSPOT_JNI_GETARRAYLENGTH_RETURN(
                                   ret);
#endif /* USDT2 */
  return ret;
JNI_END


//
// Object Array Operations
//

#ifndef USDT2
DT_RETURN_MARK_DECL(NewObjectArray, jobjectArray);
#else /* USDT2 */
DT_RETURN_MARK_DECL(NewObjectArray, jobjectArray
                    , HOTSPOT_JNI_NEWOBJECTARRAY_RETURN(_ret_ref));
#endif /* USDT2 */

JNI_ENTRY(jobjectArray, jni_NewObjectArray(JNIEnv *env, jsize length, jclass elementClass, jobject initialElement))
  JNIWrapper("NewObjectArray");
#ifndef USDT2
  DTRACE_PROBE4(hotspot_jni, NewObjectArray__entry, env, length, elementClass, initialElement);
#else /* USDT2 */
 HOTSPOT_JNI_NEWOBJECTARRAY_ENTRY(
                                  env, length, elementClass, initialElement);
#endif /* USDT2 */
  jobjectArray ret = NULL;
  DT_RETURN_MARK(NewObjectArray, jobjectArray, (const jobjectArray&)ret);
  KlassHandle ek(THREAD, java_lang_Class::as_Klass(JNIHandles::resolve_non_null(elementClass)));
  Klass* ako = ek()->array_klass(CHECK_NULL);
  KlassHandle ak = KlassHandle(THREAD, ako);
  ObjArrayKlass::cast(ak())->initialize(CHECK_NULL);
  objArrayOop result = ObjArrayKlass::cast(ak())->allocate(length, CHECK_NULL);
  oop initial_value = JNIHandles::resolve(initialElement);
  if (initial_value != NULL) {  // array already initialized with NULL
    for (int index = 0; index < length; index++) {
      result->obj_at_put(index, initial_value);
    }
  }
  ret = (jobjectArray) JNIHandles::make_local(env, result);
  return ret;
JNI_END

#ifndef USDT2
DT_RETURN_MARK_DECL(GetObjectArrayElement, jobject);
#else /* USDT2 */
DT_RETURN_MARK_DECL(GetObjectArrayElement, jobject
                    , HOTSPOT_JNI_GETOBJECTARRAYELEMENT_RETURN(_ret_ref));
#endif /* USDT2 */

JNI_ENTRY(jobject, jni_GetObjectArrayElement(JNIEnv *env, jobjectArray array, jsize index))
  JNIWrapper("GetObjectArrayElement");
#ifndef USDT2
  DTRACE_PROBE3(hotspot_jni, GetObjectArrayElement__entry, env, array, index);
#else /* USDT2 */
 HOTSPOT_JNI_GETOBJECTARRAYELEMENT_ENTRY(
                                         env, array, index);
#endif /* USDT2 */
  jobject ret = NULL;
  DT_RETURN_MARK(GetObjectArrayElement, jobject, (const jobject&)ret);
  objArrayOop a = objArrayOop(JNIHandles::resolve_non_null(array));
  if (a->is_within_bounds(index)) {
    ret = JNIHandles::make_local(env, a->obj_at(index));
    return ret;
  } else {
    char buf[jintAsStringSize];
    sprintf(buf, "%d", index);
    THROW_MSG_0(vmSymbols::java_lang_ArrayIndexOutOfBoundsException(), buf);
  }
JNI_END

#ifndef USDT2
DT_VOID_RETURN_MARK_DECL(SetObjectArrayElement);
#else /* USDT2 */
DT_VOID_RETURN_MARK_DECL(SetObjectArrayElement
                         , HOTSPOT_JNI_SETOBJECTARRAYELEMENT_RETURN());
#endif /* USDT2 */

JNI_ENTRY(void, jni_SetObjectArrayElement(JNIEnv *env, jobjectArray array, jsize index, jobject value))
  JNIWrapper("SetObjectArrayElement");
#ifndef USDT2
  DTRACE_PROBE4(hotspot_jni, SetObjectArrayElement__entry, env, array, index, value);
#else /* USDT2 */
 HOTSPOT_JNI_SETOBJECTARRAYELEMENT_ENTRY(
                                         env, array, index, value);
#endif /* USDT2 */
  DT_VOID_RETURN_MARK(SetObjectArrayElement);

  objArrayOop a = objArrayOop(JNIHandles::resolve_non_null(array));
  oop v = JNIHandles::resolve(value);
  if (a->is_within_bounds(index)) {
    if (v == NULL || v->is_a(ObjArrayKlass::cast(a->klass())->element_klass())) {
      a->obj_at_put(index, v);
    } else {
      THROW(vmSymbols::java_lang_ArrayStoreException());
    }
  } else {
    char buf[jintAsStringSize];
    sprintf(buf, "%d", index);
    THROW_MSG(vmSymbols::java_lang_ArrayIndexOutOfBoundsException(), buf);
  }
JNI_END


#ifndef USDT2
#define DEFINE_NEWSCALARARRAY(Return,Allocator,Result) \
\
  DT_RETURN_MARK_DECL(New##Result##Array, Return); \
\
JNI_ENTRY(Return, \
          jni_New##Result##Array(JNIEnv *env, jsize len)) \
  JNIWrapper("New" XSTR(Result) "Array"); \
  DTRACE_PROBE2(hotspot_jni, New##Result##Array__entry, env, len);\
  Return ret = NULL;\
  DT_RETURN_MARK(New##Result##Array, Return, (const Return&)ret);\
\
  oop obj= oopFactory::Allocator(len, CHECK_0); \
  ret = (Return) JNIHandles::make_local(env, obj); \
  return ret;\
JNI_END

DEFINE_NEWSCALARARRAY(jbooleanArray, new_boolArray,   Boolean)
DEFINE_NEWSCALARARRAY(jbyteArray,    new_byteArray,   Byte)
DEFINE_NEWSCALARARRAY(jshortArray,   new_shortArray,  Short)
DEFINE_NEWSCALARARRAY(jcharArray,    new_charArray,   Char)
DEFINE_NEWSCALARARRAY(jintArray,     new_intArray,    Int)
DEFINE_NEWSCALARARRAY(jlongArray,    new_longArray,   Long)
DEFINE_NEWSCALARARRAY(jfloatArray,   new_singleArray, Float)
DEFINE_NEWSCALARARRAY(jdoubleArray,  new_doubleArray, Double)

#else /* USDT2 */

#define DEFINE_NEWSCALARARRAY(Return,Allocator,Result \
                              ,EntryProbe,ReturnProbe)  \
\
  DT_RETURN_MARK_DECL(New##Result##Array, Return \
                      , ReturnProbe); \
\
JNI_ENTRY(Return, \
          jni_New##Result##Array(JNIEnv *env, jsize len)) \
  JNIWrapper("New" XSTR(Result) "Array"); \
  EntryProbe; \
  Return ret = NULL;\
  DT_RETURN_MARK(New##Result##Array, Return, (const Return&)ret);\
\
  oop obj= oopFactory::Allocator(len, CHECK_0); \
  ret = (Return) JNIHandles::make_local(env, obj); \
  return ret;\
JNI_END

DEFINE_NEWSCALARARRAY(jbooleanArray, new_boolArray,   Boolean,
                      HOTSPOT_JNI_NEWBOOLEANARRAY_ENTRY(env, len),
                      HOTSPOT_JNI_NEWBOOLEANARRAY_RETURN(_ret_ref))
DEFINE_NEWSCALARARRAY(jbyteArray,    new_byteArray,   Byte,
                      HOTSPOT_JNI_NEWBYTEARRAY_ENTRY(env, len),
                      HOTSPOT_JNI_NEWBYTEARRAY_RETURN(_ret_ref))
DEFINE_NEWSCALARARRAY(jshortArray,   new_shortArray,  Short,
                      HOTSPOT_JNI_NEWSHORTARRAY_ENTRY(env, len),
                      HOTSPOT_JNI_NEWSHORTARRAY_RETURN(_ret_ref))
DEFINE_NEWSCALARARRAY(jcharArray,    new_charArray,   Char,
                      HOTSPOT_JNI_NEWCHARARRAY_ENTRY(env, len),
                      HOTSPOT_JNI_NEWCHARARRAY_RETURN(_ret_ref))
DEFINE_NEWSCALARARRAY(jintArray,     new_intArray,    Int,
                      HOTSPOT_JNI_NEWINTARRAY_ENTRY(env, len),
                      HOTSPOT_JNI_NEWINTARRAY_RETURN(_ret_ref))
DEFINE_NEWSCALARARRAY(jlongArray,    new_longArray,   Long,
                      HOTSPOT_JNI_NEWLONGARRAY_ENTRY(env, len),
                      HOTSPOT_JNI_NEWLONGARRAY_RETURN(_ret_ref))
DEFINE_NEWSCALARARRAY(jfloatArray,   new_singleArray, Float,
                      HOTSPOT_JNI_NEWFLOATARRAY_ENTRY(env, len),
                      HOTSPOT_JNI_NEWFLOATARRAY_RETURN(_ret_ref))
DEFINE_NEWSCALARARRAY(jdoubleArray,  new_doubleArray, Double,
                      HOTSPOT_JNI_NEWDOUBLEARRAY_ENTRY(env, len),
                      HOTSPOT_JNI_NEWDOUBLEARRAY_RETURN(_ret_ref))
#endif /* USDT2 */

// Return an address which will fault if the caller writes to it.

static char* get_bad_address() {
  static char* bad_address = NULL;
  if (bad_address == NULL) {
    size_t size = os::vm_allocation_granularity();
    bad_address = os::reserve_memory(size);
    if (bad_address != NULL) {
      os::protect_memory(bad_address, size, os::MEM_PROT_READ,
                         /*is_committed*/false);
      MemTracker::record_virtual_memory_type((void*)bad_address, mtInternal);
    }
  }
  return bad_address;
}


#ifndef USDT2
#define DEFINE_GETSCALARARRAYELEMENTS(ElementTag,ElementType,Result, Tag) \
\
JNI_QUICK_ENTRY(ElementType*, \
          jni_Get##Result##ArrayElements(JNIEnv *env, ElementType##Array array, jboolean *isCopy)) \
  JNIWrapper("Get" XSTR(Result) "ArrayElements"); \
  DTRACE_PROBE3(hotspot_jni, Get##Result##ArrayElements__entry, env, array, isCopy);\
  /* allocate an chunk of memory in c land */ \
  typeArrayOop a = typeArrayOop(JNIHandles::resolve_non_null(array)); \
  a = typeArrayOop(oopDesc::bs()->read_barrier(a)); \
  ElementType* result; \
  int len = a->length(); \
  if (len == 0) { \
    /* Empty array: legal but useless, can't return NULL. \
     * Return a pointer to something useless. \
     * Avoid asserts in typeArrayOop. */ \
    result = (ElementType*)get_bad_address(); \
  } else { \
    /* JNI Specification states return NULL on OOM */                    \
    result = NEW_C_HEAP_ARRAY_RETURN_NULL(ElementType, len, mtInternal); \
    if (result != NULL) {                                                \
      /* copy the array to the c chunk */                                \
      memcpy(result, a->Tag##_at_addr(0), sizeof(ElementType)*len);      \
      if (isCopy) {                                                      \
        *isCopy = JNI_TRUE;                                              \
      }                                                                  \
    }                                                                    \
  } \
  DTRACE_PROBE1(hotspot_jni, Get##Result##ArrayElements__return, result);\
  return result; \
JNI_END

DEFINE_GETSCALARARRAYELEMENTS(T_BOOLEAN, jboolean, Boolean, bool)
DEFINE_GETSCALARARRAYELEMENTS(T_BYTE,    jbyte,    Byte,    byte)
DEFINE_GETSCALARARRAYELEMENTS(T_SHORT,   jshort,   Short,   short)
DEFINE_GETSCALARARRAYELEMENTS(T_CHAR,    jchar,    Char,    char)
DEFINE_GETSCALARARRAYELEMENTS(T_INT,     jint,     Int,     int)
DEFINE_GETSCALARARRAYELEMENTS(T_LONG,    jlong,    Long,    long)
DEFINE_GETSCALARARRAYELEMENTS(T_FLOAT,   jfloat,   Float,   float)
DEFINE_GETSCALARARRAYELEMENTS(T_DOUBLE,  jdouble,  Double,  double)

#else /* USDT2 */

#define DEFINE_GETSCALARARRAYELEMENTS(ElementTag,ElementType,Result, Tag \
                                      , EntryProbe, ReturnProbe) \
\
JNI_QUICK_ENTRY(ElementType*, \
          jni_Get##Result##ArrayElements(JNIEnv *env, ElementType##Array array, jboolean *isCopy)) \
  JNIWrapper("Get" XSTR(Result) "ArrayElements"); \
  EntryProbe; \
  /* allocate an chunk of memory in c land */ \
  typeArrayOop a = typeArrayOop(JNIHandles::resolve_non_null(array)); \
  a = typeArrayOop(oopDesc::bs()->read_barrier(a)); \
  ElementType* result; \
  int len = a->length(); \
  if (len == 0) { \
    /* Empty array: legal but useless, can't return NULL. \
     * Return a pointer to something useless. \
     * Avoid asserts in typeArrayOop. */ \
    result = (ElementType*)get_bad_address(); \
  } else { \
    /* JNI Specification states return NULL on OOM */                    \
    result = NEW_C_HEAP_ARRAY_RETURN_NULL(ElementType, len, mtInternal); \
    if (result != NULL) {                                                \
      /* copy the array to the c chunk */                                \
      memcpy(result, a->Tag##_at_addr(0), sizeof(ElementType)*len);      \
      if (isCopy) {                                                      \
        *isCopy = JNI_TRUE;                                              \
      }                                                                  \
    }                                                                    \
  } \
  ReturnProbe; \
  return result; \
JNI_END

DEFINE_GETSCALARARRAYELEMENTS(T_BOOLEAN, jboolean, Boolean, bool
                              , HOTSPOT_JNI_GETBOOLEANARRAYELEMENTS_ENTRY(env, array, (uintptr_t *) isCopy),
                              HOTSPOT_JNI_GETBOOLEANARRAYELEMENTS_RETURN((uintptr_t*)result))
DEFINE_GETSCALARARRAYELEMENTS(T_BYTE,    jbyte,    Byte,    byte
                              , HOTSPOT_JNI_GETBYTEARRAYELEMENTS_ENTRY(env, array, (uintptr_t *) isCopy),
                              HOTSPOT_JNI_GETBYTEARRAYELEMENTS_RETURN((char*)result))
DEFINE_GETSCALARARRAYELEMENTS(T_SHORT,   jshort,   Short,   short
                              , HOTSPOT_JNI_GETSHORTARRAYELEMENTS_ENTRY(env, (uint16_t*) array, (uintptr_t *) isCopy),
                              HOTSPOT_JNI_GETSHORTARRAYELEMENTS_RETURN((uint16_t*)result))
DEFINE_GETSCALARARRAYELEMENTS(T_CHAR,    jchar,    Char,    char
                              , HOTSPOT_JNI_GETCHARARRAYELEMENTS_ENTRY(env, (uint16_t*) array, (uintptr_t *) isCopy),
                              HOTSPOT_JNI_GETCHARARRAYELEMENTS_RETURN(result))
DEFINE_GETSCALARARRAYELEMENTS(T_INT,     jint,     Int,     int
                              , HOTSPOT_JNI_GETINTARRAYELEMENTS_ENTRY(env, array, (uintptr_t *) isCopy),
                              HOTSPOT_JNI_GETINTARRAYELEMENTS_RETURN((uint32_t*)result))
DEFINE_GETSCALARARRAYELEMENTS(T_LONG,    jlong,    Long,    long
                              , HOTSPOT_JNI_GETLONGARRAYELEMENTS_ENTRY(env, array, (uintptr_t *) isCopy),
                              HOTSPOT_JNI_GETLONGARRAYELEMENTS_RETURN(((uintptr_t*)result)))
// Float and double probes don't return value because dtrace doesn't currently support it
DEFINE_GETSCALARARRAYELEMENTS(T_FLOAT,   jfloat,   Float,   float
                              , HOTSPOT_JNI_GETFLOATARRAYELEMENTS_ENTRY(env, array, (uintptr_t *) isCopy),
                              HOTSPOT_JNI_GETFLOATARRAYELEMENTS_RETURN(result))
DEFINE_GETSCALARARRAYELEMENTS(T_DOUBLE,  jdouble,  Double,  double
                              , HOTSPOT_JNI_GETDOUBLEARRAYELEMENTS_ENTRY(env, array, (uintptr_t *) isCopy),
                              HOTSPOT_JNI_GETDOUBLEARRAYELEMENTS_RETURN(result))
#endif /* USDT2 */

#ifndef USDT2
#define DEFINE_RELEASESCALARARRAYELEMENTS(ElementTag,ElementType,Result,Tag) \
\
JNI_QUICK_ENTRY(void, \
          jni_Release##Result##ArrayElements(JNIEnv *env, ElementType##Array array, \
                                             ElementType *buf, jint mode)) \
  JNIWrapper("Release" XSTR(Result) "ArrayElements"); \
  DTRACE_PROBE4(hotspot_jni, Release##Result##ArrayElements__entry, env, array, buf, mode);\
  typeArrayOop a = typeArrayOop(JNIHandles::resolve_non_null(array)); \
  a = typeArrayOop(oopDesc::bs()->write_barrier(a)); \
  int len = a->length(); \
  if (len != 0) {   /* Empty array:  nothing to free or copy. */  \
    if ((mode == 0) || (mode == JNI_COMMIT)) { \
      memcpy(a->Tag##_at_addr(0), buf, sizeof(ElementType)*len); \
    } \
    if ((mode == 0) || (mode == JNI_ABORT)) { \
      FreeHeap(buf); \
    } \
  } \
  DTRACE_PROBE(hotspot_jni, Release##Result##ArrayElements__return);\
JNI_END

DEFINE_RELEASESCALARARRAYELEMENTS(T_BOOLEAN, jboolean, Boolean, bool)
DEFINE_RELEASESCALARARRAYELEMENTS(T_BYTE,    jbyte,    Byte,    byte)
DEFINE_RELEASESCALARARRAYELEMENTS(T_SHORT,   jshort,   Short,   short)
DEFINE_RELEASESCALARARRAYELEMENTS(T_CHAR,    jchar,    Char,    char)
DEFINE_RELEASESCALARARRAYELEMENTS(T_INT,     jint,     Int,     int)
DEFINE_RELEASESCALARARRAYELEMENTS(T_LONG,    jlong,    Long,    long)
DEFINE_RELEASESCALARARRAYELEMENTS(T_FLOAT,   jfloat,   Float,   float)
DEFINE_RELEASESCALARARRAYELEMENTS(T_DOUBLE,  jdouble,  Double,  double)

#else /* USDT2 */

#define DEFINE_RELEASESCALARARRAYELEMENTS(ElementTag,ElementType,Result,Tag \
                                          , EntryProbe, ReturnProbe);\
\
JNI_QUICK_ENTRY(void, \
          jni_Release##Result##ArrayElements(JNIEnv *env, ElementType##Array array, \
                                             ElementType *buf, jint mode)) \
  JNIWrapper("Release" XSTR(Result) "ArrayElements"); \
  EntryProbe; \
  typeArrayOop a = typeArrayOop(JNIHandles::resolve_non_null(array)); \
  a = typeArrayOop(oopDesc::bs()->write_barrier(a)); \
  int len = a->length(); \
  if (len != 0) {   /* Empty array:  nothing to free or copy. */  \
    if ((mode == 0) || (mode == JNI_COMMIT)) { \
      memcpy(a->Tag##_at_addr(0), buf, sizeof(ElementType)*len); \
    } \
    if ((mode == 0) || (mode == JNI_ABORT)) { \
      FreeHeap(buf); \
    } \
  } \
  ReturnProbe; \
JNI_END

DEFINE_RELEASESCALARARRAYELEMENTS(T_BOOLEAN, jboolean, Boolean, bool
                                  , HOTSPOT_JNI_RELEASEBOOLEANARRAYELEMENTS_ENTRY(env, array, (uintptr_t *) buf, mode),
                                  HOTSPOT_JNI_RELEASEBOOLEANARRAYELEMENTS_RETURN())
DEFINE_RELEASESCALARARRAYELEMENTS(T_BYTE,    jbyte,    Byte,    byte
                                  , HOTSPOT_JNI_RELEASEBYTEARRAYELEMENTS_ENTRY(env, array, (char *) buf, mode),
                                  HOTSPOT_JNI_RELEASEBYTEARRAYELEMENTS_RETURN())
DEFINE_RELEASESCALARARRAYELEMENTS(T_SHORT,   jshort,   Short,   short
                                  ,  HOTSPOT_JNI_RELEASESHORTARRAYELEMENTS_ENTRY(env, array, (uint16_t *) buf, mode),
                                  HOTSPOT_JNI_RELEASESHORTARRAYELEMENTS_RETURN())
DEFINE_RELEASESCALARARRAYELEMENTS(T_CHAR,    jchar,    Char,    char
                                  ,  HOTSPOT_JNI_RELEASECHARARRAYELEMENTS_ENTRY(env, array, (uint16_t *) buf, mode),
                                  HOTSPOT_JNI_RELEASECHARARRAYELEMENTS_RETURN())
DEFINE_RELEASESCALARARRAYELEMENTS(T_INT,     jint,     Int,     int
                                  , HOTSPOT_JNI_RELEASEINTARRAYELEMENTS_ENTRY(env, array, (uint32_t *) buf, mode),
                                  HOTSPOT_JNI_RELEASEINTARRAYELEMENTS_RETURN())
DEFINE_RELEASESCALARARRAYELEMENTS(T_LONG,    jlong,    Long,    long
                                  , HOTSPOT_JNI_RELEASELONGARRAYELEMENTS_ENTRY(env, array, (uintptr_t *) buf, mode),
                                  HOTSPOT_JNI_RELEASELONGARRAYELEMENTS_RETURN())
DEFINE_RELEASESCALARARRAYELEMENTS(T_FLOAT,   jfloat,   Float,   float
                                  , HOTSPOT_JNI_RELEASEFLOATARRAYELEMENTS_ENTRY(env, array, (float *) buf, mode),
                                  HOTSPOT_JNI_RELEASEFLOATARRAYELEMENTS_RETURN())
DEFINE_RELEASESCALARARRAYELEMENTS(T_DOUBLE,  jdouble,  Double,  double
                                  , HOTSPOT_JNI_RELEASEDOUBLEARRAYELEMENTS_ENTRY(env, array, (double *) buf, mode),
                                  HOTSPOT_JNI_RELEASEDOUBLEARRAYELEMENTS_RETURN())
#endif /* USDT2 */

#ifndef USDT2
#define DEFINE_GETSCALARARRAYREGION(ElementTag,ElementType,Result, Tag) \
  DT_VOID_RETURN_MARK_DECL(Get##Result##ArrayRegion);\
\
JNI_ENTRY(void, \
jni_Get##Result##ArrayRegion(JNIEnv *env, ElementType##Array array, jsize start, \
             jsize len, ElementType *buf)) \
  JNIWrapper("Get" XSTR(Result) "ArrayRegion"); \
  DTRACE_PROBE5(hotspot_jni, Get##Result##ArrayRegion__entry, env, array, start, len, buf);\
  DT_VOID_RETURN_MARK(Get##Result##ArrayRegion); \
  typeArrayOop src = typeArrayOop(JNIHandles::resolve_non_null(array)); \
  src = typeArrayOop(oopDesc::bs()->read_barrier(src)); \
  if (start < 0 || len < 0 || ((unsigned int)start + (unsigned int)len > (unsigned int)src->length())) { \
    THROW(vmSymbols::java_lang_ArrayIndexOutOfBoundsException()); \
  } else { \
    if (len > 0) { \
      int sc = TypeArrayKlass::cast(src->klass())->log2_element_size(); \
      memcpy((u_char*) buf, \
             (u_char*) src->Tag##_at_addr(start), \
             len << sc);                          \
    } \
  } \
JNI_END

DEFINE_GETSCALARARRAYREGION(T_BOOLEAN, jboolean,Boolean, bool)
DEFINE_GETSCALARARRAYREGION(T_BYTE,    jbyte,   Byte,    byte)
DEFINE_GETSCALARARRAYREGION(T_SHORT,   jshort,  Short,   short)
DEFINE_GETSCALARARRAYREGION(T_CHAR,    jchar,   Char,    char)
DEFINE_GETSCALARARRAYREGION(T_INT,     jint,    Int,     int)
DEFINE_GETSCALARARRAYREGION(T_LONG,    jlong,   Long,    long)
DEFINE_GETSCALARARRAYREGION(T_FLOAT,   jfloat,  Float,   float)
DEFINE_GETSCALARARRAYREGION(T_DOUBLE,  jdouble, Double,  double)

#else /* USDT2 */

#define DEFINE_GETSCALARARRAYREGION(ElementTag,ElementType,Result, Tag \
                                    , EntryProbe, ReturnProbe); \
  DT_VOID_RETURN_MARK_DECL(Get##Result##ArrayRegion \
                           , ReturnProbe); \
\
JNI_ENTRY(void, \
jni_Get##Result##ArrayRegion(JNIEnv *env, ElementType##Array array, jsize start, \
             jsize len, ElementType *buf)) \
  JNIWrapper("Get" XSTR(Result) "ArrayRegion"); \
  EntryProbe; \
  DT_VOID_RETURN_MARK(Get##Result##ArrayRegion); \
  typeArrayOop src = typeArrayOop(JNIHandles::resolve_non_null(array)); \
<<<<<<< HEAD
  src = typeArrayOop(oopDesc::bs()->read_barrier(src)); \
  if (start < 0 || len < 0 || ((unsigned int)start + (unsigned int)len > (unsigned int)src->length())) { \
=======
  if (start < 0 || len < 0 || (start > src->length() - len)) { \
>>>>>>> eac0b770
    THROW(vmSymbols::java_lang_ArrayIndexOutOfBoundsException()); \
  } else { \
    if (len > 0) { \
      int sc = TypeArrayKlass::cast(src->klass())->log2_element_size(); \
      memcpy((u_char*) buf, \
             (u_char*) src->Tag##_at_addr(start), \
             len << sc);                          \
    } \
  } \
JNI_END

DEFINE_GETSCALARARRAYREGION(T_BOOLEAN, jboolean,Boolean, bool
                            , HOTSPOT_JNI_GETBOOLEANARRAYREGION_ENTRY(env, array, start, len, (uintptr_t *) buf),
                            HOTSPOT_JNI_GETBOOLEANARRAYREGION_RETURN());
DEFINE_GETSCALARARRAYREGION(T_BYTE,    jbyte,   Byte,    byte
                            ,  HOTSPOT_JNI_GETBYTEARRAYREGION_ENTRY(env, array, start, len, (char *) buf),
                            HOTSPOT_JNI_GETBYTEARRAYREGION_RETURN());
DEFINE_GETSCALARARRAYREGION(T_SHORT,   jshort,  Short,   short
                            , HOTSPOT_JNI_GETSHORTARRAYREGION_ENTRY(env, array, start, len, (uint16_t *) buf),
                            HOTSPOT_JNI_GETSHORTARRAYREGION_RETURN());
DEFINE_GETSCALARARRAYREGION(T_CHAR,    jchar,   Char,    char
                            ,  HOTSPOT_JNI_GETCHARARRAYREGION_ENTRY(env, array, start, len, (uint16_t*) buf),
                            HOTSPOT_JNI_GETCHARARRAYREGION_RETURN());
DEFINE_GETSCALARARRAYREGION(T_INT,     jint,    Int,     int
                            , HOTSPOT_JNI_GETINTARRAYREGION_ENTRY(env, array, start, len, (uint32_t*) buf),
                            HOTSPOT_JNI_GETINTARRAYREGION_RETURN());
DEFINE_GETSCALARARRAYREGION(T_LONG,    jlong,   Long,    long
                            ,  HOTSPOT_JNI_GETLONGARRAYREGION_ENTRY(env, array, start, len, (uintptr_t *) buf),
                            HOTSPOT_JNI_GETLONGARRAYREGION_RETURN());
DEFINE_GETSCALARARRAYREGION(T_FLOAT,   jfloat,  Float,   float
                            , HOTSPOT_JNI_GETFLOATARRAYREGION_ENTRY(env, array, start, len, (float *) buf),
                            HOTSPOT_JNI_GETFLOATARRAYREGION_RETURN());
DEFINE_GETSCALARARRAYREGION(T_DOUBLE,  jdouble, Double,  double
                            , HOTSPOT_JNI_GETDOUBLEARRAYREGION_ENTRY(env, array, start, len, (double *) buf),
                            HOTSPOT_JNI_GETDOUBLEARRAYREGION_RETURN());
#endif /* USDT2 */

#ifndef USDT2
#define DEFINE_SETSCALARARRAYREGION(ElementTag,ElementType,Result, Tag) \
  DT_VOID_RETURN_MARK_DECL(Set##Result##ArrayRegion);\
\
JNI_ENTRY(void, \
jni_Set##Result##ArrayRegion(JNIEnv *env, ElementType##Array array, jsize start, \
             jsize len, const ElementType *buf)) \
  JNIWrapper("Set" XSTR(Result) "ArrayRegion"); \
  DTRACE_PROBE5(hotspot_jni, Set##Result##ArrayRegion__entry, env, array, start, len, buf);\
  DT_VOID_RETURN_MARK(Set##Result##ArrayRegion); \
  typeArrayOop dst = typeArrayOop(JNIHandles::resolve_non_null(array)); \
  dst = typeArrayOop(oopDesc::bs()->write_barrier(dst)); \
  if (start < 0 || len < 0 || ((unsigned int)start + (unsigned int)len > (unsigned int)dst->length())) { \
    THROW(vmSymbols::java_lang_ArrayIndexOutOfBoundsException()); \
  } else { \
    if (len > 0) { \
      int sc = TypeArrayKlass::cast(dst->klass())->log2_element_size(); \
      memcpy((u_char*) dst->Tag##_at_addr(start), \
             (u_char*) buf, \
             len << sc);    \
    } \
  } \
JNI_END

DEFINE_SETSCALARARRAYREGION(T_BOOLEAN, jboolean, Boolean, bool)
DEFINE_SETSCALARARRAYREGION(T_BYTE,    jbyte,    Byte,    byte)
DEFINE_SETSCALARARRAYREGION(T_SHORT,   jshort,   Short,   short)
DEFINE_SETSCALARARRAYREGION(T_CHAR,    jchar,    Char,    char)
DEFINE_SETSCALARARRAYREGION(T_INT,     jint,     Int,     int)
DEFINE_SETSCALARARRAYREGION(T_LONG,    jlong,    Long,    long)
DEFINE_SETSCALARARRAYREGION(T_FLOAT,   jfloat,   Float,   float)
DEFINE_SETSCALARARRAYREGION(T_DOUBLE,  jdouble,  Double,  double)

#else /* USDT2 */

#define DEFINE_SETSCALARARRAYREGION(ElementTag,ElementType,Result, Tag \
                                    , EntryProbe, ReturnProbe); \
  DT_VOID_RETURN_MARK_DECL(Set##Result##ArrayRegion \
                           ,ReturnProbe);           \
\
JNI_ENTRY(void, \
jni_Set##Result##ArrayRegion(JNIEnv *env, ElementType##Array array, jsize start, \
             jsize len, const ElementType *buf)) \
  JNIWrapper("Set" XSTR(Result) "ArrayRegion"); \
  EntryProbe; \
  DT_VOID_RETURN_MARK(Set##Result##ArrayRegion); \
  typeArrayOop dst = typeArrayOop(JNIHandles::resolve_non_null(array)); \
<<<<<<< HEAD
  dst = typeArrayOop(oopDesc::bs()->write_barrier(dst)); \
  if (start < 0 || len < 0 || ((unsigned int)start + (unsigned int)len > (unsigned int)dst->length())) { \
=======
  if (start < 0 || len < 0 || (start > dst->length() - len)) { \
>>>>>>> eac0b770
    THROW(vmSymbols::java_lang_ArrayIndexOutOfBoundsException()); \
  } else { \
    if (len > 0) { \
      int sc = TypeArrayKlass::cast(dst->klass())->log2_element_size(); \
      memcpy((u_char*) dst->Tag##_at_addr(start), \
             (u_char*) buf, \
             len << sc);    \
    } \
  } \
JNI_END

DEFINE_SETSCALARARRAYREGION(T_BOOLEAN, jboolean, Boolean, bool
                            , HOTSPOT_JNI_SETBOOLEANARRAYREGION_ENTRY(env, array, start, len, (uintptr_t *)buf),
                            HOTSPOT_JNI_SETBOOLEANARRAYREGION_RETURN())
DEFINE_SETSCALARARRAYREGION(T_BYTE,    jbyte,    Byte,    byte
                            , HOTSPOT_JNI_SETBYTEARRAYREGION_ENTRY(env, array, start, len, (char *) buf),
                            HOTSPOT_JNI_SETBYTEARRAYREGION_RETURN())
DEFINE_SETSCALARARRAYREGION(T_SHORT,   jshort,   Short,   short
                            , HOTSPOT_JNI_SETSHORTARRAYREGION_ENTRY(env, array, start, len, (uint16_t *) buf),
                            HOTSPOT_JNI_SETSHORTARRAYREGION_RETURN())
DEFINE_SETSCALARARRAYREGION(T_CHAR,    jchar,    Char,    char
                            , HOTSPOT_JNI_SETCHARARRAYREGION_ENTRY(env, array, start, len, (uint16_t *) buf),
                            HOTSPOT_JNI_SETCHARARRAYREGION_RETURN())
DEFINE_SETSCALARARRAYREGION(T_INT,     jint,     Int,     int
                            , HOTSPOT_JNI_SETINTARRAYREGION_ENTRY(env, array, start, len, (uint32_t *) buf),
                            HOTSPOT_JNI_SETINTARRAYREGION_RETURN())
DEFINE_SETSCALARARRAYREGION(T_LONG,    jlong,    Long,    long
                            , HOTSPOT_JNI_SETLONGARRAYREGION_ENTRY(env, array, start, len, (uintptr_t *) buf),
                            HOTSPOT_JNI_SETLONGARRAYREGION_RETURN())
DEFINE_SETSCALARARRAYREGION(T_FLOAT,   jfloat,   Float,   float
                            , HOTSPOT_JNI_SETFLOATARRAYREGION_ENTRY(env, array, start, len, (float *) buf),
                            HOTSPOT_JNI_SETFLOATARRAYREGION_RETURN())
DEFINE_SETSCALARARRAYREGION(T_DOUBLE,  jdouble,  Double,  double
                            , HOTSPOT_JNI_SETDOUBLEARRAYREGION_ENTRY(env, array, start, len, (double *) buf),
                            HOTSPOT_JNI_SETDOUBLEARRAYREGION_RETURN())
#endif /* USDT2 */


//
// Interception of natives
//

// The RegisterNatives call being attempted tried to register with a method that
// is not native.  Ask JVM TI what prefixes have been specified.  Then check
// to see if the native method is now wrapped with the prefixes.  See the
// SetNativeMethodPrefix(es) functions in the JVM TI Spec for details.
static Method* find_prefixed_native(KlassHandle k,
                                      Symbol* name, Symbol* signature, TRAPS) {
#if INCLUDE_JVMTI
  ResourceMark rm(THREAD);
  Method* method;
  int name_len = name->utf8_length();
  char* name_str = name->as_utf8();
  int prefix_count;
  char** prefixes = JvmtiExport::get_all_native_method_prefixes(&prefix_count);
  for (int i = 0; i < prefix_count; i++) {
    char* prefix = prefixes[i];
    int prefix_len = (int)strlen(prefix);

    // try adding this prefix to the method name and see if it matches another method name
    int trial_len = name_len + prefix_len;
    char* trial_name_str = NEW_RESOURCE_ARRAY(char, trial_len + 1);
    strcpy(trial_name_str, prefix);
    strcat(trial_name_str, name_str);
    TempNewSymbol trial_name = SymbolTable::probe(trial_name_str, trial_len);
    if (trial_name == NULL) {
      continue; // no such symbol, so this prefix wasn't used, try the next prefix
    }
    method = k()->lookup_method(trial_name, signature);
    if (method == NULL) {
      continue; // signature doesn't match, try the next prefix
    }
    if (method->is_native()) {
      method->set_is_prefixed_native();
      return method; // wahoo, we found a prefixed version of the method, return it
    }
    // found as non-native, so prefix is good, add it, probably just need more prefixes
    name_len = trial_len;
    name_str = trial_name_str;
  }
#endif // INCLUDE_JVMTI
  return NULL; // not found
}

static bool register_native(KlassHandle k, Symbol* name, Symbol* signature, address entry, TRAPS) {
  Method* method = k()->lookup_method(name, signature);
  if (method == NULL) {
    ResourceMark rm;
    stringStream st;
    st.print("Method %s name or signature does not match",
             Method::name_and_sig_as_C_string(k(), name, signature));
    THROW_MSG_(vmSymbols::java_lang_NoSuchMethodError(), st.as_string(), false);
  }
  if (!method->is_native()) {
    // trying to register to a non-native method, see if a JVM TI agent has added prefix(es)
    method = find_prefixed_native(k, name, signature, THREAD);
    if (method == NULL) {
      ResourceMark rm;
      stringStream st;
      st.print("Method %s is not declared as native",
               Method::name_and_sig_as_C_string(k(), name, signature));
      THROW_MSG_(vmSymbols::java_lang_NoSuchMethodError(), st.as_string(), false);
    }
  }

  if (entry != NULL) {
    method->set_native_function(entry,
      Method::native_bind_event_is_interesting);
  } else {
    method->clear_native_function();
  }
  if (PrintJNIResolving) {
    ResourceMark rm(THREAD);
    tty->print_cr("[Registering JNI native method %s.%s]",
      method->method_holder()->external_name(),
      method->name()->as_C_string());
  }
  return true;
}

#ifndef USDT2
DT_RETURN_MARK_DECL(RegisterNatives, jint);
#else /* USDT2 */
DT_RETURN_MARK_DECL(RegisterNatives, jint
                    , HOTSPOT_JNI_REGISTERNATIVES_RETURN(_ret_ref));
#endif /* USDT2 */

JNI_ENTRY(jint, jni_RegisterNatives(JNIEnv *env, jclass clazz,
                                    const JNINativeMethod *methods,
                                    jint nMethods))
  JNIWrapper("RegisterNatives");
#ifndef USDT2
  DTRACE_PROBE4(hotspot_jni, RegisterNatives__entry, env, clazz, methods, nMethods);
#else /* USDT2 */
  HOTSPOT_JNI_REGISTERNATIVES_ENTRY(
                                    env, clazz, (void *) methods, nMethods);
#endif /* USDT2 */
  jint ret = 0;
  DT_RETURN_MARK(RegisterNatives, jint, (const jint&)ret);

  KlassHandle h_k(thread, java_lang_Class::as_Klass(JNIHandles::resolve_non_null(clazz)));

  for (int index = 0; index < nMethods; index++) {
    const char* meth_name = methods[index].name;
    const char* meth_sig = methods[index].signature;
    int meth_name_len = (int)strlen(meth_name);

    // The class should have been loaded (we have an instance of the class
    // passed in) so the method and signature should already be in the symbol
    // table.  If they're not there, the method doesn't exist.
    TempNewSymbol  name = SymbolTable::probe(meth_name, meth_name_len);
    TempNewSymbol  signature = SymbolTable::probe(meth_sig, (int)strlen(meth_sig));

    if (name == NULL || signature == NULL) {
      ResourceMark rm;
      stringStream st;
      st.print("Method %s.%s%s not found", h_k()->external_name(), meth_name, meth_sig);
      // Must return negative value on failure
      THROW_MSG_(vmSymbols::java_lang_NoSuchMethodError(), st.as_string(), -1);
    }

    bool res = register_native(h_k, name, signature,
                               (address) methods[index].fnPtr, THREAD);
    if (!res) {
      ret = -1;
      break;
    }
  }
  return ret;
JNI_END


JNI_ENTRY(jint, jni_UnregisterNatives(JNIEnv *env, jclass clazz))
  JNIWrapper("UnregisterNatives");
#ifndef USDT2
  DTRACE_PROBE2(hotspot_jni, UnregisterNatives__entry, env, clazz);
#else /* USDT2 */
 HOTSPOT_JNI_UNREGISTERNATIVES_ENTRY(
                                     env, clazz);
#endif /* USDT2 */
  Klass* k   = java_lang_Class::as_Klass(JNIHandles::resolve_non_null(clazz));
  //%note jni_2
  if (k->oop_is_instance()) {
    for (int index = 0; index < InstanceKlass::cast(k)->methods()->length(); index++) {
      Method* m = InstanceKlass::cast(k)->methods()->at(index);
      if (m->is_native()) {
        m->clear_native_function();
        m->set_signature_handler(NULL);
      }
    }
  }
#ifndef USDT2
  DTRACE_PROBE1(hotspot_jni, UnregisterNatives__return, 0);
#else /* USDT2 */
 HOTSPOT_JNI_UNREGISTERNATIVES_RETURN(
                                      0);
#endif /* USDT2 */
  return 0;
JNI_END

//
// Monitor functions
//

#ifndef USDT2
DT_RETURN_MARK_DECL(MonitorEnter, jint);
#else /* USDT2 */
DT_RETURN_MARK_DECL(MonitorEnter, jint
                    , HOTSPOT_JNI_MONITORENTER_RETURN(_ret_ref));
#endif /* USDT2 */

JNI_ENTRY(jint, jni_MonitorEnter(JNIEnv *env, jobject jobj))
#ifndef USDT2
  DTRACE_PROBE2(hotspot_jni, MonitorEnter__entry, env, jobj);
#else /* USDT2 */
 HOTSPOT_JNI_MONITORENTER_ENTRY(
                                env, jobj);
#endif /* USDT2 */
  jint ret = JNI_ERR;
  DT_RETURN_MARK(MonitorEnter, jint, (const jint&)ret);

  // If the object is null, we can't do anything with it
  if (jobj == NULL) {
    THROW_(vmSymbols::java_lang_NullPointerException(), JNI_ERR);
  }

  Handle obj(thread, JNIHandles::resolve_non_null(jobj));
  ObjectSynchronizer::jni_enter(obj, CHECK_(JNI_ERR));
  ret = JNI_OK;
  return ret;
JNI_END

#ifndef USDT2
DT_RETURN_MARK_DECL(MonitorExit, jint);
#else /* USDT2 */
DT_RETURN_MARK_DECL(MonitorExit, jint
                    , HOTSPOT_JNI_MONITOREXIT_RETURN(_ret_ref));
#endif /* USDT2 */

JNI_ENTRY(jint, jni_MonitorExit(JNIEnv *env, jobject jobj))
#ifndef USDT2
  DTRACE_PROBE2(hotspot_jni, MonitorExit__entry, env, jobj);
#else /* USDT2 */
 HOTSPOT_JNI_MONITOREXIT_ENTRY(
                               env, jobj);
#endif /* USDT2 */
  jint ret = JNI_ERR;
  DT_RETURN_MARK(MonitorExit, jint, (const jint&)ret);

  // Don't do anything with a null object
  if (jobj == NULL) {
    THROW_(vmSymbols::java_lang_NullPointerException(), JNI_ERR);
  }

  Handle obj(THREAD, JNIHandles::resolve_non_null(jobj));
  ObjectSynchronizer::jni_exit(obj(), CHECK_(JNI_ERR));

  ret = JNI_OK;
  return ret;
JNI_END

//
// Extensions
//

#ifndef USDT2
DT_VOID_RETURN_MARK_DECL(GetStringRegion);
#else /* USDT2 */
DT_VOID_RETURN_MARK_DECL(GetStringRegion
                         , HOTSPOT_JNI_GETSTRINGREGION_RETURN());
#endif /* USDT2 */

JNI_ENTRY(void, jni_GetStringRegion(JNIEnv *env, jstring string, jsize start, jsize len, jchar *buf))
  JNIWrapper("GetStringRegion");
#ifndef USDT2
  DTRACE_PROBE5(hotspot_jni, GetStringRegion__entry, env, string, start, len, buf);
#else /* USDT2 */
 HOTSPOT_JNI_GETSTRINGREGION_ENTRY(
                                   env, string, start, len, buf);
#endif /* USDT2 */
  DT_VOID_RETURN_MARK(GetStringRegion);
  oop s = JNIHandles::resolve_non_null(string);
  int s_len = java_lang_String::length(s);
  if (start < 0 || len < 0 || start > s_len - len) {
    THROW(vmSymbols::java_lang_StringIndexOutOfBoundsException());
  } else {
    if (len > 0) {
      int s_offset = java_lang_String::offset(s);
      typeArrayOop s_value = java_lang_String::value(s);
      memcpy(buf, s_value->char_at_addr(s_offset+start), sizeof(jchar)*len);
    }
  }
JNI_END

#ifndef USDT2
DT_VOID_RETURN_MARK_DECL(GetStringUTFRegion);
#else /* USDT2 */
DT_VOID_RETURN_MARK_DECL(GetStringUTFRegion
                         , HOTSPOT_JNI_GETSTRINGUTFREGION_RETURN());
#endif /* USDT2 */

JNI_ENTRY(void, jni_GetStringUTFRegion(JNIEnv *env, jstring string, jsize start, jsize len, char *buf))
  JNIWrapper("GetStringUTFRegion");
#ifndef USDT2
  DTRACE_PROBE5(hotspot_jni, GetStringUTFRegion__entry, env, string, start, len, buf);
#else /* USDT2 */
 HOTSPOT_JNI_GETSTRINGUTFREGION_ENTRY(
                                      env, string, start, len, buf);
#endif /* USDT2 */
  DT_VOID_RETURN_MARK(GetStringUTFRegion);
  oop s = JNIHandles::resolve_non_null(string);
  int s_len = java_lang_String::length(s);
  if (start < 0 || len < 0 || start > s_len - len) {
    THROW(vmSymbols::java_lang_StringIndexOutOfBoundsException());
  } else {
    //%note jni_7
    if (len > 0) {
      ResourceMark rm(THREAD);
      char *utf_region = java_lang_String::as_utf8_string(s, start, len);
      int utf_len = (int)strlen(utf_region);
      memcpy(buf, utf_region, utf_len);
      buf[utf_len] = 0;
    } else {
      // JDK null-terminates the buffer even in len is zero
      if (buf != NULL) {
        buf[0] = 0;
      }
    }
  }
JNI_END


JNI_ENTRY(void*, jni_GetPrimitiveArrayCritical(JNIEnv *env, jarray array, jboolean *isCopy))
  JNIWrapper("GetPrimitiveArrayCritical");
#ifndef USDT2
  DTRACE_PROBE3(hotspot_jni, GetPrimitiveArrayCritical__entry, env, array, isCopy);
#else /* USDT2 */
 HOTSPOT_JNI_GETPRIMITIVEARRAYCRITICAL_ENTRY(
                                             env, array, (uintptr_t *) isCopy);
#endif /* USDT2 */
  GC_locker::lock_critical(thread);
  if (isCopy != NULL) {
    *isCopy = JNI_FALSE;
  }
  oop a = JNIHandles::resolve_non_null(array);
  a = oopDesc::bs()->write_barrier(a);
  Universe::heap()->pin_object(a);
  assert(a->is_array(), "just checking");
  BasicType type;
  if (a->is_objArray()) {
    type = T_OBJECT;
  } else {
    type = TypeArrayKlass::cast(a->klass())->element_type();
  }
  void* ret = arrayOop(a)->base(type);
#ifndef USDT2
  DTRACE_PROBE1(hotspot_jni, GetPrimitiveArrayCritical__return, ret);
#else /* USDT2 */
 HOTSPOT_JNI_GETPRIMITIVEARRAYCRITICAL_RETURN(
                                              ret);
#endif /* USDT2 */
  return ret;
JNI_END


JNI_ENTRY(void, jni_ReleasePrimitiveArrayCritical(JNIEnv *env, jarray array, void *carray, jint mode))
  JNIWrapper("ReleasePrimitiveArrayCritical");
#ifndef USDT2
  DTRACE_PROBE4(hotspot_jni, ReleasePrimitiveArrayCritical__entry, env, array, carray, mode);
#else /* USDT2 */
  HOTSPOT_JNI_RELEASEPRIMITIVEARRAYCRITICAL_ENTRY(
                                                  env, array, carray, mode);
#endif /* USDT2 */
  // The array, carray and mode arguments are ignored
  oop a = JNIHandles::resolve_non_null(array);
  a = oopDesc::bs()->read_barrier(a);
#ifdef ASSERT
  assert(a->is_array(), "just checking");
  BasicType type;
  if (a->is_objArray()) {
    type = T_OBJECT;
  } else {
    type = TypeArrayKlass::cast(a->klass())->element_type();
  }
  void* ret = arrayOop(a)->base(type);
  assert(ret == carray, "check array not moved");
#endif

  Universe::heap()->unpin_object(a);
  GC_locker::unlock_critical(thread);
#ifndef USDT2
  DTRACE_PROBE(hotspot_jni, ReleasePrimitiveArrayCritical__return);
#else /* USDT2 */
HOTSPOT_JNI_RELEASEPRIMITIVEARRAYCRITICAL_RETURN(
);
#endif /* USDT2 */
JNI_END


JNI_ENTRY(const jchar*, jni_GetStringCritical(JNIEnv *env, jstring string, jboolean *isCopy))
  JNIWrapper("GetStringCritical");
#ifndef USDT2
  DTRACE_PROBE3(hotspot_jni, GetStringCritical__entry, env, string, isCopy);
#else /* USDT2 */
  HOTSPOT_JNI_GETSTRINGCRITICAL_ENTRY(
                                      env, string, (uintptr_t *) isCopy);
#endif /* USDT2 */
  GC_locker::lock_critical(thread);
  if (isCopy != NULL) {
    *isCopy = JNI_FALSE;
  }
  oop s = JNIHandles::resolve_non_null(string);
  s = oopDesc::bs()->write_barrier(s);
  Universe::heap()->pin_object(s);
  int s_len = java_lang_String::length(s);
  typeArrayOop s_value = java_lang_String::value(s);
  int s_offset = java_lang_String::offset(s);
  const jchar* ret;
  if (s_len > 0) {
    ret = s_value->char_at_addr(s_offset);
  } else {
    ret = (jchar*) s_value->base(T_CHAR);
  }
#ifndef USDT2
  DTRACE_PROBE1(hotspot_jni, GetStringCritical__return, ret);
#else /* USDT2 */
 HOTSPOT_JNI_GETSTRINGCRITICAL_RETURN(
                                      (uint16_t *) ret);
#endif /* USDT2 */
  return ret;
JNI_END


JNI_ENTRY(void, jni_ReleaseStringCritical(JNIEnv *env, jstring str, const jchar *chars))
  JNIWrapper("ReleaseStringCritical");
#ifndef USDT2
  DTRACE_PROBE3(hotspot_jni, ReleaseStringCritical__entry, env, str, chars);
#else /* USDT2 */
  HOTSPOT_JNI_RELEASESTRINGCRITICAL_ENTRY(
                                          env, str, (uint16_t *) chars);
#endif /* USDT2 */
  // The str and chars arguments are ignored
  oop s = JNIHandles::resolve_non_null(str);
  s = oopDesc::bs()->read_barrier(s);
  Universe::heap()->unpin_object(s);
  GC_locker::unlock_critical(thread);
#ifndef USDT2
  DTRACE_PROBE(hotspot_jni, ReleaseStringCritical__return);
#else /* USDT2 */
HOTSPOT_JNI_RELEASESTRINGCRITICAL_RETURN(
);
#endif /* USDT2 */
JNI_END


JNI_ENTRY(jweak, jni_NewWeakGlobalRef(JNIEnv *env, jobject ref))
  JNIWrapper("jni_NewWeakGlobalRef");
#ifndef USDT2
  DTRACE_PROBE2(hotspot_jni, NewWeakGlobalRef__entry, env, ref);
#else /* USDT2 */
 HOTSPOT_JNI_NEWWEAKGLOBALREF_ENTRY(
                                    env, ref);
#endif /* USDT2 */
  Handle ref_handle(thread, JNIHandles::resolve(ref));
  jweak ret = JNIHandles::make_weak_global(ref_handle);
#ifndef USDT2
  DTRACE_PROBE1(hotspot_jni, NewWeakGlobalRef__return, ret);
#else /* USDT2 */
 HOTSPOT_JNI_NEWWEAKGLOBALREF_RETURN(
                                     ret);
#endif /* USDT2 */
  return ret;
JNI_END

// Must be JNI_ENTRY (with HandleMark)
JNI_ENTRY(void, jni_DeleteWeakGlobalRef(JNIEnv *env, jweak ref))
  JNIWrapper("jni_DeleteWeakGlobalRef");
#ifndef USDT2
  DTRACE_PROBE2(hotspot_jni, DeleteWeakGlobalRef__entry, env, ref);
#else /* USDT2 */
  HOTSPOT_JNI_DELETEWEAKGLOBALREF_ENTRY(
                                        env, ref);
#endif /* USDT2 */
  JNIHandles::destroy_weak_global(ref);
#ifndef USDT2
  DTRACE_PROBE(hotspot_jni, DeleteWeakGlobalRef__return);
#else /* USDT2 */
  HOTSPOT_JNI_DELETEWEAKGLOBALREF_RETURN(
                                         );
#endif /* USDT2 */
JNI_END


JNI_QUICK_ENTRY(jboolean, jni_ExceptionCheck(JNIEnv *env))
  JNIWrapper("jni_ExceptionCheck");
#ifndef USDT2
  DTRACE_PROBE1(hotspot_jni, ExceptionCheck__entry, env);
#else /* USDT2 */
 HOTSPOT_JNI_EXCEPTIONCHECK_ENTRY(
                                  env);
#endif /* USDT2 */
  jni_check_async_exceptions(thread);
  jboolean ret = (thread->has_pending_exception()) ? JNI_TRUE : JNI_FALSE;
#ifndef USDT2
  DTRACE_PROBE1(hotspot_jni, ExceptionCheck__return, ret);
#else /* USDT2 */
 HOTSPOT_JNI_EXCEPTIONCHECK_RETURN(
                                   ret);
#endif /* USDT2 */
  return ret;
JNI_END


// Initialization state for three routines below relating to
// java.nio.DirectBuffers
static          jint directBufferSupportInitializeStarted = 0;
static volatile jint directBufferSupportInitializeEnded   = 0;
static volatile jint directBufferSupportInitializeFailed  = 0;
static jclass    bufferClass                 = NULL;
static jclass    directBufferClass           = NULL;
static jclass    directByteBufferClass       = NULL;
static jmethodID directByteBufferConstructor = NULL;
static jfieldID  directBufferAddressField    = NULL;
static jfieldID  bufferCapacityField         = NULL;

static jclass lookupOne(JNIEnv* env, const char* name, TRAPS) {
  Handle loader;            // null (bootstrap) loader
  Handle protection_domain; // null protection domain

  TempNewSymbol sym = SymbolTable::new_symbol(name, CHECK_NULL);
  jclass result =  find_class_from_class_loader(env, sym, true, loader, protection_domain, true, CHECK_NULL);

  if (TraceClassResolution && result != NULL) {
    trace_class_resolution(java_lang_Class::as_Klass(JNIHandles::resolve_non_null(result)));
  }
  return result;
}

// These lookups are done with the NULL (bootstrap) ClassLoader to
// circumvent any security checks that would be done by jni_FindClass.
JNI_ENTRY(bool, lookupDirectBufferClasses(JNIEnv* env))
{
  if ((bufferClass           = lookupOne(env, "java/nio/Buffer", thread))           == NULL) { return false; }
  if ((directBufferClass     = lookupOne(env, "sun/nio/ch/DirectBuffer", thread))   == NULL) { return false; }
  if ((directByteBufferClass = lookupOne(env, "java/nio/DirectByteBuffer", thread)) == NULL) { return false; }
  return true;
}
JNI_END


static bool initializeDirectBufferSupport(JNIEnv* env, JavaThread* thread) {
  if (directBufferSupportInitializeFailed) {
    return false;
  }

  if (Atomic::cmpxchg(1, &directBufferSupportInitializeStarted, 0) == 0) {
    if (!lookupDirectBufferClasses(env)) {
      directBufferSupportInitializeFailed = 1;
      return false;
    }

    // Make global references for these
    bufferClass           = (jclass) env->NewGlobalRef(bufferClass);
    directBufferClass     = (jclass) env->NewGlobalRef(directBufferClass);
    directByteBufferClass = (jclass) env->NewGlobalRef(directByteBufferClass);

    // Get needed field and method IDs
    directByteBufferConstructor = env->GetMethodID(directByteBufferClass, "<init>", "(JI)V");
    if (env->ExceptionCheck()) {
      env->ExceptionClear();
      directBufferSupportInitializeFailed = 1;
      return false;
    }
    directBufferAddressField    = env->GetFieldID(bufferClass, "address", "J");
    if (env->ExceptionCheck()) {
      env->ExceptionClear();
      directBufferSupportInitializeFailed = 1;
      return false;
    }
    bufferCapacityField         = env->GetFieldID(bufferClass, "capacity", "I");
    if (env->ExceptionCheck()) {
      env->ExceptionClear();
      directBufferSupportInitializeFailed = 1;
      return false;
    }

    if ((directByteBufferConstructor == NULL) ||
        (directBufferAddressField    == NULL) ||
        (bufferCapacityField         == NULL)) {
      directBufferSupportInitializeFailed = 1;
      return false;
    }

    directBufferSupportInitializeEnded = 1;
  } else {
    while (!directBufferSupportInitializeEnded && !directBufferSupportInitializeFailed) {
      // Set state as yield_all can call os:sleep. On Solaris, yield_all calls
      // os::sleep which requires the VM state transition. On other platforms, it
      // is not necessary. The following call to change the VM state is purposely
      // put inside the loop to avoid potential deadlock when multiple threads
      // try to call this method. See 6791815 for more details.
      ThreadInVMfromNative tivn(thread);
      os::yield_all();
    }
  }

  return !directBufferSupportInitializeFailed;
}

extern "C" jobject JNICALL jni_NewDirectByteBuffer(JNIEnv *env, void* address, jlong capacity)
{
  // thread_from_jni_environment() will block if VM is gone.
  JavaThread* thread = JavaThread::thread_from_jni_environment(env);

  JNIWrapper("jni_NewDirectByteBuffer");
#ifndef USDT2
  DTRACE_PROBE3(hotspot_jni, NewDirectByteBuffer__entry, env, address, capacity);
#else /* USDT2 */
 HOTSPOT_JNI_NEWDIRECTBYTEBUFFER_ENTRY(
                                       env, address, capacity);
#endif /* USDT2 */

  if (!directBufferSupportInitializeEnded) {
    if (!initializeDirectBufferSupport(env, thread)) {
#ifndef USDT2
      DTRACE_PROBE1(hotspot_jni, NewDirectByteBuffer__return, NULL);
#else /* USDT2 */
      HOTSPOT_JNI_NEWDIRECTBYTEBUFFER_RETURN(
                                             NULL);
#endif /* USDT2 */
      return NULL;
    }
  }

  // Being paranoid about accidental sign extension on address
  jlong addr = (jlong) ((uintptr_t) address);
  // NOTE that package-private DirectByteBuffer constructor currently
  // takes int capacity
  jint  cap  = (jint)  capacity;
  jobject ret = env->NewObject(directByteBufferClass, directByteBufferConstructor, addr, cap);
#ifndef USDT2
  DTRACE_PROBE1(hotspot_jni, NewDirectByteBuffer__return, ret);
#else /* USDT2 */
  HOTSPOT_JNI_NEWDIRECTBYTEBUFFER_RETURN(
                                         ret);
#endif /* USDT2 */
  return ret;
}

#ifndef USDT2
DT_RETURN_MARK_DECL(GetDirectBufferAddress, void*);
#else /* USDT2 */
DT_RETURN_MARK_DECL(GetDirectBufferAddress, void*
                    , HOTSPOT_JNI_GETDIRECTBUFFERADDRESS_RETURN((void*) _ret_ref));
#endif /* USDT2 */

extern "C" void* JNICALL jni_GetDirectBufferAddress(JNIEnv *env, jobject buf)
{
  // thread_from_jni_environment() will block if VM is gone.
  JavaThread* thread = JavaThread::thread_from_jni_environment(env);

  JNIWrapper("jni_GetDirectBufferAddress");
#ifndef USDT2
  DTRACE_PROBE2(hotspot_jni, GetDirectBufferAddress__entry, env, buf);
#else /* USDT2 */
  HOTSPOT_JNI_GETDIRECTBUFFERADDRESS_ENTRY(
                                           env, buf);
#endif /* USDT2 */
  void* ret = NULL;
  DT_RETURN_MARK(GetDirectBufferAddress, void*, (const void*&)ret);

  if (!directBufferSupportInitializeEnded) {
    if (!initializeDirectBufferSupport(env, thread)) {
      return 0;
    }
  }

  if ((buf != NULL) && (!env->IsInstanceOf(buf, directBufferClass))) {
    return 0;
  }

  ret = (void*)(intptr_t)env->GetLongField(buf, directBufferAddressField);
  return ret;
}

#ifndef USDT2
DT_RETURN_MARK_DECL(GetDirectBufferCapacity, jlong);
#else /* USDT2 */
DT_RETURN_MARK_DECL(GetDirectBufferCapacity, jlong
                    , HOTSPOT_JNI_GETDIRECTBUFFERCAPACITY_RETURN(_ret_ref));
#endif /* USDT2 */

extern "C" jlong JNICALL jni_GetDirectBufferCapacity(JNIEnv *env, jobject buf)
{
  // thread_from_jni_environment() will block if VM is gone.
  JavaThread* thread = JavaThread::thread_from_jni_environment(env);

  JNIWrapper("jni_GetDirectBufferCapacity");
#ifndef USDT2
  DTRACE_PROBE2(hotspot_jni, GetDirectBufferCapacity__entry, env, buf);
#else /* USDT2 */
  HOTSPOT_JNI_GETDIRECTBUFFERCAPACITY_ENTRY(
                                            env, buf);
#endif /* USDT2 */
  jlong ret = -1;
  DT_RETURN_MARK(GetDirectBufferCapacity, jlong, (const jlong&)ret);

  if (!directBufferSupportInitializeEnded) {
    if (!initializeDirectBufferSupport(env, thread)) {
      ret = 0;
      return ret;
    }
  }

  if (buf == NULL) {
    return -1;
  }

  if (!env->IsInstanceOf(buf, directBufferClass)) {
    return -1;
  }

  // NOTE that capacity is currently an int in the implementation
  ret = env->GetIntField(buf, bufferCapacityField);
  return ret;
}


JNI_LEAF(jint, jni_GetVersion(JNIEnv *env))
  JNIWrapper("GetVersion");
#ifndef USDT2
  DTRACE_PROBE1(hotspot_jni, GetVersion__entry, env);
#else /* USDT2 */
  HOTSPOT_JNI_GETVERSION_ENTRY(
                               env);
#endif /* USDT2 */
#ifndef USDT2
  DTRACE_PROBE1(hotspot_jni, GetVersion__return, CurrentVersion);
#else /* USDT2 */
  HOTSPOT_JNI_GETVERSION_RETURN(
                                CurrentVersion);
#endif /* USDT2 */
  return CurrentVersion;
JNI_END

extern struct JavaVM_ main_vm;

JNI_LEAF(jint, jni_GetJavaVM(JNIEnv *env, JavaVM **vm))
  JNIWrapper("jni_GetJavaVM");
#ifndef USDT2
  DTRACE_PROBE2(hotspot_jni, GetJavaVM__entry, env, vm);
#else /* USDT2 */
  HOTSPOT_JNI_GETJAVAVM_ENTRY(
                              env, (void **) vm);
#endif /* USDT2 */
  *vm  = (JavaVM *)(&main_vm);
#ifndef USDT2
  DTRACE_PROBE1(hotspot_jni, GetJavaVM__return, JNI_OK);
#else /* USDT2 */
  HOTSPOT_JNI_GETJAVAVM_RETURN(
                               JNI_OK);
#endif /* USDT2 */
  return JNI_OK;
JNI_END

// Structure containing all jni functions
struct JNINativeInterface_ jni_NativeInterface = {
    NULL,
    NULL,
    NULL,

    NULL,

    jni_GetVersion,

    jni_DefineClass,
    jni_FindClass,

    jni_FromReflectedMethod,
    jni_FromReflectedField,

    jni_ToReflectedMethod,

    jni_GetSuperclass,
    jni_IsAssignableFrom,

    jni_ToReflectedField,

    jni_Throw,
    jni_ThrowNew,
    jni_ExceptionOccurred,
    jni_ExceptionDescribe,
    jni_ExceptionClear,
    jni_FatalError,

    jni_PushLocalFrame,
    jni_PopLocalFrame,

    jni_NewGlobalRef,
    jni_DeleteGlobalRef,
    jni_DeleteLocalRef,
    jni_IsSameObject,

    jni_NewLocalRef,
    jni_EnsureLocalCapacity,

    jni_AllocObject,
    jni_NewObject,
    jni_NewObjectV,
    jni_NewObjectA,

    jni_GetObjectClass,
    jni_IsInstanceOf,

    jni_GetMethodID,

    jni_CallObjectMethod,
    jni_CallObjectMethodV,
    jni_CallObjectMethodA,
    jni_CallBooleanMethod,
    jni_CallBooleanMethodV,
    jni_CallBooleanMethodA,
    jni_CallByteMethod,
    jni_CallByteMethodV,
    jni_CallByteMethodA,
    jni_CallCharMethod,
    jni_CallCharMethodV,
    jni_CallCharMethodA,
    jni_CallShortMethod,
    jni_CallShortMethodV,
    jni_CallShortMethodA,
    jni_CallIntMethod,
    jni_CallIntMethodV,
    jni_CallIntMethodA,
    jni_CallLongMethod,
    jni_CallLongMethodV,
    jni_CallLongMethodA,
    jni_CallFloatMethod,
    jni_CallFloatMethodV,
    jni_CallFloatMethodA,
    jni_CallDoubleMethod,
    jni_CallDoubleMethodV,
    jni_CallDoubleMethodA,
    jni_CallVoidMethod,
    jni_CallVoidMethodV,
    jni_CallVoidMethodA,

    jni_CallNonvirtualObjectMethod,
    jni_CallNonvirtualObjectMethodV,
    jni_CallNonvirtualObjectMethodA,
    jni_CallNonvirtualBooleanMethod,
    jni_CallNonvirtualBooleanMethodV,
    jni_CallNonvirtualBooleanMethodA,
    jni_CallNonvirtualByteMethod,
    jni_CallNonvirtualByteMethodV,
    jni_CallNonvirtualByteMethodA,
    jni_CallNonvirtualCharMethod,
    jni_CallNonvirtualCharMethodV,
    jni_CallNonvirtualCharMethodA,
    jni_CallNonvirtualShortMethod,
    jni_CallNonvirtualShortMethodV,
    jni_CallNonvirtualShortMethodA,
    jni_CallNonvirtualIntMethod,
    jni_CallNonvirtualIntMethodV,
    jni_CallNonvirtualIntMethodA,
    jni_CallNonvirtualLongMethod,
    jni_CallNonvirtualLongMethodV,
    jni_CallNonvirtualLongMethodA,
    jni_CallNonvirtualFloatMethod,
    jni_CallNonvirtualFloatMethodV,
    jni_CallNonvirtualFloatMethodA,
    jni_CallNonvirtualDoubleMethod,
    jni_CallNonvirtualDoubleMethodV,
    jni_CallNonvirtualDoubleMethodA,
    jni_CallNonvirtualVoidMethod,
    jni_CallNonvirtualVoidMethodV,
    jni_CallNonvirtualVoidMethodA,

    jni_GetFieldID,

    jni_GetObjectField,
    jni_GetBooleanField,
    jni_GetByteField,
    jni_GetCharField,
    jni_GetShortField,
    jni_GetIntField,
    jni_GetLongField,
    jni_GetFloatField,
    jni_GetDoubleField,

    jni_SetObjectField,
    jni_SetBooleanField,
    jni_SetByteField,
    jni_SetCharField,
    jni_SetShortField,
    jni_SetIntField,
    jni_SetLongField,
    jni_SetFloatField,
    jni_SetDoubleField,

    jni_GetStaticMethodID,

    jni_CallStaticObjectMethod,
    jni_CallStaticObjectMethodV,
    jni_CallStaticObjectMethodA,
    jni_CallStaticBooleanMethod,
    jni_CallStaticBooleanMethodV,
    jni_CallStaticBooleanMethodA,
    jni_CallStaticByteMethod,
    jni_CallStaticByteMethodV,
    jni_CallStaticByteMethodA,
    jni_CallStaticCharMethod,
    jni_CallStaticCharMethodV,
    jni_CallStaticCharMethodA,
    jni_CallStaticShortMethod,
    jni_CallStaticShortMethodV,
    jni_CallStaticShortMethodA,
    jni_CallStaticIntMethod,
    jni_CallStaticIntMethodV,
    jni_CallStaticIntMethodA,
    jni_CallStaticLongMethod,
    jni_CallStaticLongMethodV,
    jni_CallStaticLongMethodA,
    jni_CallStaticFloatMethod,
    jni_CallStaticFloatMethodV,
    jni_CallStaticFloatMethodA,
    jni_CallStaticDoubleMethod,
    jni_CallStaticDoubleMethodV,
    jni_CallStaticDoubleMethodA,
    jni_CallStaticVoidMethod,
    jni_CallStaticVoidMethodV,
    jni_CallStaticVoidMethodA,

    jni_GetStaticFieldID,

    jni_GetStaticObjectField,
    jni_GetStaticBooleanField,
    jni_GetStaticByteField,
    jni_GetStaticCharField,
    jni_GetStaticShortField,
    jni_GetStaticIntField,
    jni_GetStaticLongField,
    jni_GetStaticFloatField,
    jni_GetStaticDoubleField,

    jni_SetStaticObjectField,
    jni_SetStaticBooleanField,
    jni_SetStaticByteField,
    jni_SetStaticCharField,
    jni_SetStaticShortField,
    jni_SetStaticIntField,
    jni_SetStaticLongField,
    jni_SetStaticFloatField,
    jni_SetStaticDoubleField,

    jni_NewString,
    jni_GetStringLength,
    jni_GetStringChars,
    jni_ReleaseStringChars,

    jni_NewStringUTF,
    jni_GetStringUTFLength,
    jni_GetStringUTFChars,
    jni_ReleaseStringUTFChars,

    jni_GetArrayLength,

    jni_NewObjectArray,
    jni_GetObjectArrayElement,
    jni_SetObjectArrayElement,

    jni_NewBooleanArray,
    jni_NewByteArray,
    jni_NewCharArray,
    jni_NewShortArray,
    jni_NewIntArray,
    jni_NewLongArray,
    jni_NewFloatArray,
    jni_NewDoubleArray,

    jni_GetBooleanArrayElements,
    jni_GetByteArrayElements,
    jni_GetCharArrayElements,
    jni_GetShortArrayElements,
    jni_GetIntArrayElements,
    jni_GetLongArrayElements,
    jni_GetFloatArrayElements,
    jni_GetDoubleArrayElements,

    jni_ReleaseBooleanArrayElements,
    jni_ReleaseByteArrayElements,
    jni_ReleaseCharArrayElements,
    jni_ReleaseShortArrayElements,
    jni_ReleaseIntArrayElements,
    jni_ReleaseLongArrayElements,
    jni_ReleaseFloatArrayElements,
    jni_ReleaseDoubleArrayElements,

    jni_GetBooleanArrayRegion,
    jni_GetByteArrayRegion,
    jni_GetCharArrayRegion,
    jni_GetShortArrayRegion,
    jni_GetIntArrayRegion,
    jni_GetLongArrayRegion,
    jni_GetFloatArrayRegion,
    jni_GetDoubleArrayRegion,

    jni_SetBooleanArrayRegion,
    jni_SetByteArrayRegion,
    jni_SetCharArrayRegion,
    jni_SetShortArrayRegion,
    jni_SetIntArrayRegion,
    jni_SetLongArrayRegion,
    jni_SetFloatArrayRegion,
    jni_SetDoubleArrayRegion,

    jni_RegisterNatives,
    jni_UnregisterNatives,

    jni_MonitorEnter,
    jni_MonitorExit,

    jni_GetJavaVM,

    jni_GetStringRegion,
    jni_GetStringUTFRegion,

    jni_GetPrimitiveArrayCritical,
    jni_ReleasePrimitiveArrayCritical,

    jni_GetStringCritical,
    jni_ReleaseStringCritical,

    jni_NewWeakGlobalRef,
    jni_DeleteWeakGlobalRef,

    jni_ExceptionCheck,

    jni_NewDirectByteBuffer,
    jni_GetDirectBufferAddress,
    jni_GetDirectBufferCapacity,

    // New 1_6 features

    jni_GetObjectRefType
};


// For jvmti use to modify jni function table.
// Java threads in native contiues to run until it is transitioned
// to VM at safepoint. Before the transition or before it is blocked
// for safepoint it may access jni function table. VM could crash if
// any java thread access the jni function table in the middle of memcpy.
// To avoid this each function pointers are copied automically.
void copy_jni_function_table(const struct JNINativeInterface_ *new_jni_NativeInterface) {
  assert(SafepointSynchronize::is_at_safepoint(), "must be at safepoint");
  intptr_t *a = (intptr_t *) jni_functions();
  intptr_t *b = (intptr_t *) new_jni_NativeInterface;
  for (uint i=0; i <  sizeof(struct JNINativeInterface_)/sizeof(void *); i++) {
    Atomic::store_ptr(*b++, a++);
  }
}

void quicken_jni_functions() {
  // Replace Get<Primitive>Field with fast versions
  if (UseFastJNIAccessors && !JvmtiExport::can_post_field_access()
      && !VerifyJNIFields && !TraceJNICalls && !CountJNICalls && !CheckJNICalls
#if defined(_WINDOWS) && defined(IA32) && defined(COMPILER2)
      // windows x86 currently needs SEH wrapper and the gain of the fast
      // versions currently isn't certain for server vm on uniprocessor.
      && os::is_MP()
#endif
  ) {
    address func;
    func = JNI_FastGetField::generate_fast_get_boolean_field();
    if (func != (address)-1) {
      jni_NativeInterface.GetBooleanField = (GetBooleanField_t)func;
    }
    func = JNI_FastGetField::generate_fast_get_byte_field();
    if (func != (address)-1) {
      jni_NativeInterface.GetByteField = (GetByteField_t)func;
    }
    func = JNI_FastGetField::generate_fast_get_char_field();
    if (func != (address)-1) {
      jni_NativeInterface.GetCharField = (GetCharField_t)func;
    }
    func = JNI_FastGetField::generate_fast_get_short_field();
    if (func != (address)-1) {
      jni_NativeInterface.GetShortField = (GetShortField_t)func;
    }
    func = JNI_FastGetField::generate_fast_get_int_field();
    if (func != (address)-1) {
      jni_NativeInterface.GetIntField = (GetIntField_t)func;
    }
    func = JNI_FastGetField::generate_fast_get_long_field();
    if (func != (address)-1) {
      jni_NativeInterface.GetLongField = (GetLongField_t)func;
    }
    func = JNI_FastGetField::generate_fast_get_float_field();
    if (func != (address)-1) {
      jni_NativeInterface.GetFloatField = (GetFloatField_t)func;
    }
    func = JNI_FastGetField::generate_fast_get_double_field();
    if (func != (address)-1) {
      jni_NativeInterface.GetDoubleField = (GetDoubleField_t)func;
    }
  }
}

// Returns the function structure
struct JNINativeInterface_* jni_functions() {
#if INCLUDE_JNI_CHECK
  if (CheckJNICalls) return jni_functions_check();
#endif // INCLUDE_JNI_CHECK
  return &jni_NativeInterface;
}

// Returns the function structure
struct JNINativeInterface_* jni_functions_nocheck() {
  return &jni_NativeInterface;
}


// Invocation API


// Forward declaration
extern const struct JNIInvokeInterface_ jni_InvokeInterface;

// Global invocation API vars
volatile jint vm_created = 0;
// Indicate whether it is safe to recreate VM
volatile jint safe_to_recreate_vm = 1;
struct JavaVM_ main_vm = {&jni_InvokeInterface};


#define JAVASTACKSIZE (400 * 1024)    /* Default size of a thread java stack */
enum { VERIFY_NONE, VERIFY_REMOTE, VERIFY_ALL };

#ifndef USDT2
HS_DTRACE_PROBE_DECL1(hotspot_jni, GetDefaultJavaVMInitArgs__entry, void*);
DT_RETURN_MARK_DECL(GetDefaultJavaVMInitArgs, jint);
#else /* USDT2 */
DT_RETURN_MARK_DECL(GetDefaultJavaVMInitArgs, jint
                    , HOTSPOT_JNI_GETDEFAULTJAVAVMINITARGS_RETURN(_ret_ref));
#endif /* USDT2 */

_JNI_IMPORT_OR_EXPORT_ jint JNICALL JNI_GetDefaultJavaVMInitArgs(void *args_) {
#ifndef USDT2
  HS_DTRACE_PROBE1(hotspot_jni, GetDefaultJavaVMInitArgs__entry, args_);
#else /* USDT2 */
  HOTSPOT_JNI_GETDEFAULTJAVAVMINITARGS_ENTRY(
                                             args_);
#endif /* USDT2 */
  JDK1_1InitArgs *args = (JDK1_1InitArgs *)args_;
  jint ret = JNI_ERR;
  DT_RETURN_MARK(GetDefaultJavaVMInitArgs, jint, (const jint&)ret);

  if (Threads::is_supported_jni_version(args->version)) {
    ret = JNI_OK;
  }
  // 1.1 style no longer supported in hotspot.
  // According the JNI spec, we should update args->version on return.
  // We also use the structure to communicate with launcher about default
  // stack size.
  if (args->version == JNI_VERSION_1_1) {
    args->version = JNI_VERSION_1_2;
    // javaStackSize is int in arguments structure
    assert(jlong(ThreadStackSize) * K < INT_MAX, "integer overflow");
    args->javaStackSize = (jint)(ThreadStackSize * K);
  }
  return ret;
}

#ifndef PRODUCT

#include "gc_implementation/shared/gcTimer.hpp"
#include "gc_interface/collectedHeap.hpp"
#if INCLUDE_ALL_GCS
#include "gc_implementation/g1/heapRegionRemSet.hpp"
#endif
#include "memory/guardedMemory.hpp"
#include "utilities/quickSort.hpp"
#include "utilities/ostream.hpp"
#if INCLUDE_VM_STRUCTS
#include "runtime/vmStructs.hpp"
#endif

#define run_unit_test(unit_test_function_call)              \
  tty->print_cr("Running test: " #unit_test_function_call); \
  unit_test_function_call

// Forward declaration
void TestOS_test();
void TestReservedSpace_test();
void TestReserveMemorySpecial_test();
void TestVirtualSpace_test();
void TestMetaspaceAux_test();
void TestMetachunk_test();
void TestVirtualSpaceNode_test();
void TestNewSize_test();
void TestKlass_test();
void Test_linked_list();
void TestChunkedList_test();
#if INCLUDE_ALL_GCS
void TestOldFreeSpaceCalculation_test();
void TestG1BiasedArray_test();
void TestBufferingOopClosure_test();
void TestCodeCacheRemSet_test();
void FreeRegionList_test();
#endif

void execute_internal_vm_tests() {
  if (ExecuteInternalVMTests) {
    tty->print_cr("Running internal VM tests");
    run_unit_test(TestOS_test());
    run_unit_test(TestReservedSpace_test());
    run_unit_test(TestReserveMemorySpecial_test());
    run_unit_test(TestVirtualSpace_test());
    run_unit_test(TestMetaspaceAux_test());
    run_unit_test(TestMetachunk_test());
    run_unit_test(TestVirtualSpaceNode_test());
    run_unit_test(GlobalDefinitions::test_globals());
    run_unit_test(GCTimerAllTest::all());
    run_unit_test(arrayOopDesc::test_max_array_length());
    run_unit_test(CollectedHeap::test_is_in());
    run_unit_test(QuickSort::test_quick_sort());
    run_unit_test(GuardedMemory::test_guarded_memory());
    run_unit_test(AltHashing::test_alt_hash());
    run_unit_test(test_loggc_filename());
    run_unit_test(TestNewSize_test());
    run_unit_test(TestKlass_test());
    run_unit_test(Test_linked_list());
    run_unit_test(TestChunkedList_test());
    run_unit_test(ObjectMonitor::sanity_checks());
#if INCLUDE_VM_STRUCTS
    run_unit_test(VMStructs::test());
#endif
#if INCLUDE_ALL_GCS
    run_unit_test(TestOldFreeSpaceCalculation_test());
    run_unit_test(TestG1BiasedArray_test());
    run_unit_test(HeapRegionRemSet::test_prt());
    run_unit_test(TestBufferingOopClosure_test());
    run_unit_test(TestCodeCacheRemSet_test());
    if (UseG1GC) {
      run_unit_test(FreeRegionList_test());
    }
#endif
    tty->print_cr("All internal VM tests passed");
  }
}

#undef run_unit_test

#endif

#ifndef USDT2
HS_DTRACE_PROBE_DECL3(hotspot_jni, CreateJavaVM__entry, vm, penv, args);
DT_RETURN_MARK_DECL(CreateJavaVM, jint);
#else /* USDT2 */
DT_RETURN_MARK_DECL(CreateJavaVM, jint
                    , HOTSPOT_JNI_CREATEJAVAVM_RETURN(_ret_ref));
#endif /* USDT2 */

_JNI_IMPORT_OR_EXPORT_ jint JNICALL JNI_CreateJavaVM(JavaVM **vm, void **penv, void *args) {
#ifndef USDT2
  HS_DTRACE_PROBE3(hotspot_jni, CreateJavaVM__entry, vm, penv, args);
#else /* USDT2 */
  HOTSPOT_JNI_CREATEJAVAVM_ENTRY(
                                 (void **) vm, penv, args);
#endif /* USDT2 */

  jint result = JNI_ERR;
  DT_RETURN_MARK(CreateJavaVM, jint, (const jint&)result);

  // We're about to use Atomic::xchg for synchronization.  Some Zero
  // platforms use the GCC builtin __sync_lock_test_and_set for this,
  // but __sync_lock_test_and_set is not guaranteed to do what we want
  // on all architectures.  So we check it works before relying on it.
#if defined(ZERO) && defined(ASSERT)
  {
    jint a = 0xcafebabe;
    jint b = Atomic::xchg(0xdeadbeef, &a);
    void *c = &a;
    void *d = Atomic::xchg_ptr(&b, &c);
    assert(a == (jint) 0xdeadbeef && b == (jint) 0xcafebabe, "Atomic::xchg() works");
    assert(c == &b && d == &a, "Atomic::xchg_ptr() works");
  }
#endif // ZERO && ASSERT

  // At the moment it's only possible to have one Java VM,
  // since some of the runtime state is in global variables.

  // We cannot use our mutex locks here, since they only work on
  // Threads. We do an atomic compare and exchange to ensure only
  // one thread can call this method at a time

  // We use Atomic::xchg rather than Atomic::add/dec since on some platforms
  // the add/dec implementations are dependent on whether we are running
  // on a multiprocessor, and at this stage of initialization the os::is_MP
  // function used to determine this will always return false. Atomic::xchg
  // does not have this problem.
  if (Atomic::xchg(1, &vm_created) == 1) {
    return JNI_EEXIST;   // already created, or create attempt in progress
  }
  if (Atomic::xchg(0, &safe_to_recreate_vm) == 0) {
    return JNI_ERR;  // someone tried and failed and retry not allowed.
  }

  assert(vm_created == 1, "vm_created is true during the creation");

  /**
   * Certain errors during initialization are recoverable and do not
   * prevent this method from being called again at a later time
   * (perhaps with different arguments).  However, at a certain
   * point during initialization if an error occurs we cannot allow
   * this function to be called again (or it will crash).  In those
   * situations, the 'canTryAgain' flag is set to false, which atomically
   * sets safe_to_recreate_vm to 1, such that any new call to
   * JNI_CreateJavaVM will immediately fail using the above logic.
   */
  bool can_try_again = true;

  result = Threads::create_vm((JavaVMInitArgs*) args, &can_try_again);
  if (result == JNI_OK) {
    JavaThread *thread = JavaThread::current();
    /* thread is thread_in_vm here */
    *vm = (JavaVM *)(&main_vm);
    *(JNIEnv**)penv = thread->jni_environment();

    // Tracks the time application was running before GC
    RuntimeService::record_application_start();

    // Notify JVMTI
    if (JvmtiExport::should_post_thread_life()) {
       JvmtiExport::post_thread_start(thread);
    }

    EventThreadStart event;
    if (event.should_commit()) {
      event.set_javalangthread(java_lang_Thread::thread_id(thread->threadObj()));
      event.commit();
    }

#ifndef PRODUCT
  #ifndef CALL_TEST_FUNC_WITH_WRAPPER_IF_NEEDED
    #define CALL_TEST_FUNC_WITH_WRAPPER_IF_NEEDED(f) f()
  #endif

    // Check if we should compile all classes on bootclasspath
    if (CompileTheWorld) ClassLoader::compile_the_world();
    if (ReplayCompiles) ciReplay::replay(thread);

    // Some platforms (like Win*) need a wrapper around these test
    // functions in order to properly handle error conditions.
    CALL_TEST_FUNC_WITH_WRAPPER_IF_NEEDED(test_error_handler);
    CALL_TEST_FUNC_WITH_WRAPPER_IF_NEEDED(execute_internal_vm_tests);
#endif

    // Since this is not a JVM_ENTRY we have to set the thread state manually before leaving.
    ThreadStateTransition::transition_and_fence(thread, _thread_in_vm, _thread_in_native);
  } else {
    if (can_try_again) {
      // reset safe_to_recreate_vm to 1 so that retrial would be possible
      safe_to_recreate_vm = 1;
    }

    // Creation failed. We must reset vm_created
    *vm = 0;
    *(JNIEnv**)penv = 0;
    // reset vm_created last to avoid race condition. Use OrderAccess to
    // control both compiler and architectural-based reordering.
    OrderAccess::release_store(&vm_created, 0);
  }

  return result;
}

#ifndef USDT2
HS_DTRACE_PROBE_DECL3(hotspot_jni, GetCreatedJavaVMs__entry, \
  JavaVM**, jsize, jsize*);
HS_DTRACE_PROBE_DECL1(hotspot_jni, GetCreatedJavaVMs__return, jint);
#endif /* !USDT2 */

_JNI_IMPORT_OR_EXPORT_ jint JNICALL JNI_GetCreatedJavaVMs(JavaVM **vm_buf, jsize bufLen, jsize *numVMs) {
  // See bug 4367188, the wrapper can sometimes cause VM crashes
  // JNIWrapper("GetCreatedJavaVMs");
#ifndef USDT2
  HS_DTRACE_PROBE3(hotspot_jni, GetCreatedJavaVMs__entry, \
    vm_buf, bufLen, numVMs);
#else /* USDT2 */
  HOTSPOT_JNI_GETCREATEDJAVAVMS_ENTRY(
                                      (void **) vm_buf, bufLen, (uintptr_t *) numVMs);
#endif /* USDT2 */
  if (vm_created) {
    if (numVMs != NULL) *numVMs = 1;
    if (bufLen > 0)     *vm_buf = (JavaVM *)(&main_vm);
  } else {
    if (numVMs != NULL) *numVMs = 0;
  }
#ifndef USDT2
  HS_DTRACE_PROBE1(hotspot_jni, GetCreatedJavaVMs__return, JNI_OK);
#else /* USDT2 */
  HOTSPOT_JNI_GETCREATEDJAVAVMS_RETURN(
                                    JNI_OK);
#endif /* USDT2 */
  return JNI_OK;
}

extern "C" {

#ifndef USDT2
DT_RETURN_MARK_DECL(DestroyJavaVM, jint);
#else /* USDT2 */
DT_RETURN_MARK_DECL(DestroyJavaVM, jint
                    , HOTSPOT_JNI_DESTROYJAVAVM_RETURN(_ret_ref));
#endif /* USDT2 */

jint JNICALL jni_DestroyJavaVM(JavaVM *vm) {
#ifndef USDT2
  DTRACE_PROBE1(hotspot_jni, DestroyJavaVM__entry, vm);
#else /* USDT2 */
  HOTSPOT_JNI_DESTROYJAVAVM_ENTRY(
                                  vm);
#endif /* USDT2 */
  jint res = JNI_ERR;
  DT_RETURN_MARK(DestroyJavaVM, jint, (const jint&)res);

  if (!vm_created) {
    res = JNI_ERR;
    return res;
  }

  JNIWrapper("DestroyJavaVM");
  JNIEnv *env;
  JavaVMAttachArgs destroyargs;
  destroyargs.version = CurrentVersion;
  destroyargs.name = (char *)"DestroyJavaVM";
  destroyargs.group = NULL;
  res = vm->AttachCurrentThread((void **)&env, (void *)&destroyargs);
  if (res != JNI_OK) {
    return res;
  }

  // Since this is not a JVM_ENTRY we have to set the thread state manually before entering.
  JavaThread* thread = JavaThread::current();
  ThreadStateTransition::transition_from_native(thread, _thread_in_vm);
  if (Threads::destroy_vm()) {
    // Should not change thread state, VM is gone
    vm_created = false;
    res = JNI_OK;
    return res;
  } else {
    ThreadStateTransition::transition_and_fence(thread, _thread_in_vm, _thread_in_native);
    res = JNI_ERR;
    return res;
  }
}


static jint attach_current_thread(JavaVM *vm, void **penv, void *_args, bool daemon) {
  JavaVMAttachArgs *args = (JavaVMAttachArgs *) _args;

  // Check below commented out from JDK1.2fcs as well
  /*
  if (args && (args->version != JNI_VERSION_1_1 || args->version != JNI_VERSION_1_2)) {
    return JNI_EVERSION;
  }
  */

  Thread* t = ThreadLocalStorage::get_thread_slow();
  if (t != NULL) {
    // If the thread has been attached this operation is a no-op
    *(JNIEnv**)penv = ((JavaThread*) t)->jni_environment();
    return JNI_OK;
  }

  // Create a thread and mark it as attaching so it will be skipped by the
  // ThreadsListEnumerator - see CR 6404306
  JavaThread* thread = new JavaThread(true);

  // Set correct safepoint info. The thread is going to call into Java when
  // initializing the Java level thread object. Hence, the correct state must
  // be set in order for the Safepoint code to deal with it correctly.
  thread->set_thread_state(_thread_in_vm);
  // Must do this before initialize_thread_local_storage
  thread->record_stack_base_and_size();

  thread->initialize_thread_local_storage();

  if (!os::create_attached_thread(thread)) {
    delete thread;
    return JNI_ERR;
  }
  // Enable stack overflow checks
  thread->create_stack_guard_pages();

  thread->initialize_tlab();

  thread->cache_global_variables();

  // Crucial that we do not have a safepoint check for this thread, since it has
  // not been added to the Thread list yet.
  { Threads_lock->lock_without_safepoint_check();
    // This must be inside this lock in order to get FullGCALot to work properly, i.e., to
    // avoid this thread trying to do a GC before it is added to the thread-list
    thread->set_active_handles(JNIHandleBlock::allocate_block());
    Threads::add(thread, daemon);
    Threads_lock->unlock();
  }
  // Create thread group and name info from attach arguments
  oop group = NULL;
  char* thread_name = NULL;
  if (args != NULL && Threads::is_supported_jni_version(args->version)) {
    group = JNIHandles::resolve(args->group);
    thread_name = args->name; // may be NULL
  }
  if (group == NULL) group = Universe::main_thread_group();

  // Create Java level thread object and attach it to this thread
  bool attach_failed = false;
  {
    EXCEPTION_MARK;
    HandleMark hm(THREAD);
    Handle thread_group(THREAD, group);
    thread->allocate_threadObj(thread_group, thread_name, daemon, THREAD);
    if (HAS_PENDING_EXCEPTION) {
      CLEAR_PENDING_EXCEPTION;
      // cleanup outside the handle mark.
      attach_failed = true;
    }
  }

  if (attach_failed) {
    // Added missing cleanup
    thread->cleanup_failed_attach_current_thread();
    return JNI_ERR;
  }

  // mark the thread as no longer attaching
  // this uses a fence to push the change through so we don't have
  // to regrab the threads_lock
  thread->set_done_attaching_via_jni();

  // Set java thread status.
  java_lang_Thread::set_thread_status(thread->threadObj(),
              java_lang_Thread::RUNNABLE);

  // Notify the debugger
  if (JvmtiExport::should_post_thread_life()) {
    JvmtiExport::post_thread_start(thread);
  }

  EventThreadStart event;
  if (event.should_commit()) {
    event.set_javalangthread(java_lang_Thread::thread_id(thread->threadObj()));
    event.commit();
  }

  *(JNIEnv**)penv = thread->jni_environment();

  // Now leaving the VM, so change thread_state. This is normally automatically taken care
  // of in the JVM_ENTRY. But in this situation we have to do it manually. Notice, that by
  // using ThreadStateTransition::transition, we do a callback to the safepoint code if
  // needed.

  ThreadStateTransition::transition_and_fence(thread, _thread_in_vm, _thread_in_native);

  // Perform any platform dependent FPU setup
  os::setup_fpu();

  return JNI_OK;
}


jint JNICALL jni_AttachCurrentThread(JavaVM *vm, void **penv, void *_args) {
#ifndef USDT2
  DTRACE_PROBE3(hotspot_jni, AttachCurrentThread__entry, vm, penv, _args);
#else /* USDT2 */
  HOTSPOT_JNI_ATTACHCURRENTTHREAD_ENTRY(
                                        vm, penv, _args);
#endif /* USDT2 */
  if (!vm_created) {
#ifndef USDT2
    DTRACE_PROBE1(hotspot_jni, AttachCurrentThread__return, JNI_ERR);
#else /* USDT2 */
  HOTSPOT_JNI_ATTACHCURRENTTHREAD_RETURN(
                                         (uint32_t) JNI_ERR);
#endif /* USDT2 */
    return JNI_ERR;
  }

  JNIWrapper("AttachCurrentThread");
  jint ret = attach_current_thread(vm, penv, _args, false);
#ifndef USDT2
  DTRACE_PROBE1(hotspot_jni, AttachCurrentThread__return, ret);
#else /* USDT2 */
  HOTSPOT_JNI_ATTACHCURRENTTHREAD_RETURN(
                                         ret);
#endif /* USDT2 */
  return ret;
}


jint JNICALL jni_DetachCurrentThread(JavaVM *vm)  {
#ifndef USDT2
  DTRACE_PROBE1(hotspot_jni, DetachCurrentThread__entry, vm);
#else /* USDT2 */
  HOTSPOT_JNI_DETACHCURRENTTHREAD_ENTRY(
                                        vm);
#endif /* USDT2 */
  VM_Exit::block_if_vm_exited();

  JNIWrapper("DetachCurrentThread");

  // If the thread has been deattacted the operations is a no-op
  if (ThreadLocalStorage::thread() == NULL) {
#ifndef USDT2
    DTRACE_PROBE1(hotspot_jni, DetachCurrentThread__return, JNI_OK);
#else /* USDT2 */
  HOTSPOT_JNI_DETACHCURRENTTHREAD_RETURN(
                                         JNI_OK);
#endif /* USDT2 */
    return JNI_OK;
  }

  JavaThread* thread = JavaThread::current();
  if (thread->has_last_Java_frame()) {
#ifndef USDT2
    DTRACE_PROBE1(hotspot_jni, DetachCurrentThread__return, JNI_ERR);
#else /* USDT2 */
  HOTSPOT_JNI_DETACHCURRENTTHREAD_RETURN(
                                         (uint32_t) JNI_ERR);
#endif /* USDT2 */
    // Can't detach a thread that's running java, that can't work.
    return JNI_ERR;
  }

  // Safepoint support. Have to do call-back to safepoint code, if in the
  // middel of a safepoint operation
  ThreadStateTransition::transition_from_native(thread, _thread_in_vm);

  // XXX: Note that JavaThread::exit() call below removes the guards on the
  // stack pages set up via enable_stack_{red,yellow}_zone() calls
  // above in jni_AttachCurrentThread. Unfortunately, while the setting
  // of the guards is visible in jni_AttachCurrentThread above,
  // the removal of the guards is buried below in JavaThread::exit()
  // here. The abstraction should be more symmetrically either exposed
  // or hidden (e.g. it could probably be hidden in the same
  // (platform-dependent) methods where we do alternate stack
  // maintenance work?)
  thread->exit(false, JavaThread::jni_detach);
  delete thread;

#ifndef USDT2
  DTRACE_PROBE1(hotspot_jni, DetachCurrentThread__return, JNI_OK);
#else /* USDT2 */
  HOTSPOT_JNI_DETACHCURRENTTHREAD_RETURN(
                                         JNI_OK);
#endif /* USDT2 */
  return JNI_OK;
}

#ifndef USDT2
DT_RETURN_MARK_DECL(GetEnv, jint);
#else /* USDT2 */
DT_RETURN_MARK_DECL(GetEnv, jint
                    , HOTSPOT_JNI_GETENV_RETURN(_ret_ref));
#endif /* USDT2 */

jint JNICALL jni_GetEnv(JavaVM *vm, void **penv, jint version) {
#ifndef USDT2
  DTRACE_PROBE3(hotspot_jni, GetEnv__entry, vm, penv, version);
#else /* USDT2 */
  HOTSPOT_JNI_GETENV_ENTRY(
                           vm, penv, version);
#endif /* USDT2 */
  jint ret = JNI_ERR;
  DT_RETURN_MARK(GetEnv, jint, (const jint&)ret);

  if (!vm_created) {
    *penv = NULL;
    ret = JNI_EDETACHED;
    return ret;
  }

  if (JniExportedInterface::GetExportedInterface(vm, penv, version, &ret)) {
    return ret;
  }

#ifndef JVMPI_VERSION_1
// need these in order to be polite about older agents
#define JVMPI_VERSION_1   ((jint)0x10000001)
#define JVMPI_VERSION_1_1 ((jint)0x10000002)
#define JVMPI_VERSION_1_2 ((jint)0x10000003)
#endif // !JVMPI_VERSION_1

  Thread* thread = ThreadLocalStorage::thread();
  if (thread != NULL && thread->is_Java_thread()) {
    if (Threads::is_supported_jni_version_including_1_1(version)) {
      *(JNIEnv**)penv = ((JavaThread*) thread)->jni_environment();
      ret = JNI_OK;
      return ret;

    } else if (version == JVMPI_VERSION_1 ||
               version == JVMPI_VERSION_1_1 ||
               version == JVMPI_VERSION_1_2) {
      tty->print_cr("ERROR: JVMPI, an experimental interface, is no longer supported.");
      tty->print_cr("Please use the supported interface: the JVM Tool Interface (JVM TI).");
      ret = JNI_EVERSION;
      return ret;
    } else if (JvmtiExport::is_jvmdi_version(version)) {
      tty->print_cr("FATAL ERROR: JVMDI is no longer supported.");
      tty->print_cr("Please use the supported interface: the JVM Tool Interface (JVM TI).");
      ret = JNI_EVERSION;
      return ret;
    } else {
      *penv = NULL;
      ret = JNI_EVERSION;
      return ret;
    }
  } else {
    *penv = NULL;
    ret = JNI_EDETACHED;
    return ret;
  }
}


jint JNICALL jni_AttachCurrentThreadAsDaemon(JavaVM *vm, void **penv, void *_args) {
#ifndef USDT2
  DTRACE_PROBE3(hotspot_jni, AttachCurrentThreadAsDaemon__entry, vm, penv, _args);
#else /* USDT2 */
  HOTSPOT_JNI_ATTACHCURRENTTHREADASDAEMON_ENTRY(
                                                vm, penv, _args);
#endif /* USDT2 */
  if (!vm_created) {
#ifndef USDT2
    DTRACE_PROBE1(hotspot_jni, AttachCurrentThreadAsDaemon__return, JNI_ERR);
#else /* USDT2 */
  HOTSPOT_JNI_ATTACHCURRENTTHREADASDAEMON_RETURN(
                                                 (uint32_t) JNI_ERR);
#endif /* USDT2 */
    return JNI_ERR;
  }

  JNIWrapper("AttachCurrentThreadAsDaemon");
  jint ret = attach_current_thread(vm, penv, _args, true);
#ifndef USDT2
  DTRACE_PROBE1(hotspot_jni, AttachCurrentThreadAsDaemon__return, ret);
#else /* USDT2 */
  HOTSPOT_JNI_ATTACHCURRENTTHREADASDAEMON_RETURN(
                                                 ret);
#endif /* USDT2 */
  return ret;
}


} // End extern "C"

const struct JNIInvokeInterface_ jni_InvokeInterface = {
    NULL,
    NULL,
    NULL,

    jni_DestroyJavaVM,
    jni_AttachCurrentThread,
    jni_DetachCurrentThread,
    jni_GetEnv,
    jni_AttachCurrentThreadAsDaemon
};<|MERGE_RESOLUTION|>--- conflicted
+++ resolved
@@ -3839,12 +3839,8 @@
   EntryProbe; \
   DT_VOID_RETURN_MARK(Get##Result##ArrayRegion); \
   typeArrayOop src = typeArrayOop(JNIHandles::resolve_non_null(array)); \
-<<<<<<< HEAD
   src = typeArrayOop(oopDesc::bs()->read_barrier(src)); \
-  if (start < 0 || len < 0 || ((unsigned int)start + (unsigned int)len > (unsigned int)src->length())) { \
-=======
   if (start < 0 || len < 0 || (start > src->length() - len)) { \
->>>>>>> eac0b770
     THROW(vmSymbols::java_lang_ArrayIndexOutOfBoundsException()); \
   } else { \
     if (len > 0) { \
@@ -3929,12 +3925,8 @@
   EntryProbe; \
   DT_VOID_RETURN_MARK(Set##Result##ArrayRegion); \
   typeArrayOop dst = typeArrayOop(JNIHandles::resolve_non_null(array)); \
-<<<<<<< HEAD
   dst = typeArrayOop(oopDesc::bs()->write_barrier(dst)); \
-  if (start < 0 || len < 0 || ((unsigned int)start + (unsigned int)len > (unsigned int)dst->length())) { \
-=======
   if (start < 0 || len < 0 || (start > dst->length() - len)) { \
->>>>>>> eac0b770
     THROW(vmSymbols::java_lang_ArrayIndexOutOfBoundsException()); \
   } else { \
     if (len > 0) { \
