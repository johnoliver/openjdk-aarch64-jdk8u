/*
 * Copyright (c) 2005, 2015, Oracle and/or its affiliates. All rights reserved.
 * DO NOT ALTER OR REMOVE COPYRIGHT NOTICES OR THIS FILE HEADER.
 *
 * This code is free software; you can redistribute it and/or modify it
 * under the terms of the GNU General Public License version 2 only, as
 * published by the Free Software Foundation.
 *
 * This code is distributed in the hope that it will be useful, but WITHOUT
 * ANY WARRANTY; without even the implied warranty of MERCHANTABILITY or
 * FITNESS FOR A PARTICULAR PURPOSE.  See the GNU General Public License
 * version 2 for more details (a copy is included in the LICENSE file that
 * accompanied this code).
 *
 * You should have received a copy of the GNU General Public License version
 * 2 along with this work; if not, write to the Free Software Foundation,
 * Inc., 51 Franklin St, Fifth Floor, Boston, MA 02110-1301 USA.
 *
 * Please contact Oracle, 500 Oracle Parkway, Redwood Shores, CA 94065 USA
 * or visit www.oracle.com if you need additional information or have any
 * questions.
 *
 */

#include "precompiled.hpp"
#include "c1/c1_Defs.hpp"
#include "c1/c1_Compilation.hpp"
#include "c1/c1_FrameMap.hpp"
#include "c1/c1_Instruction.hpp"
#include "c1/c1_LIRAssembler.hpp"
#include "c1/c1_LIRGenerator.hpp"
#include "c1/c1_ValueStack.hpp"
#include "ci/ciArrayKlass.hpp"
#include "ci/ciInstance.hpp"
#include "ci/ciObjArray.hpp"
#include "runtime/sharedRuntime.hpp"
#include "runtime/stubRoutines.hpp"
#include "utilities/bitMap.inline.hpp"
#include "utilities/macros.hpp"
#if INCLUDE_ALL_GCS
#include "gc_implementation/g1/heapRegion.hpp"
#endif // INCLUDE_ALL_GCS

#ifdef ASSERT
#define __ gen()->lir(__FILE__, __LINE__)->
#else
#define __ gen()->lir()->
#endif

#ifndef PATCHED_ADDR
#define PATCHED_ADDR  (max_jint)
#endif

void PhiResolverState::reset(int max_vregs) {
  // Initialize array sizes
  _virtual_operands.at_put_grow(max_vregs - 1, NULL, NULL);
  _virtual_operands.trunc_to(0);
  _other_operands.at_put_grow(max_vregs - 1, NULL, NULL);
  _other_operands.trunc_to(0);
  _vreg_table.at_put_grow(max_vregs - 1, NULL, NULL);
  _vreg_table.trunc_to(0);
}



//--------------------------------------------------------------
// PhiResolver

// Resolves cycles:
//
//  r1 := r2  becomes  temp := r1
//  r2 := r1           r1 := r2
//                     r2 := temp
// and orders moves:
//
//  r2 := r3  becomes  r1 := r2
//  r1 := r2           r2 := r3

PhiResolver::PhiResolver(LIRGenerator* gen, int max_vregs)
 : _gen(gen)
 , _state(gen->resolver_state())
 , _temp(LIR_OprFact::illegalOpr)
{
  // reinitialize the shared state arrays
  _state.reset(max_vregs);
}


void PhiResolver::emit_move(LIR_Opr src, LIR_Opr dest) {
  assert(src->is_valid(), "");
  assert(dest->is_valid(), "");
  __ move(src, dest);
}


void PhiResolver::move_temp_to(LIR_Opr dest) {
  assert(_temp->is_valid(), "");
  emit_move(_temp, dest);
  NOT_PRODUCT(_temp = LIR_OprFact::illegalOpr);
}


void PhiResolver::move_to_temp(LIR_Opr src) {
  assert(_temp->is_illegal(), "");
  _temp = _gen->new_register(src->type());
  emit_move(src, _temp);
}


// Traverse assignment graph in depth first order and generate moves in post order
// ie. two assignments: b := c, a := b start with node c:
// Call graph: move(NULL, c) -> move(c, b) -> move(b, a)
// Generates moves in this order: move b to a and move c to b
// ie. cycle a := b, b := a start with node a
// Call graph: move(NULL, a) -> move(a, b) -> move(b, a)
// Generates moves in this order: move b to temp, move a to b, move temp to a
void PhiResolver::move(ResolveNode* src, ResolveNode* dest) {
  if (!dest->visited()) {
    dest->set_visited();
    for (int i = dest->no_of_destinations()-1; i >= 0; i --) {
      move(dest, dest->destination_at(i));
    }
  } else if (!dest->start_node()) {
    // cylce in graph detected
    assert(_loop == NULL, "only one loop valid!");
    _loop = dest;
    move_to_temp(src->operand());
    return;
  } // else dest is a start node

  if (!dest->assigned()) {
    if (_loop == dest) {
      move_temp_to(dest->operand());
      dest->set_assigned();
    } else if (src != NULL) {
      emit_move(src->operand(), dest->operand());
      dest->set_assigned();
    }
  }
}


PhiResolver::~PhiResolver() {
  int i;
  // resolve any cycles in moves from and to virtual registers
  for (i = virtual_operands().length() - 1; i >= 0; i --) {
    ResolveNode* node = virtual_operands()[i];
    if (!node->visited()) {
      _loop = NULL;
      move(NULL, node);
      node->set_start_node();
      assert(_temp->is_illegal(), "move_temp_to() call missing");
    }
  }

  // generate move for move from non virtual register to abitrary destination
  for (i = other_operands().length() - 1; i >= 0; i --) {
    ResolveNode* node = other_operands()[i];
    for (int j = node->no_of_destinations() - 1; j >= 0; j --) {
      emit_move(node->operand(), node->destination_at(j)->operand());
    }
  }
}


ResolveNode* PhiResolver::create_node(LIR_Opr opr, bool source) {
  ResolveNode* node;
  if (opr->is_virtual()) {
    int vreg_num = opr->vreg_number();
    node = vreg_table().at_grow(vreg_num, NULL);
    assert(node == NULL || node->operand() == opr, "");
    if (node == NULL) {
      node = new ResolveNode(opr);
      vreg_table()[vreg_num] = node;
    }
    // Make sure that all virtual operands show up in the list when
    // they are used as the source of a move.
    if (source && !virtual_operands().contains(node)) {
      virtual_operands().append(node);
    }
  } else {
    assert(source, "");
    node = new ResolveNode(opr);
    other_operands().append(node);
  }
  return node;
}


void PhiResolver::move(LIR_Opr src, LIR_Opr dest) {
  assert(dest->is_virtual(), "");
  // tty->print("move "); src->print(); tty->print(" to "); dest->print(); tty->cr();
  assert(src->is_valid(), "");
  assert(dest->is_valid(), "");
  ResolveNode* source = source_node(src);
  source->append(destination_node(dest));
}


//--------------------------------------------------------------
// LIRItem

void LIRItem::set_result(LIR_Opr opr) {
  assert(value()->operand()->is_illegal() || value()->operand()->is_constant(), "operand should never change");
  value()->set_operand(opr);

  if (opr->is_virtual()) {
    _gen->_instruction_for_operand.at_put_grow(opr->vreg_number(), value(), NULL);
  }

  _result = opr;
}

void LIRItem::load_item() {
  if (result()->is_illegal()) {
    // update the items result
    _result = value()->operand();
  }
  if (!result()->is_register()) {
    LIR_Opr reg = _gen->new_register(value()->type());
    __ move(result(), reg);
    if (result()->is_constant()) {
      _result = reg;
    } else {
      set_result(reg);
    }
  }
}


void LIRItem::load_for_store(BasicType type) {
  if (_gen->can_store_as_constant(value(), type)) {
    _result = value()->operand();
    if (!_result->is_constant()) {
      _result = LIR_OprFact::value_type(value()->type());
    }
  } else if (type == T_BYTE || type == T_BOOLEAN) {
    load_byte_item();
  } else {
    load_item();
  }
}

void LIRItem::load_item_force(LIR_Opr reg) {
  LIR_Opr r = result();
  if (r != reg) {
#if !defined(ARM) && !defined(E500V2)
    if (r->type() != reg->type()) {
      // moves between different types need an intervening spill slot
      r = _gen->force_to_spill(r, reg->type());
    }
#endif
    __ move(r, reg);
    _result = reg;
  }
}

ciObject* LIRItem::get_jobject_constant() const {
  ObjectType* oc = type()->as_ObjectType();
  if (oc) {
    return oc->constant_value();
  }
  return NULL;
}


jint LIRItem::get_jint_constant() const {
  assert(is_constant() && value() != NULL, "");
  assert(type()->as_IntConstant() != NULL, "type check");
  return type()->as_IntConstant()->value();
}


jint LIRItem::get_address_constant() const {
  assert(is_constant() && value() != NULL, "");
  assert(type()->as_AddressConstant() != NULL, "type check");
  return type()->as_AddressConstant()->value();
}


jfloat LIRItem::get_jfloat_constant() const {
  assert(is_constant() && value() != NULL, "");
  assert(type()->as_FloatConstant() != NULL, "type check");
  return type()->as_FloatConstant()->value();
}


jdouble LIRItem::get_jdouble_constant() const {
  assert(is_constant() && value() != NULL, "");
  assert(type()->as_DoubleConstant() != NULL, "type check");
  return type()->as_DoubleConstant()->value();
}


jlong LIRItem::get_jlong_constant() const {
  assert(is_constant() && value() != NULL, "");
  assert(type()->as_LongConstant() != NULL, "type check");
  return type()->as_LongConstant()->value();
}



//--------------------------------------------------------------


void LIRGenerator::init() {
  _bs = Universe::heap()->barrier_set();
}


void LIRGenerator::block_do_prolog(BlockBegin* block) {
#ifndef PRODUCT
  if (PrintIRWithLIR) {
    block->print();
  }
#endif

  // set up the list of LIR instructions
  assert(block->lir() == NULL, "LIR list already computed for this block");
  _lir = new LIR_List(compilation(), block);
  block->set_lir(_lir);

  __ branch_destination(block->label());

  if (LIRTraceExecution &&
      Compilation::current()->hir()->start()->block_id() != block->block_id() &&
      !block->is_set(BlockBegin::exception_entry_flag)) {
    assert(block->lir()->instructions_list()->length() == 1, "should come right after br_dst");
    trace_block_entry(block);
  }
}


void LIRGenerator::block_do_epilog(BlockBegin* block) {
#ifndef PRODUCT
  if (PrintIRWithLIR) {
    tty->cr();
  }
#endif

  // LIR_Opr for unpinned constants shouldn't be referenced by other
  // blocks so clear them out after processing the block.
  for (int i = 0; i < _unpinned_constants.length(); i++) {
    _unpinned_constants.at(i)->clear_operand();
  }
  _unpinned_constants.trunc_to(0);

  // clear our any registers for other local constants
  _constants.trunc_to(0);
  _reg_for_constants.trunc_to(0);
}


void LIRGenerator::block_do(BlockBegin* block) {
  CHECK_BAILOUT();

  block_do_prolog(block);
  set_block(block);

  for (Instruction* instr = block; instr != NULL; instr = instr->next()) {
    if (instr->is_pinned()) do_root(instr);
  }

  set_block(NULL);
  block_do_epilog(block);
}


//-------------------------LIRGenerator-----------------------------

// This is where the tree-walk starts; instr must be root;
void LIRGenerator::do_root(Value instr) {
  CHECK_BAILOUT();

  InstructionMark im(compilation(), instr);

  assert(instr->is_pinned(), "use only with roots");
  assert(instr->subst() == instr, "shouldn't have missed substitution");

  instr->visit(this);

  assert(!instr->has_uses() || instr->operand()->is_valid() ||
         instr->as_Constant() != NULL || bailed_out(), "invalid item set");
}


// This is called for each node in tree; the walk stops if a root is reached
void LIRGenerator::walk(Value instr) {
  InstructionMark im(compilation(), instr);
  //stop walk when encounter a root
  if (instr->is_pinned() && instr->as_Phi() == NULL || instr->operand()->is_valid()) {
    assert(instr->operand() != LIR_OprFact::illegalOpr || instr->as_Constant() != NULL, "this root has not yet been visited");
  } else {
    assert(instr->subst() == instr, "shouldn't have missed substitution");
    instr->visit(this);
    // assert(instr->use_count() > 0 || instr->as_Phi() != NULL, "leaf instruction must have a use");
  }
}


CodeEmitInfo* LIRGenerator::state_for(Instruction* x, ValueStack* state, bool ignore_xhandler) {
  assert(state != NULL, "state must be defined");

#ifndef PRODUCT
  state->verify();
#endif

  ValueStack* s = state;
  for_each_state(s) {
    if (s->kind() == ValueStack::EmptyExceptionState) {
      assert(s->stack_size() == 0 && s->locals_size() == 0 && (s->locks_size() == 0 || s->locks_size() == 1), "state must be empty");
      continue;
    }

    int index;
    Value value;
    for_each_stack_value(s, index, value) {
      assert(value->subst() == value, "missed substitution");
      if (!value->is_pinned() && value->as_Constant() == NULL && value->as_Local() == NULL) {
        walk(value);
        assert(value->operand()->is_valid(), "must be evaluated now");
      }
    }

    int bci = s->bci();
    IRScope* scope = s->scope();
    ciMethod* method = scope->method();

    MethodLivenessResult liveness = method->liveness_at_bci(bci);
    if (bci == SynchronizationEntryBCI) {
      if (x->as_ExceptionObject() || x->as_Throw()) {
        // all locals are dead on exit from the synthetic unlocker
        liveness.clear();
      } else {
        assert(x->as_MonitorEnter() || x->as_ProfileInvoke(), "only other cases are MonitorEnter and ProfileInvoke");
      }
    }
    if (!liveness.is_valid()) {
      // Degenerate or breakpointed method.
      bailout("Degenerate or breakpointed method");
    } else {
      assert((int)liveness.size() == s->locals_size(), "error in use of liveness");
      for_each_local_value(s, index, value) {
        assert(value->subst() == value, "missed substition");
        if (liveness.at(index) && !value->type()->is_illegal()) {
          if (!value->is_pinned() && value->as_Constant() == NULL && value->as_Local() == NULL) {
            walk(value);
            assert(value->operand()->is_valid(), "must be evaluated now");
          }
        } else {
          // NULL out this local so that linear scan can assume that all non-NULL values are live.
          s->invalidate_local(index);
        }
      }
    }
  }

  return new CodeEmitInfo(state, ignore_xhandler ? NULL : x->exception_handlers(), x->check_flag(Instruction::DeoptimizeOnException));
}


CodeEmitInfo* LIRGenerator::state_for(Instruction* x) {
  return state_for(x, x->exception_state());
}


void LIRGenerator::klass2reg_with_patching(LIR_Opr r, ciMetadata* obj, CodeEmitInfo* info, bool need_resolve) {
  /* C2 relies on constant pool entries being resolved (ciTypeFlow), so if TieredCompilation
   * is active and the class hasn't yet been resolved we need to emit a patch that resolves
   * the class. */
  if ((TieredCompilation && need_resolve) || !obj->is_loaded() || PatchALot) {
    assert(info != NULL, "info must be set if class is not loaded");
    __ klass2reg_patch(NULL, r, info);
  } else {
    // no patching needed
    __ metadata2reg(obj->constant_encoding(), r);
  }
}


void LIRGenerator::array_range_check(LIR_Opr array, LIR_Opr index,
                                    CodeEmitInfo* null_check_info, CodeEmitInfo* range_check_info) {
  CodeStub* stub = new RangeCheckStub(range_check_info, index);
  if (index->is_constant()) {
    cmp_mem_int(lir_cond_belowEqual, array, arrayOopDesc::length_offset_in_bytes(),
                index->as_jint(), null_check_info);
    __ branch(lir_cond_belowEqual, T_INT, stub); // forward branch
  } else {
    cmp_reg_mem(lir_cond_aboveEqual, index, array,
                arrayOopDesc::length_offset_in_bytes(), T_INT, null_check_info);
    __ branch(lir_cond_aboveEqual, T_INT, stub); // forward branch
  }
}


void LIRGenerator::nio_range_check(LIR_Opr buffer, LIR_Opr index, LIR_Opr result, CodeEmitInfo* info) {
  CodeStub* stub = new RangeCheckStub(info, index, true);
  if (index->is_constant()) {
    cmp_mem_int(lir_cond_belowEqual, buffer, java_nio_Buffer::limit_offset(), index->as_jint(), info);
    __ branch(lir_cond_belowEqual, T_INT, stub); // forward branch
  } else {
    cmp_reg_mem(lir_cond_aboveEqual, index, buffer,
                java_nio_Buffer::limit_offset(), T_INT, info);
    __ branch(lir_cond_aboveEqual, T_INT, stub); // forward branch
  }
  __ move(index, result);
}



void LIRGenerator::arithmetic_op(Bytecodes::Code code, LIR_Opr result, LIR_Opr left, LIR_Opr right, bool is_strictfp, LIR_Opr tmp_op, CodeEmitInfo* info) {
  LIR_Opr result_op = result;
  LIR_Opr left_op   = left;
  LIR_Opr right_op  = right;

  if (TwoOperandLIRForm && left_op != result_op) {
    assert(right_op != result_op, "malformed");
    __ move(left_op, result_op);
    left_op = result_op;
  }

  switch(code) {
    case Bytecodes::_dadd:
    case Bytecodes::_fadd:
    case Bytecodes::_ladd:
    case Bytecodes::_iadd:  __ add(left_op, right_op, result_op); break;
    case Bytecodes::_fmul:
    case Bytecodes::_lmul:  __ mul(left_op, right_op, result_op); break;

    case Bytecodes::_dmul:
      {
        if (is_strictfp) {
          __ mul_strictfp(left_op, right_op, result_op, tmp_op); break;
        } else {
          __ mul(left_op, right_op, result_op); break;
        }
      }
      break;

    case Bytecodes::_imul:
      {
        bool    did_strength_reduce = false;

        if (right->is_constant()) {
          int c = right->as_jint();
          if (is_power_of_2(c)) {
            // do not need tmp here
            __ shift_left(left_op, exact_log2(c), result_op);
            did_strength_reduce = true;
          } else {
            did_strength_reduce = strength_reduce_multiply(left_op, c, result_op, tmp_op);
          }
        }
        // we couldn't strength reduce so just emit the multiply
        if (!did_strength_reduce) {
          __ mul(left_op, right_op, result_op);
        }
      }
      break;

    case Bytecodes::_dsub:
    case Bytecodes::_fsub:
    case Bytecodes::_lsub:
    case Bytecodes::_isub: __ sub(left_op, right_op, result_op); break;

    case Bytecodes::_fdiv: __ div (left_op, right_op, result_op); break;
    // ldiv and lrem are implemented with a direct runtime call

    case Bytecodes::_ddiv:
      {
        if (is_strictfp) {
          __ div_strictfp (left_op, right_op, result_op, tmp_op); break;
        } else {
          __ div (left_op, right_op, result_op); break;
        }
      }
      break;

    case Bytecodes::_drem:
    case Bytecodes::_frem: __ rem (left_op, right_op, result_op); break;

    default: ShouldNotReachHere();
  }
}


void LIRGenerator::arithmetic_op_int(Bytecodes::Code code, LIR_Opr result, LIR_Opr left, LIR_Opr right, LIR_Opr tmp) {
  arithmetic_op(code, result, left, right, false, tmp);
}


void LIRGenerator::arithmetic_op_long(Bytecodes::Code code, LIR_Opr result, LIR_Opr left, LIR_Opr right, CodeEmitInfo* info) {
  arithmetic_op(code, result, left, right, false, LIR_OprFact::illegalOpr, info);
}


void LIRGenerator::arithmetic_op_fpu(Bytecodes::Code code, LIR_Opr result, LIR_Opr left, LIR_Opr right, bool is_strictfp, LIR_Opr tmp) {
  arithmetic_op(code, result, left, right, is_strictfp, tmp);
}


void LIRGenerator::shift_op(Bytecodes::Code code, LIR_Opr result_op, LIR_Opr value, LIR_Opr count, LIR_Opr tmp) {
  if (TwoOperandLIRForm && value != result_op) {
    assert(count != result_op, "malformed");
    __ move(value, result_op);
    value = result_op;
  }

  assert(count->is_constant() || count->is_register(), "must be");
  switch(code) {
  case Bytecodes::_ishl:
  case Bytecodes::_lshl: __ shift_left(value, count, result_op, tmp); break;
  case Bytecodes::_ishr:
  case Bytecodes::_lshr: __ shift_right(value, count, result_op, tmp); break;
  case Bytecodes::_iushr:
  case Bytecodes::_lushr: __ unsigned_shift_right(value, count, result_op, tmp); break;
  default: ShouldNotReachHere();
  }
}


void LIRGenerator::logic_op (Bytecodes::Code code, LIR_Opr result_op, LIR_Opr left_op, LIR_Opr right_op) {
  if (TwoOperandLIRForm && left_op != result_op) {
    assert(right_op != result_op, "malformed");
    __ move(left_op, result_op);
    left_op = result_op;
  }

  switch(code) {
    case Bytecodes::_iand:
    case Bytecodes::_land:  __ logical_and(left_op, right_op, result_op); break;

    case Bytecodes::_ior:
    case Bytecodes::_lor:   __ logical_or(left_op, right_op, result_op);  break;

    case Bytecodes::_ixor:
    case Bytecodes::_lxor:  __ logical_xor(left_op, right_op, result_op); break;

    default: ShouldNotReachHere();
  }
}


void LIRGenerator::monitor_enter(LIR_Opr object, LIR_Opr lock, LIR_Opr hdr, LIR_Opr scratch, int monitor_no, CodeEmitInfo* info_for_exception, CodeEmitInfo* info) {
  if (!GenerateSynchronizationCode) return;
  // for slow path, use debug info for state after successful locking
  CodeStub* slow_path = new MonitorEnterStub(object, lock, info);
  __ load_stack_address_monitor(monitor_no, lock);
  // for handling NullPointerException, use debug info representing just the lock stack before this monitorenter
  __ lock_object(hdr, object, lock, scratch, slow_path, info_for_exception);
}


void LIRGenerator::monitor_exit(LIR_Opr object, LIR_Opr lock, LIR_Opr new_hdr, LIR_Opr scratch, int monitor_no) {
  if (!GenerateSynchronizationCode) return;
  // setup registers
  LIR_Opr hdr = lock;
  lock = new_hdr;
  CodeStub* slow_path = new MonitorExitStub(lock, UseFastLocking, monitor_no);
  __ load_stack_address_monitor(monitor_no, lock);
  __ unlock_object(hdr, object, lock, scratch, slow_path);
}

#ifndef PRODUCT
void LIRGenerator::print_if_not_loaded(const NewInstance* new_instance) {
  if (PrintNotLoaded && !new_instance->klass()->is_loaded()) {
    tty->print_cr("   ###class not loaded at new bci %d", new_instance->printable_bci());
  } else if (PrintNotLoaded && (TieredCompilation && new_instance->is_unresolved())) {
    tty->print_cr("   ###class not resolved at new bci %d", new_instance->printable_bci());
  }
}
#endif

void LIRGenerator::new_instance(LIR_Opr dst, ciInstanceKlass* klass, bool is_unresolved, LIR_Opr scratch1, LIR_Opr scratch2, LIR_Opr scratch3, LIR_Opr scratch4, LIR_Opr klass_reg, CodeEmitInfo* info) {
  klass2reg_with_patching(klass_reg, klass, info, is_unresolved);
  // If klass is not loaded we do not know if the klass has finalizers:
  if (UseFastNewInstance && klass->is_loaded()
      && !Klass::layout_helper_needs_slow_path(klass->layout_helper())) {

    Runtime1::StubID stub_id = klass->is_initialized() ? Runtime1::fast_new_instance_id : Runtime1::fast_new_instance_init_check_id;

    CodeStub* slow_path = new NewInstanceStub(klass_reg, dst, klass, info, stub_id);

    assert(klass->is_loaded(), "must be loaded");
    // allocate space for instance
    assert(klass->size_helper() >= 0, "illegal instance size");
    const int instance_size = align_object_size(klass->size_helper());
    __ allocate_object(dst, scratch1, scratch2, scratch3, scratch4,
                       oopDesc::header_size(), instance_size, klass_reg, !klass->is_initialized(), slow_path);
  } else {
    CodeStub* slow_path = new NewInstanceStub(klass_reg, dst, klass, info, Runtime1::new_instance_id);
    __ branch(lir_cond_always, T_ILLEGAL, slow_path);
    __ branch_destination(slow_path->continuation());
  }
}


static bool is_constant_zero(Instruction* inst) {
  IntConstant* c = inst->type()->as_IntConstant();
  if (c) {
    return (c->value() == 0);
  }
  return false;
}


static bool positive_constant(Instruction* inst) {
  IntConstant* c = inst->type()->as_IntConstant();
  if (c) {
    return (c->value() >= 0);
  }
  return false;
}


static ciArrayKlass* as_array_klass(ciType* type) {
  if (type != NULL && type->is_array_klass() && type->is_loaded()) {
    return (ciArrayKlass*)type;
  } else {
    return NULL;
  }
}

static ciType* phi_declared_type(Phi* phi) {
  ciType* t = phi->operand_at(0)->declared_type();
  if (t == NULL) {
    return NULL;
  }
  for(int i = 1; i < phi->operand_count(); i++) {
    if (t != phi->operand_at(i)->declared_type()) {
      return NULL;
    }
  }
  return t;
}

void LIRGenerator::arraycopy_helper(Intrinsic* x, int* flagsp, ciArrayKlass** expected_typep) {
  Instruction* src     = x->argument_at(0);
  Instruction* src_pos = x->argument_at(1);
  Instruction* dst     = x->argument_at(2);
  Instruction* dst_pos = x->argument_at(3);
  Instruction* length  = x->argument_at(4);

  // first try to identify the likely type of the arrays involved
  ciArrayKlass* expected_type = NULL;
  bool is_exact = false, src_objarray = false, dst_objarray = false;
  {
    ciArrayKlass* src_exact_type    = as_array_klass(src->exact_type());
    ciArrayKlass* src_declared_type = as_array_klass(src->declared_type());
    Phi* phi;
    if (src_declared_type == NULL && (phi = src->as_Phi()) != NULL) {
      src_declared_type = as_array_klass(phi_declared_type(phi));
    }
    ciArrayKlass* dst_exact_type    = as_array_klass(dst->exact_type());
    ciArrayKlass* dst_declared_type = as_array_klass(dst->declared_type());
    if (dst_declared_type == NULL && (phi = dst->as_Phi()) != NULL) {
      dst_declared_type = as_array_klass(phi_declared_type(phi));
    }

    if (src_exact_type != NULL && src_exact_type == dst_exact_type) {
      // the types exactly match so the type is fully known
      is_exact = true;
      expected_type = src_exact_type;
    } else if (dst_exact_type != NULL && dst_exact_type->is_obj_array_klass()) {
      ciArrayKlass* dst_type = (ciArrayKlass*) dst_exact_type;
      ciArrayKlass* src_type = NULL;
      if (src_exact_type != NULL && src_exact_type->is_obj_array_klass()) {
        src_type = (ciArrayKlass*) src_exact_type;
      } else if (src_declared_type != NULL && src_declared_type->is_obj_array_klass()) {
        src_type = (ciArrayKlass*) src_declared_type;
      }
      if (src_type != NULL) {
        if (src_type->element_type()->is_subtype_of(dst_type->element_type())) {
          is_exact = true;
          expected_type = dst_type;
        }
      }
    }
    // at least pass along a good guess
    if (expected_type == NULL) expected_type = dst_exact_type;
    if (expected_type == NULL) expected_type = src_declared_type;
    if (expected_type == NULL) expected_type = dst_declared_type;

    src_objarray = (src_exact_type && src_exact_type->is_obj_array_klass()) || (src_declared_type && src_declared_type->is_obj_array_klass());
    dst_objarray = (dst_exact_type && dst_exact_type->is_obj_array_klass()) || (dst_declared_type && dst_declared_type->is_obj_array_klass());
  }

  // if a probable array type has been identified, figure out if any
  // of the required checks for a fast case can be elided.
  int flags = LIR_OpArrayCopy::all_flags;

  if (!src_objarray)
    flags &= ~LIR_OpArrayCopy::src_objarray;
  if (!dst_objarray)
    flags &= ~LIR_OpArrayCopy::dst_objarray;

  if (!x->arg_needs_null_check(0))
    flags &= ~LIR_OpArrayCopy::src_null_check;
  if (!x->arg_needs_null_check(2))
    flags &= ~LIR_OpArrayCopy::dst_null_check;


  if (expected_type != NULL) {
    Value length_limit = NULL;

    IfOp* ifop = length->as_IfOp();
    if (ifop != NULL) {
      // look for expressions like min(v, a.length) which ends up as
      //   x > y ? y : x  or  x >= y ? y : x
      if ((ifop->cond() == If::gtr || ifop->cond() == If::geq) &&
          ifop->x() == ifop->fval() &&
          ifop->y() == ifop->tval()) {
        length_limit = ifop->y();
      }
    }

    // try to skip null checks and range checks
    NewArray* src_array = src->as_NewArray();
    if (src_array != NULL) {
      flags &= ~LIR_OpArrayCopy::src_null_check;
      if (length_limit != NULL &&
          src_array->length() == length_limit &&
          is_constant_zero(src_pos)) {
        flags &= ~LIR_OpArrayCopy::src_range_check;
      }
    }

    NewArray* dst_array = dst->as_NewArray();
    if (dst_array != NULL) {
      flags &= ~LIR_OpArrayCopy::dst_null_check;
      if (length_limit != NULL &&
          dst_array->length() == length_limit &&
          is_constant_zero(dst_pos)) {
        flags &= ~LIR_OpArrayCopy::dst_range_check;
      }
    }

    // check from incoming constant values
    if (positive_constant(src_pos))
      flags &= ~LIR_OpArrayCopy::src_pos_positive_check;
    if (positive_constant(dst_pos))
      flags &= ~LIR_OpArrayCopy::dst_pos_positive_check;
    if (positive_constant(length))
      flags &= ~LIR_OpArrayCopy::length_positive_check;

    // see if the range check can be elided, which might also imply
    // that src or dst is non-null.
    ArrayLength* al = length->as_ArrayLength();
    if (al != NULL) {
      if (al->array() == src) {
        // it's the length of the source array
        flags &= ~LIR_OpArrayCopy::length_positive_check;
        flags &= ~LIR_OpArrayCopy::src_null_check;
        if (is_constant_zero(src_pos))
          flags &= ~LIR_OpArrayCopy::src_range_check;
      }
      if (al->array() == dst) {
        // it's the length of the destination array
        flags &= ~LIR_OpArrayCopy::length_positive_check;
        flags &= ~LIR_OpArrayCopy::dst_null_check;
        if (is_constant_zero(dst_pos))
          flags &= ~LIR_OpArrayCopy::dst_range_check;
      }
    }
    if (is_exact) {
      flags &= ~LIR_OpArrayCopy::type_check;
    }
  }

  IntConstant* src_int = src_pos->type()->as_IntConstant();
  IntConstant* dst_int = dst_pos->type()->as_IntConstant();
  if (src_int && dst_int) {
    int s_offs = src_int->value();
    int d_offs = dst_int->value();
    if (src_int->value() >= dst_int->value()) {
      flags &= ~LIR_OpArrayCopy::overlapping;
    }
    if (expected_type != NULL) {
      BasicType t = expected_type->element_type()->basic_type();
      int element_size = type2aelembytes(t);
      if (((arrayOopDesc::base_offset_in_bytes(t) + s_offs * element_size) % HeapWordSize == 0) &&
          ((arrayOopDesc::base_offset_in_bytes(t) + d_offs * element_size) % HeapWordSize == 0)) {
        flags &= ~LIR_OpArrayCopy::unaligned;
      }
    }
  } else if (src_pos == dst_pos || is_constant_zero(dst_pos)) {
    // src and dest positions are the same, or dst is zero so assume
    // nonoverlapping copy.
    flags &= ~LIR_OpArrayCopy::overlapping;
  }

  if (src == dst) {
    // moving within a single array so no type checks are needed
    if (flags & LIR_OpArrayCopy::type_check) {
      flags &= ~LIR_OpArrayCopy::type_check;
    }
  }
  *flagsp = flags;
  *expected_typep = (ciArrayKlass*)expected_type;
}


LIR_Opr LIRGenerator::round_item(LIR_Opr opr) {
  assert(opr->is_register(), "why spill if item is not register?");

  if (RoundFPResults && UseSSE < 1 && opr->is_single_fpu()) {
    LIR_Opr result = new_register(T_FLOAT);
    set_vreg_flag(result, must_start_in_memory);
    assert(opr->is_register(), "only a register can be spilled");
    assert(opr->value_type()->is_float(), "rounding only for floats available");
    __ roundfp(opr, LIR_OprFact::illegalOpr, result);
    return result;
  }
  return opr;
}


LIR_Opr LIRGenerator::force_to_spill(LIR_Opr value, BasicType t) {
  assert(type2size[t] == type2size[value->type()],
         err_msg_res("size mismatch: t=%s, value->type()=%s", type2name(t), type2name(value->type())));
  if (!value->is_register()) {
    // force into a register
    LIR_Opr r = new_register(value->type());
    __ move(value, r);
    value = r;
  }

  // create a spill location
  LIR_Opr tmp = new_register(t);
  set_vreg_flag(tmp, LIRGenerator::must_start_in_memory);

  // move from register to spill
  __ move(value, tmp);
  return tmp;
}

void LIRGenerator::profile_branch(If* if_instr, If::Condition cond) {
  if (if_instr->should_profile()) {
    ciMethod* method = if_instr->profiled_method();
    assert(method != NULL, "method should be set if branch is profiled");
    ciMethodData* md = method->method_data_or_null();
    assert(md != NULL, "Sanity");
    ciProfileData* data = md->bci_to_data(if_instr->profiled_bci());
    assert(data != NULL, "must have profiling data");
    assert(data->is_BranchData(), "need BranchData for two-way branches");
    int taken_count_offset     = md->byte_offset_of_slot(data, BranchData::taken_offset());
    int not_taken_count_offset = md->byte_offset_of_slot(data, BranchData::not_taken_offset());
    if (if_instr->is_swapped()) {
      int t = taken_count_offset;
      taken_count_offset = not_taken_count_offset;
      not_taken_count_offset = t;
    }

    LIR_Opr md_reg = new_register(T_METADATA);
    __ metadata2reg(md->constant_encoding(), md_reg);

    LIR_Opr data_offset_reg = new_pointer_register();
    __ cmove(lir_cond(cond),
             LIR_OprFact::intptrConst(taken_count_offset),
             LIR_OprFact::intptrConst(not_taken_count_offset),
             data_offset_reg, as_BasicType(if_instr->x()->type()));

    // MDO cells are intptr_t, so the data_reg width is arch-dependent.
    LIR_Opr data_reg = new_pointer_register();
    LIR_Address* data_addr = new LIR_Address(md_reg, data_offset_reg, data_reg->type());
    __ move(data_addr, data_reg);
    // Use leal instead of add to avoid destroying condition codes on x86
    LIR_Address* fake_incr_value = new LIR_Address(data_reg, DataLayout::counter_increment, T_INT);
    __ leal(LIR_OprFact::address(fake_incr_value), data_reg);
    __ move(data_reg, data_addr);
  }
}

// Phi technique:
// This is about passing live values from one basic block to the other.
// In code generated with Java it is rather rare that more than one
// value is on the stack from one basic block to the other.
// We optimize our technique for efficient passing of one value
// (of type long, int, double..) but it can be extended.
// When entering or leaving a basic block, all registers and all spill
// slots are release and empty. We use the released registers
// and spill slots to pass the live values from one block
// to the other. The topmost value, i.e., the value on TOS of expression
// stack is passed in registers. All other values are stored in spilling
// area. Every Phi has an index which designates its spill slot
// At exit of a basic block, we fill the register(s) and spill slots.
// At entry of a basic block, the block_prolog sets up the content of phi nodes
// and locks necessary registers and spilling slots.


// move current value to referenced phi function
void LIRGenerator::move_to_phi(PhiResolver* resolver, Value cur_val, Value sux_val) {
  Phi* phi = sux_val->as_Phi();
  // cur_val can be null without phi being null in conjunction with inlining
  if (phi != NULL && cur_val != NULL && cur_val != phi && !phi->is_illegal()) {
    LIR_Opr operand = cur_val->operand();
    if (cur_val->operand()->is_illegal()) {
      assert(cur_val->as_Constant() != NULL || cur_val->as_Local() != NULL,
             "these can be produced lazily");
      operand = operand_for_instruction(cur_val);
    }
    resolver->move(operand, operand_for_instruction(phi));
  }
}


// Moves all stack values into their PHI position
void LIRGenerator::move_to_phi(ValueStack* cur_state) {
  BlockBegin* bb = block();
  if (bb->number_of_sux() == 1) {
    BlockBegin* sux = bb->sux_at(0);
    assert(sux->number_of_preds() > 0, "invalid CFG");

    // a block with only one predecessor never has phi functions
    if (sux->number_of_preds() > 1) {
      int max_phis = cur_state->stack_size() + cur_state->locals_size();
      PhiResolver resolver(this, _virtual_register_number + max_phis * 2);

      ValueStack* sux_state = sux->state();
      Value sux_value;
      int index;

      assert(cur_state->scope() == sux_state->scope(), "not matching");
      assert(cur_state->locals_size() == sux_state->locals_size(), "not matching");
      assert(cur_state->stack_size() == sux_state->stack_size(), "not matching");

      for_each_stack_value(sux_state, index, sux_value) {
        move_to_phi(&resolver, cur_state->stack_at(index), sux_value);
      }

      for_each_local_value(sux_state, index, sux_value) {
        move_to_phi(&resolver, cur_state->local_at(index), sux_value);
      }

      assert(cur_state->caller_state() == sux_state->caller_state(), "caller states must be equal");
    }
  }
}


LIR_Opr LIRGenerator::new_register(BasicType type) {
  int vreg = _virtual_register_number;
  // add a little fudge factor for the bailout, since the bailout is
  // only checked periodically.  This gives a few extra registers to
  // hand out before we really run out, which helps us keep from
  // tripping over assertions.
  if (vreg + 20 >= LIR_OprDesc::vreg_max) {
    bailout("out of virtual registers");
    if (vreg + 2 >= LIR_OprDesc::vreg_max) {
      // wrap it around
      _virtual_register_number = LIR_OprDesc::vreg_base;
    }
  }
  _virtual_register_number += 1;
  return LIR_OprFact::virtual_register(vreg, type);
}


// Try to lock using register in hint
LIR_Opr LIRGenerator::rlock(Value instr) {
  return new_register(instr->type());
}


// does an rlock and sets result
LIR_Opr LIRGenerator::rlock_result(Value x) {
  LIR_Opr reg = rlock(x);
  set_result(x, reg);
  return reg;
}


// does an rlock and sets result
LIR_Opr LIRGenerator::rlock_result(Value x, BasicType type) {
  LIR_Opr reg;
  switch (type) {
  case T_BYTE:
  case T_BOOLEAN:
    reg = rlock_byte(type);
    break;
  default:
    reg = rlock(x);
    break;
  }

  set_result(x, reg);
  return reg;
}


//---------------------------------------------------------------------
ciObject* LIRGenerator::get_jobject_constant(Value value) {
  ObjectType* oc = value->type()->as_ObjectType();
  if (oc) {
    return oc->constant_value();
  }
  return NULL;
}


void LIRGenerator::do_ExceptionObject(ExceptionObject* x) {
  assert(block()->is_set(BlockBegin::exception_entry_flag), "ExceptionObject only allowed in exception handler block");
  assert(block()->next() == x, "ExceptionObject must be first instruction of block");

  // no moves are created for phi functions at the begin of exception
  // handlers, so assign operands manually here
  for_each_phi_fun(block(), phi,
                   operand_for_instruction(phi));

  LIR_Opr thread_reg = getThreadPointer();
  __ move_wide(new LIR_Address(thread_reg, in_bytes(JavaThread::exception_oop_offset()), T_OBJECT),
               exceptionOopOpr());
  __ move_wide(LIR_OprFact::oopConst(NULL),
               new LIR_Address(thread_reg, in_bytes(JavaThread::exception_oop_offset()), T_OBJECT));
  __ move_wide(LIR_OprFact::oopConst(NULL),
               new LIR_Address(thread_reg, in_bytes(JavaThread::exception_pc_offset()), T_OBJECT));

  LIR_Opr result = new_register(T_OBJECT);
  __ move(exceptionOopOpr(), result);
  set_result(x, result);
}


//----------------------------------------------------------------------
//----------------------------------------------------------------------
//----------------------------------------------------------------------
//----------------------------------------------------------------------
//                        visitor functions
//----------------------------------------------------------------------
//----------------------------------------------------------------------
//----------------------------------------------------------------------
//----------------------------------------------------------------------

void LIRGenerator::do_Phi(Phi* x) {
  // phi functions are never visited directly
  ShouldNotReachHere();
}


// Code for a constant is generated lazily unless the constant is frequently used and can't be inlined.
void LIRGenerator::do_Constant(Constant* x) {
  if (x->state_before() != NULL) {
    // Any constant with a ValueStack requires patching so emit the patch here
    LIR_Opr reg = rlock_result(x);
    CodeEmitInfo* info = state_for(x, x->state_before());
    __ oop2reg_patch(NULL, reg, info);
  } else if (x->use_count() > 1 && !can_inline_as_constant(x)) {
    if (!x->is_pinned()) {
      // unpinned constants are handled specially so that they can be
      // put into registers when they are used multiple times within a
      // block.  After the block completes their operand will be
      // cleared so that other blocks can't refer to that register.
      set_result(x, load_constant(x));
    } else {
      LIR_Opr res = x->operand();
      if (!res->is_valid()) {
        res = LIR_OprFact::value_type(x->type());
      }
      if (res->is_constant()) {
        LIR_Opr reg = rlock_result(x);
        __ move(res, reg);
      } else {
        set_result(x, res);
      }
    }
  } else {
    set_result(x, LIR_OprFact::value_type(x->type()));
  }
}


void LIRGenerator::do_Local(Local* x) {
  // operand_for_instruction has the side effect of setting the result
  // so there's no need to do it here.
  operand_for_instruction(x);
}


void LIRGenerator::do_IfInstanceOf(IfInstanceOf* x) {
  Unimplemented();
}


void LIRGenerator::do_Return(Return* x) {
  if (compilation()->env()->dtrace_method_probes()) {
    BasicTypeList signature;
    signature.append(LP64_ONLY(T_LONG) NOT_LP64(T_INT));    // thread
    signature.append(T_METADATA); // Method*
    LIR_OprList* args = new LIR_OprList();
    args->append(getThreadPointer());
    LIR_Opr meth = new_register(T_METADATA);
    __ metadata2reg(method()->constant_encoding(), meth);
    args->append(meth);
    call_runtime(&signature, args, CAST_FROM_FN_PTR(address, SharedRuntime::dtrace_method_exit), voidType, NULL);
  }

  if (x->type()->is_void()) {
    __ return_op(LIR_OprFact::illegalOpr);
  } else {
    LIR_Opr reg = result_register_for(x->type(), /*callee=*/true);
    LIRItem result(x->result(), this);

    result.load_item_force(reg);
    __ return_op(result.result());
  }
  set_no_result(x);
}

// Examble: ref.get()
// Combination of LoadField and g1 pre-write barrier
void LIRGenerator::do_Reference_get(Intrinsic* x) {

  const int referent_offset = java_lang_ref_Reference::referent_offset;
  guarantee(referent_offset > 0, "referent offset not initialized");

  assert(x->number_of_arguments() == 1, "wrong type");

  LIRItem reference(x->argument_at(0), this);
  reference.load_item();

  // need to perform the null check on the reference objecy
  CodeEmitInfo* info = NULL;
  if (x->needs_null_check()) {
    info = state_for(x);
  }

  LIR_Address* referent_field_adr =
    new LIR_Address(reference.result(), referent_offset, T_OBJECT);

  LIR_Opr result = rlock_result(x);

  __ load(referent_field_adr, result, info);

  // Register the value in the referent field with the pre-barrier
  pre_barrier(LIR_OprFact::illegalOpr /* addr_opr */,
              result /* pre_val */,
              false  /* do_load */,
              false  /* patch */,
              NULL   /* info */);
}

// Example: clazz.isInstance(object)
void LIRGenerator::do_isInstance(Intrinsic* x) {
  assert(x->number_of_arguments() == 2, "wrong type");

  // TODO could try to substitute this node with an equivalent InstanceOf
  // if clazz is known to be a constant Class. This will pick up newly found
  // constants after HIR construction. I'll leave this to a future change.

  // as a first cut, make a simple leaf call to runtime to stay platform independent.
  // could follow the aastore example in a future change.

  LIRItem clazz(x->argument_at(0), this);
  LIRItem object(x->argument_at(1), this);
  clazz.load_item();
  object.load_item();
  LIR_Opr result = rlock_result(x);

  // need to perform null check on clazz
  if (x->needs_null_check()) {
    CodeEmitInfo* info = state_for(x);
    __ null_check(clazz.result(), info);
  }

  LIR_Opr call_result = call_runtime(clazz.value(), object.value(),
                                     CAST_FROM_FN_PTR(address, Runtime1::is_instance_of),
                                     x->type(),
                                     NULL); // NULL CodeEmitInfo results in a leaf call
  __ move(call_result, result);
}

// Example: object.getClass ()
void LIRGenerator::do_getClass(Intrinsic* x) {
  assert(x->number_of_arguments() == 1, "wrong type");

  LIRItem rcvr(x->argument_at(0), this);
  rcvr.load_item();
  LIR_Opr temp = new_register(T_METADATA);
  LIR_Opr result = rlock_result(x);

  // need to perform the null check on the rcvr
  CodeEmitInfo* info = NULL;
  if (x->needs_null_check()) {
    info = state_for(x);
  }

  // FIXME T_ADDRESS should actually be T_METADATA but it can't because the
  // meaning of these two is mixed up (see JDK-8026837).
  __ move(new LIR_Address(rcvr.result(), oopDesc::klass_offset_in_bytes(), T_ADDRESS), temp, info);
  __ move_wide(new LIR_Address(temp, in_bytes(Klass::java_mirror_offset()), T_OBJECT), result);
}


// Example: Thread.currentThread()
void LIRGenerator::do_currentThread(Intrinsic* x) {
  assert(x->number_of_arguments() == 0, "wrong type");
  LIR_Opr reg = rlock_result(x);
  __ move_wide(new LIR_Address(getThreadPointer(), in_bytes(JavaThread::threadObj_offset()), T_OBJECT), reg);
}


void LIRGenerator::do_RegisterFinalizer(Intrinsic* x) {
  assert(x->number_of_arguments() == 1, "wrong type");
  LIRItem receiver(x->argument_at(0), this);

  receiver.load_item();
  BasicTypeList signature;
  signature.append(T_OBJECT); // receiver
  LIR_OprList* args = new LIR_OprList();
  args->append(receiver.result());
  CodeEmitInfo* info = state_for(x, x->state());
  call_runtime(&signature, args,
               CAST_FROM_FN_PTR(address, Runtime1::entry_for(Runtime1::register_finalizer_id)),
               voidType, info);

  set_no_result(x);
}


//------------------------local access--------------------------------------

LIR_Opr LIRGenerator::operand_for_instruction(Instruction* x) {
  if (x->operand()->is_illegal()) {
    Constant* c = x->as_Constant();
    if (c != NULL) {
      x->set_operand(LIR_OprFact::value_type(c->type()));
    } else {
      assert(x->as_Phi() || x->as_Local() != NULL, "only for Phi and Local");
      // allocate a virtual register for this local or phi
      x->set_operand(rlock(x));
      _instruction_for_operand.at_put_grow(x->operand()->vreg_number(), x, NULL);
    }
  }
  return x->operand();
}


Instruction* LIRGenerator::instruction_for_opr(LIR_Opr opr) {
  if (opr->is_virtual()) {
    return instruction_for_vreg(opr->vreg_number());
  }
  return NULL;
}


Instruction* LIRGenerator::instruction_for_vreg(int reg_num) {
  if (reg_num < _instruction_for_operand.length()) {
    return _instruction_for_operand.at(reg_num);
  }
  return NULL;
}


void LIRGenerator::set_vreg_flag(int vreg_num, VregFlag f) {
  if (_vreg_flags.size_in_bits() == 0) {
    BitMap2D temp(100, num_vreg_flags);
    temp.clear();
    _vreg_flags = temp;
  }
  _vreg_flags.at_put_grow(vreg_num, f, true);
}

bool LIRGenerator::is_vreg_flag_set(int vreg_num, VregFlag f) {
  if (!_vreg_flags.is_valid_index(vreg_num, f)) {
    return false;
  }
  return _vreg_flags.at(vreg_num, f);
}


// Block local constant handling.  This code is useful for keeping
// unpinned constants and constants which aren't exposed in the IR in
// registers.  Unpinned Constant instructions have their operands
// cleared when the block is finished so that other blocks can't end
// up referring to their registers.

LIR_Opr LIRGenerator::load_constant(Constant* x) {
  assert(!x->is_pinned(), "only for unpinned constants");
  _unpinned_constants.append(x);
  return load_constant(LIR_OprFact::value_type(x->type())->as_constant_ptr());
}


LIR_Opr LIRGenerator::load_constant(LIR_Const* c) {
  BasicType t = c->type();
  for (int i = 0; i < _constants.length(); i++) {
    LIR_Const* other = _constants.at(i);
    if (t == other->type()) {
      switch (t) {
      case T_INT:
      case T_FLOAT:
        if (c->as_jint_bits() != other->as_jint_bits()) continue;
        break;
      case T_LONG:
      case T_DOUBLE:
        if (c->as_jint_hi_bits() != other->as_jint_hi_bits()) continue;
        if (c->as_jint_lo_bits() != other->as_jint_lo_bits()) continue;
        break;
      case T_OBJECT:
        if (c->as_jobject() != other->as_jobject()) continue;
        break;
      }
      return _reg_for_constants.at(i);
    }
  }

  LIR_Opr result = new_register(t);
  __ move((LIR_Opr)c, result);
  _constants.append(c);
  _reg_for_constants.append(result);
  return result;
}

// Various barriers

void LIRGenerator::pre_barrier(LIR_Opr addr_opr, LIR_Opr pre_val,
                               bool do_load, bool patch, CodeEmitInfo* info) {
  // Do the pre-write barrier, if any.
  switch (_bs->kind()) {
#if INCLUDE_ALL_GCS
    case BarrierSet::G1SATBCT:
    case BarrierSet::G1SATBCTLogging:
      G1SATBCardTableModRef_pre_barrier(addr_opr, pre_val, do_load, patch, info);
      break;
#endif // INCLUDE_ALL_GCS
    case BarrierSet::CardTableModRef:
    case BarrierSet::CardTableExtension:
      // No pre barriers
      break;
    case BarrierSet::ModRef:
    case BarrierSet::Other:
      // No pre barriers
      break;
    default      :
      ShouldNotReachHere();

  }
}

void LIRGenerator::post_barrier(LIR_OprDesc* addr, LIR_OprDesc* new_val) {
  switch (_bs->kind()) {
#if INCLUDE_ALL_GCS
    case BarrierSet::G1SATBCT:
    case BarrierSet::G1SATBCTLogging:
      G1SATBCardTableModRef_post_barrier(addr,  new_val);
      break;
#endif // INCLUDE_ALL_GCS
    case BarrierSet::CardTableModRef:
    case BarrierSet::CardTableExtension:
      CardTableModRef_post_barrier(addr,  new_val);
      break;
    case BarrierSet::ModRef:
    case BarrierSet::Other:
      // No post barriers
      break;
    default      :
      ShouldNotReachHere();
    }
}

////////////////////////////////////////////////////////////////////////
#if INCLUDE_ALL_GCS

void LIRGenerator::G1SATBCardTableModRef_pre_barrier(LIR_Opr addr_opr, LIR_Opr pre_val,
                                                     bool do_load, bool patch, CodeEmitInfo* info) {
  // First we test whether marking is in progress.
  BasicType flag_type;
  if (in_bytes(PtrQueue::byte_width_of_active()) == 4) {
    flag_type = T_INT;
  } else {
    guarantee(in_bytes(PtrQueue::byte_width_of_active()) == 1,
              "Assumption");
    flag_type = T_BYTE;
  }
  LIR_Opr thrd = getThreadPointer();
  LIR_Address* mark_active_flag_addr =
    new LIR_Address(thrd,
                    in_bytes(JavaThread::satb_mark_queue_offset() +
                             PtrQueue::byte_offset_of_active()),
                    flag_type);
  // Read the marking-in-progress flag.
  LIR_Opr flag_val = new_register(T_INT);
  __ load(mark_active_flag_addr, flag_val);
  __ cmp(lir_cond_notEqual, flag_val, LIR_OprFact::intConst(0));

  LIR_PatchCode pre_val_patch_code = lir_patch_none;

  CodeStub* slow;

  if (do_load) {
    assert(pre_val == LIR_OprFact::illegalOpr, "sanity");
    assert(addr_opr != LIR_OprFact::illegalOpr, "sanity");

    if (patch)
      pre_val_patch_code = lir_patch_normal;

    pre_val = new_register(T_OBJECT);

    if (!addr_opr->is_address()) {
      assert(addr_opr->is_register(), "must be");
      addr_opr = LIR_OprFact::address(new LIR_Address(addr_opr, T_OBJECT));
    }
    slow = new G1PreBarrierStub(addr_opr, pre_val, pre_val_patch_code, info);
  } else {
    assert(addr_opr == LIR_OprFact::illegalOpr, "sanity");
    assert(pre_val->is_register(), "must be");
    assert(pre_val->type() == T_OBJECT, "must be an object");
    assert(info == NULL, "sanity");

    slow = new G1PreBarrierStub(pre_val);
  }

  __ branch(lir_cond_notEqual, T_INT, slow);
  __ branch_destination(slow->continuation());
}

void LIRGenerator::G1SATBCardTableModRef_post_barrier(LIR_OprDesc* addr, LIR_OprDesc* new_val) {
  // If the "new_val" is a constant NULL, no barrier is necessary.
  if (new_val->is_constant() &&
      new_val->as_constant_ptr()->as_jobject() == NULL) return;

  if (!new_val->is_register()) {
    LIR_Opr new_val_reg = new_register(T_OBJECT);
    if (new_val->is_constant()) {
      __ move(new_val, new_val_reg);
    } else {
      __ leal(new_val, new_val_reg);
    }
    new_val = new_val_reg;
  }
  assert(new_val->is_register(), "must be a register at this point");

  if (addr->is_address()) {
    LIR_Address* address = addr->as_address_ptr();
    LIR_Opr ptr = new_pointer_register();
    if (!address->index()->is_valid() && address->disp() == 0) {
      __ move(address->base(), ptr);
    } else {
      assert(address->disp() != max_jint, "lea doesn't support patched addresses!");
      __ leal(addr, ptr);
    }
    addr = ptr;
  }
  assert(addr->is_register(), "must be a register at this point");

  LIR_Opr xor_res = new_pointer_register();
  LIR_Opr xor_shift_res = new_pointer_register();
  if (TwoOperandLIRForm ) {
    __ move(addr, xor_res);
    __ logical_xor(xor_res, new_val, xor_res);
    __ move(xor_res, xor_shift_res);
    __ unsigned_shift_right(xor_shift_res,
                            LIR_OprFact::intConst(HeapRegion::LogOfHRGrainBytes),
                            xor_shift_res,
                            LIR_OprDesc::illegalOpr());
  } else {
    __ logical_xor(addr, new_val, xor_res);
    __ unsigned_shift_right(xor_res,
                            LIR_OprFact::intConst(HeapRegion::LogOfHRGrainBytes),
                            xor_shift_res,
                            LIR_OprDesc::illegalOpr());
  }

  if (!new_val->is_register()) {
    LIR_Opr new_val_reg = new_register(T_OBJECT);
    __ leal(new_val, new_val_reg);
    new_val = new_val_reg;
  }
  assert(new_val->is_register(), "must be a register at this point");

  __ cmp(lir_cond_notEqual, xor_shift_res, LIR_OprFact::intptrConst(NULL_WORD));

  CodeStub* slow = new G1PostBarrierStub(addr, new_val);
  __ branch(lir_cond_notEqual, LP64_ONLY(T_LONG) NOT_LP64(T_INT), slow);
  __ branch_destination(slow->continuation());
}

#endif // INCLUDE_ALL_GCS
////////////////////////////////////////////////////////////////////////

void LIRGenerator::CardTableModRef_post_barrier(LIR_OprDesc* addr, LIR_OprDesc* new_val) {

  assert(sizeof(*((CardTableModRefBS*)_bs)->byte_map_base) == sizeof(jbyte), "adjust this code");
  LIR_Const* card_table_base = new LIR_Const(((CardTableModRefBS*)_bs)->byte_map_base);
  if (addr->is_address()) {
    LIR_Address* address = addr->as_address_ptr();
    // ptr cannot be an object because we use this barrier for array card marks
    // and addr can point in the middle of an array.
    LIR_Opr ptr = new_pointer_register();
    if (!address->index()->is_valid() && address->disp() == 0) {
      __ move(address->base(), ptr);
    } else {
      assert(address->disp() != max_jint, "lea doesn't support patched addresses!");
      __ leal(addr, ptr);
    }
    addr = ptr;
  }
  assert(addr->is_register(), "must be a register at this point");

<<<<<<< HEAD
#ifdef ARM
  // TODO: ARM - move to platform-dependent code
  LIR_Opr tmp = FrameMap::R14_opr;
  if (VM_Version::supports_movw()) {
    __ move((LIR_Opr)card_table_base, tmp);
  } else {
    __ move(new LIR_Address(FrameMap::Rthread_opr, in_bytes(JavaThread::card_table_base_offset()), T_ADDRESS), tmp);
  }

  CardTableModRefBS* ct = (CardTableModRefBS*)_bs;
  LIR_Address *card_addr = new LIR_Address(tmp, addr, (LIR_Address::Scale) -CardTableModRefBS::card_shift, 0, T_BYTE);
  if(((int)ct->byte_map_base & 0xff) == 0) {
    __ move(tmp, card_addr);
  } else {
    LIR_Opr tmp_zero = new_register(T_INT);
    __ move(LIR_OprFact::intConst(0), tmp_zero);
    __ move(tmp_zero, card_addr);
  }
#elsif defined(TARGET_ARCH_aarch64)
  LIR_Opr tmp = new_pointer_register();
  if (TwoOperandLIRForm) {
    __ move(addr, tmp);
    __ unsigned_shift_right(tmp, CardTableModRefBS::card_shift, tmp);
  } else {
    __ unsigned_shift_right(addr, CardTableModRefBS::card_shift, tmp);
  }
  if (can_inline_as_constant(card_table_base)) {
    __ move(LIR_OprFact::intConst(0),
              new LIR_Address(tmp, card_table_base->as_jint(), T_BYTE));
  } else {
    __ move(LIR_OprFact::intConst(0),
              new LIR_Address(tmp, load_constant(card_table_base),
                              T_BYTE));
  }
#else // ARM
=======
#ifdef CARDTABLEMODREF_POST_BARRIER_HELPER
  CardTableModRef_post_barrier_helper(addr, card_table_base);
#else
>>>>>>> ee3155a1
  LIR_Opr tmp = new_pointer_register();
  if (TwoOperandLIRForm) {
    __ move(addr, tmp);
    __ unsigned_shift_right(tmp, CardTableModRefBS::card_shift, tmp);
  } else {
    __ unsigned_shift_right(addr, CardTableModRefBS::card_shift, tmp);
  }
  if (can_inline_as_constant(card_table_base)) {
    __ move(LIR_OprFact::intConst(0),
              new LIR_Address(tmp, card_table_base->as_jint(), T_BYTE));
  } else {
    __ move(LIR_OprFact::intConst(0),
              new LIR_Address(tmp, load_constant(card_table_base),
                              T_BYTE));
  }
#endif
}


//------------------------field access--------------------------------------

// Comment copied form templateTable_i486.cpp
// ----------------------------------------------------------------------------
// Volatile variables demand their effects be made known to all CPU's in
// order.  Store buffers on most chips allow reads & writes to reorder; the
// JMM's ReadAfterWrite.java test fails in -Xint mode without some kind of
// memory barrier (i.e., it's not sufficient that the interpreter does not
// reorder volatile references, the hardware also must not reorder them).
//
// According to the new Java Memory Model (JMM):
// (1) All volatiles are serialized wrt to each other.
// ALSO reads & writes act as aquire & release, so:
// (2) A read cannot let unrelated NON-volatile memory refs that happen after
// the read float up to before the read.  It's OK for non-volatile memory refs
// that happen before the volatile read to float down below it.
// (3) Similar a volatile write cannot let unrelated NON-volatile memory refs
// that happen BEFORE the write float down to after the write.  It's OK for
// non-volatile memory refs that happen after the volatile write to float up
// before it.
//
// We only put in barriers around volatile refs (they are expensive), not
// _between_ memory refs (that would require us to track the flavor of the
// previous memory refs).  Requirements (2) and (3) require some barriers
// before volatile stores and after volatile loads.  These nearly cover
// requirement (1) but miss the volatile-store-volatile-load case.  This final
// case is placed after volatile-stores although it could just as well go
// before volatile-loads.


void LIRGenerator::do_StoreField(StoreField* x) {
  bool needs_patching = x->needs_patching();
  bool is_volatile = x->field()->is_volatile();
  BasicType field_type = x->field_type();
  bool is_oop = (field_type == T_ARRAY || field_type == T_OBJECT);

  CodeEmitInfo* info = NULL;
  if (needs_patching) {
    assert(x->explicit_null_check() == NULL, "can't fold null check into patching field access");
    info = state_for(x, x->state_before());
  } else if (x->needs_null_check()) {
    NullCheck* nc = x->explicit_null_check();
    if (nc == NULL) {
      info = state_for(x);
    } else {
      info = state_for(nc);
    }
  }


  LIRItem object(x->obj(), this);
  LIRItem value(x->value(),  this);

  object.load_item();

  if (is_volatile || needs_patching) {
    // load item if field is volatile (fewer special cases for volatiles)
    // load item if field not initialized
    // load item if field not constant
    // because of code patching we cannot inline constants
    if (field_type == T_BYTE || field_type == T_BOOLEAN) {
      value.load_byte_item();
    } else  {
      value.load_item();
    }
  } else {
    value.load_for_store(field_type);
  }

  set_no_result(x);

#ifndef PRODUCT
  if (PrintNotLoaded && needs_patching) {
    tty->print_cr("   ###class not loaded at store_%s bci %d",
                  x->is_static() ?  "static" : "field", x->printable_bci());
  }
#endif

  if (x->needs_null_check() &&
      (needs_patching ||
       MacroAssembler::needs_explicit_null_check(x->offset()))) {
    // emit an explicit null check because the offset is too large
    __ null_check(object.result(), new CodeEmitInfo(info));
  }

  LIR_Address* address;
  if (needs_patching) {
    // we need to patch the offset in the instruction so don't allow
    // generate_address to try to be smart about emitting the -1.
    // Otherwise the patching code won't know how to find the
    // instruction to patch.
    address = new LIR_Address(object.result(), PATCHED_ADDR, field_type);
  } else {
    address = generate_address(object.result(), x->offset(), field_type);
  }

  if (is_volatile && os::is_MP()) {
    __ membar_release();
  }

  if (is_oop) {
    // Do the pre-write barrier, if any.
    pre_barrier(LIR_OprFact::address(address),
                LIR_OprFact::illegalOpr /* pre_val */,
                true /* do_load*/,
                needs_patching,
                (info ? new CodeEmitInfo(info) : NULL));
  }

  if (is_volatile && !needs_patching) {
    volatile_field_store(value.result(), address, info);
  } else {
    LIR_PatchCode patch_code = needs_patching ? lir_patch_normal : lir_patch_none;
    __ store(value.result(), address, info, patch_code);
  }

  if (is_oop) {
    // Store to object so mark the card of the header
    post_barrier(object.result(), value.result());
  }

  if (is_volatile && os::is_MP()) {
    __ membar();
  }
}


void LIRGenerator::do_LoadField(LoadField* x) {
  bool needs_patching = x->needs_patching();
  bool is_volatile = x->field()->is_volatile();
  BasicType field_type = x->field_type();

  CodeEmitInfo* info = NULL;
  if (needs_patching) {
    assert(x->explicit_null_check() == NULL, "can't fold null check into patching field access");
    info = state_for(x, x->state_before());
  } else if (x->needs_null_check()) {
    NullCheck* nc = x->explicit_null_check();
    if (nc == NULL) {
      info = state_for(x);
    } else {
      info = state_for(nc);
    }
  }

  LIRItem object(x->obj(), this);

  object.load_item();

#ifndef PRODUCT
  if (PrintNotLoaded && needs_patching) {
    tty->print_cr("   ###class not loaded at load_%s bci %d",
                  x->is_static() ?  "static" : "field", x->printable_bci());
  }
#endif

  bool stress_deopt = StressLoopInvariantCodeMotion && info && info->deoptimize_on_exception();
  if (x->needs_null_check() &&
      (needs_patching ||
       MacroAssembler::needs_explicit_null_check(x->offset()) ||
       stress_deopt)) {
    LIR_Opr obj = object.result();
    if (stress_deopt) {
      obj = new_register(T_OBJECT);
      __ move(LIR_OprFact::oopConst(NULL), obj);
    }
    // emit an explicit null check because the offset is too large
    __ null_check(obj, new CodeEmitInfo(info));
  }

  LIR_Opr reg = rlock_result(x, field_type);
  LIR_Address* address;
  if (needs_patching) {
    // we need to patch the offset in the instruction so don't allow
    // generate_address to try to be smart about emitting the -1.
    // Otherwise the patching code won't know how to find the
    // instruction to patch.
    address = new LIR_Address(object.result(), PATCHED_ADDR, field_type);
  } else {
    address = generate_address(object.result(), x->offset(), field_type);
  }

  if (is_volatile && !needs_patching) {
    volatile_field_load(address, reg, info);
  } else {
    LIR_PatchCode patch_code = needs_patching ? lir_patch_normal : lir_patch_none;
    __ load(address, reg, info, patch_code);
  }

  if (is_volatile && os::is_MP()) {
    __ membar_acquire();
  }
}


//------------------------java.nio.Buffer.checkIndex------------------------

// int java.nio.Buffer.checkIndex(int)
void LIRGenerator::do_NIOCheckIndex(Intrinsic* x) {
  // NOTE: by the time we are in checkIndex() we are guaranteed that
  // the buffer is non-null (because checkIndex is package-private and
  // only called from within other methods in the buffer).
  assert(x->number_of_arguments() == 2, "wrong type");
  LIRItem buf  (x->argument_at(0), this);
  LIRItem index(x->argument_at(1), this);
  buf.load_item();
  index.load_item();

  LIR_Opr result = rlock_result(x);
  if (GenerateRangeChecks) {
    CodeEmitInfo* info = state_for(x);
    CodeStub* stub = new RangeCheckStub(info, index.result(), true);
    if (index.result()->is_constant()) {
      cmp_mem_int(lir_cond_belowEqual, buf.result(), java_nio_Buffer::limit_offset(), index.result()->as_jint(), info);
      __ branch(lir_cond_belowEqual, T_INT, stub);
    } else {
      cmp_reg_mem(lir_cond_aboveEqual, index.result(), buf.result(),
                  java_nio_Buffer::limit_offset(), T_INT, info);
      __ branch(lir_cond_aboveEqual, T_INT, stub);
    }
    __ move(index.result(), result);
  } else {
    // Just load the index into the result register
    __ move(index.result(), result);
  }
}


//------------------------array access--------------------------------------


void LIRGenerator::do_ArrayLength(ArrayLength* x) {
  LIRItem array(x->array(), this);
  array.load_item();
  LIR_Opr reg = rlock_result(x);

  CodeEmitInfo* info = NULL;
  if (x->needs_null_check()) {
    NullCheck* nc = x->explicit_null_check();
    if (nc == NULL) {
      info = state_for(x);
    } else {
      info = state_for(nc);
    }
    if (StressLoopInvariantCodeMotion && info->deoptimize_on_exception()) {
      LIR_Opr obj = new_register(T_OBJECT);
      __ move(LIR_OprFact::oopConst(NULL), obj);
      __ null_check(obj, new CodeEmitInfo(info));
    }
  }
  __ load(new LIR_Address(array.result(), arrayOopDesc::length_offset_in_bytes(), T_INT), reg, info, lir_patch_none);
}


void LIRGenerator::do_LoadIndexed(LoadIndexed* x) {
  bool use_length = x->length() != NULL;
  LIRItem array(x->array(), this);
  LIRItem index(x->index(), this);
  LIRItem length(this);
  bool needs_range_check = x->compute_needs_range_check();

  if (use_length && needs_range_check) {
    length.set_instruction(x->length());
    length.load_item();
  }

  array.load_item();
  if (index.is_constant() && can_inline_as_constant(x->index())) {
    // let it be a constant
    index.dont_load_item();
  } else {
    index.load_item();
  }

  CodeEmitInfo* range_check_info = state_for(x);
  CodeEmitInfo* null_check_info = NULL;
  if (x->needs_null_check()) {
    NullCheck* nc = x->explicit_null_check();
    if (nc != NULL) {
      null_check_info = state_for(nc);
    } else {
      null_check_info = range_check_info;
    }
    if (StressLoopInvariantCodeMotion && null_check_info->deoptimize_on_exception()) {
      LIR_Opr obj = new_register(T_OBJECT);
      __ move(LIR_OprFact::oopConst(NULL), obj);
      __ null_check(obj, new CodeEmitInfo(null_check_info));
    }
  }

  // emit array address setup early so it schedules better
  LIR_Address* array_addr = emit_array_address(array.result(), index.result(), x->elt_type(), false);

  if (GenerateRangeChecks && needs_range_check) {
    if (StressLoopInvariantCodeMotion && range_check_info->deoptimize_on_exception()) {
      __ branch(lir_cond_always, T_ILLEGAL, new RangeCheckStub(range_check_info, index.result()));
    } else if (use_length) {
      // TODO: use a (modified) version of array_range_check that does not require a
      //       constant length to be loaded to a register
      __ cmp(lir_cond_belowEqual, length.result(), index.result());
      __ branch(lir_cond_belowEqual, T_INT, new RangeCheckStub(range_check_info, index.result()));
    } else {
      array_range_check(array.result(), index.result(), null_check_info, range_check_info);
      // The range check performs the null check, so clear it out for the load
      null_check_info = NULL;
    }
  }

  __ move(array_addr, rlock_result(x, x->elt_type()), null_check_info);
}


void LIRGenerator::do_NullCheck(NullCheck* x) {
  if (x->can_trap()) {
    LIRItem value(x->obj(), this);
    value.load_item();
    CodeEmitInfo* info = state_for(x);
    __ null_check(value.result(), info);
  }
}


void LIRGenerator::do_TypeCast(TypeCast* x) {
  LIRItem value(x->obj(), this);
  value.load_item();
  // the result is the same as from the node we are casting
  set_result(x, value.result());
}


void LIRGenerator::do_Throw(Throw* x) {
  LIRItem exception(x->exception(), this);
  exception.load_item();
  set_no_result(x);
  LIR_Opr exception_opr = exception.result();
  CodeEmitInfo* info = state_for(x, x->state());

#ifndef PRODUCT
  if (PrintC1Statistics) {
    increment_counter(Runtime1::throw_count_address(), T_INT);
  }
#endif

  // check if the instruction has an xhandler in any of the nested scopes
  bool unwind = false;
  if (info->exception_handlers()->length() == 0) {
    // this throw is not inside an xhandler
    unwind = true;
  } else {
    // get some idea of the throw type
    bool type_is_exact = true;
    ciType* throw_type = x->exception()->exact_type();
    if (throw_type == NULL) {
      type_is_exact = false;
      throw_type = x->exception()->declared_type();
    }
    if (throw_type != NULL && throw_type->is_instance_klass()) {
      ciInstanceKlass* throw_klass = (ciInstanceKlass*)throw_type;
      unwind = !x->exception_handlers()->could_catch(throw_klass, type_is_exact);
    }
  }

  // do null check before moving exception oop into fixed register
  // to avoid a fixed interval with an oop during the null check.
  // Use a copy of the CodeEmitInfo because debug information is
  // different for null_check and throw.
  if (GenerateCompilerNullChecks &&
      (x->exception()->as_NewInstance() == NULL && x->exception()->as_ExceptionObject() == NULL)) {
    // if the exception object wasn't created using new then it might be null.
    __ null_check(exception_opr, new CodeEmitInfo(info, x->state()->copy(ValueStack::ExceptionState, x->state()->bci())));
  }

  if (compilation()->env()->jvmti_can_post_on_exceptions()) {
    // we need to go through the exception lookup path to get JVMTI
    // notification done
    unwind = false;
  }

  // move exception oop into fixed register
  __ move(exception_opr, exceptionOopOpr());

  if (unwind) {
    __ unwind_exception(exceptionOopOpr());
  } else {
    __ throw_exception(exceptionPcOpr(), exceptionOopOpr(), info);
  }
}


void LIRGenerator::do_RoundFP(RoundFP* x) {
  LIRItem input(x->input(), this);
  input.load_item();
  LIR_Opr input_opr = input.result();
  assert(input_opr->is_register(), "why round if value is not in a register?");
  assert(input_opr->is_single_fpu() || input_opr->is_double_fpu(), "input should be floating-point value");
  if (input_opr->is_single_fpu()) {
    set_result(x, round_item(input_opr)); // This code path not currently taken
  } else {
    LIR_Opr result = new_register(T_DOUBLE);
    set_vreg_flag(result, must_start_in_memory);
    __ roundfp(input_opr, LIR_OprFact::illegalOpr, result);
    set_result(x, result);
  }
}

// Here UnsafeGetRaw may have x->base() and x->index() be int or long
// on both 64 and 32 bits. Expecting x->base() to be always long on 64bit.
void LIRGenerator::do_UnsafeGetRaw(UnsafeGetRaw* x) {
  LIRItem base(x->base(), this);
  LIRItem idx(this);

  base.load_item();
  if (x->has_index()) {
    idx.set_instruction(x->index());
    idx.load_nonconstant();
  }

  LIR_Opr reg = rlock_result(x, x->basic_type());

  int   log2_scale = 0;
  if (x->has_index()) {
    log2_scale = x->log2_scale();
  }

  assert(!x->has_index() || idx.value() == x->index(), "should match");

  LIR_Opr base_op = base.result();
  LIR_Opr index_op = idx.result();
#ifndef _LP64
  if (base_op->type() == T_LONG) {
    base_op = new_register(T_INT);
    __ convert(Bytecodes::_l2i, base.result(), base_op);
  }
  if (x->has_index()) {
    if (index_op->type() == T_LONG) {
      LIR_Opr long_index_op = index_op;
      if (index_op->is_constant()) {
        long_index_op = new_register(T_LONG);
        __ move(index_op, long_index_op);
      }
      index_op = new_register(T_INT);
      __ convert(Bytecodes::_l2i, long_index_op, index_op);
    } else {
      assert(x->index()->type()->tag() == intTag, "must be");
    }
  }
  // At this point base and index should be all ints.
  assert(base_op->type() == T_INT && !base_op->is_constant(), "base should be an non-constant int");
  assert(!x->has_index() || index_op->type() == T_INT, "index should be an int");
#else
  if (x->has_index()) {
    if (index_op->type() == T_INT) {
      if (!index_op->is_constant()) {
        index_op = new_register(T_LONG);
        __ convert(Bytecodes::_i2l, idx.result(), index_op);
      }
    } else {
      assert(index_op->type() == T_LONG, "must be");
      if (index_op->is_constant()) {
        index_op = new_register(T_LONG);
        __ move(idx.result(), index_op);
      }
    }
  }
  // At this point base is a long non-constant
  // Index is a long register or a int constant.
  // We allow the constant to stay an int because that would allow us a more compact encoding by
  // embedding an immediate offset in the address expression. If we have a long constant, we have to
  // move it into a register first.
  assert(base_op->type() == T_LONG && !base_op->is_constant(), "base must be a long non-constant");
  assert(!x->has_index() || (index_op->type() == T_INT && index_op->is_constant()) ||
                            (index_op->type() == T_LONG && !index_op->is_constant()), "unexpected index type");
#endif

  BasicType dst_type = x->basic_type();

  LIR_Address* addr;
  if (index_op->is_constant()) {
    assert(log2_scale == 0, "must not have a scale");
    assert(index_op->type() == T_INT, "only int constants supported");
    addr = new LIR_Address(base_op, index_op->as_jint(), dst_type);
  } else {
#if defined(X86) || defined(AARCH64)
    addr = new LIR_Address(base_op, index_op, LIR_Address::Scale(log2_scale), 0, dst_type);
#elif defined(GENERATE_ADDRESS_IS_PREFERRED)
    addr = generate_address(base_op, index_op, log2_scale, 0, dst_type);
#else
    if (index_op->is_illegal() || log2_scale == 0) {
      addr = new LIR_Address(base_op, index_op, dst_type);
    } else {
      LIR_Opr tmp = new_pointer_register();
      __ shift_left(index_op, log2_scale, tmp);
      addr = new LIR_Address(base_op, tmp, dst_type);
    }
#endif
  }

  if (x->may_be_unaligned() && (dst_type == T_LONG || dst_type == T_DOUBLE)) {
    __ unaligned_move(addr, reg);
  } else {
    if (dst_type == T_OBJECT && x->is_wide()) {
      __ move_wide(addr, reg);
    } else {
      __ move(addr, reg);
    }
  }
}


void LIRGenerator::do_UnsafePutRaw(UnsafePutRaw* x) {
  int  log2_scale = 0;
  BasicType type = x->basic_type();

  if (x->has_index()) {
    log2_scale = x->log2_scale();
  }

  LIRItem base(x->base(), this);
  LIRItem value(x->value(), this);
  LIRItem idx(this);

  base.load_item();
  if (x->has_index()) {
    idx.set_instruction(x->index());
    idx.load_item();
  }

  if (type == T_BYTE || type == T_BOOLEAN) {
    value.load_byte_item();
  } else {
    value.load_item();
  }

  set_no_result(x);

  LIR_Opr base_op = base.result();
  LIR_Opr index_op = idx.result();

#ifdef GENERATE_ADDRESS_IS_PREFERRED
  LIR_Address* addr = generate_address(base_op, index_op, log2_scale, 0, x->basic_type());
#else
#ifndef _LP64
  if (base_op->type() == T_LONG) {
    base_op = new_register(T_INT);
    __ convert(Bytecodes::_l2i, base.result(), base_op);
  }
  if (x->has_index()) {
    if (index_op->type() == T_LONG) {
      index_op = new_register(T_INT);
      __ convert(Bytecodes::_l2i, idx.result(), index_op);
    }
  }
  // At this point base and index should be all ints and not constants
  assert(base_op->type() == T_INT && !base_op->is_constant(), "base should be an non-constant int");
  assert(!x->has_index() || (index_op->type() == T_INT && !index_op->is_constant()), "index should be an non-constant int");
#else
  if (x->has_index()) {
    if (index_op->type() == T_INT) {
      index_op = new_register(T_LONG);
      __ convert(Bytecodes::_i2l, idx.result(), index_op);
    }
  }
  // At this point base and index are long and non-constant
  assert(base_op->type() == T_LONG && !base_op->is_constant(), "base must be a non-constant long");
  assert(!x->has_index() || (index_op->type() == T_LONG && !index_op->is_constant()), "index must be a non-constant long");
#endif

  if (log2_scale != 0) {
    // temporary fix (platform dependent code without shift on Intel would be better)
    // TODO: ARM also allows embedded shift in the address
    __ shift_left(index_op, log2_scale, index_op);
  }

  LIR_Address* addr = new LIR_Address(base_op, index_op, x->basic_type());
#endif // !GENERATE_ADDRESS_IS_PREFERRED
  __ move(value.result(), addr);
}


void LIRGenerator::do_UnsafeGetObject(UnsafeGetObject* x) {
  BasicType type = x->basic_type();
  LIRItem src(x->object(), this);
  LIRItem off(x->offset(), this);

  off.load_item();
  src.load_item();

  LIR_Opr value = rlock_result(x, x->basic_type());

  get_Object_unsafe(value, src.result(), off.result(), type, x->is_volatile());

#if INCLUDE_ALL_GCS
  // We might be reading the value of the referent field of a
  // Reference object in order to attach it back to the live
  // object graph. If G1 is enabled then we need to record
  // the value that is being returned in an SATB log buffer.
  //
  // We need to generate code similar to the following...
  //
  // if (offset == java_lang_ref_Reference::referent_offset) {
  //   if (src != NULL) {
  //     if (klass(src)->reference_type() != REF_NONE) {
  //       pre_barrier(..., value, ...);
  //     }
  //   }
  // }

  if (UseG1GC && type == T_OBJECT) {
    bool gen_pre_barrier = true;     // Assume we need to generate pre_barrier.
    bool gen_offset_check = true;    // Assume we need to generate the offset guard.
    bool gen_source_check = true;    // Assume we need to check the src object for null.
    bool gen_type_check = true;      // Assume we need to check the reference_type.

    if (off.is_constant()) {
      jlong off_con = (off.type()->is_int() ?
                        (jlong) off.get_jint_constant() :
                        off.get_jlong_constant());


      if (off_con != (jlong) java_lang_ref_Reference::referent_offset) {
        // The constant offset is something other than referent_offset.
        // We can skip generating/checking the remaining guards and
        // skip generation of the code stub.
        gen_pre_barrier = false;
      } else {
        // The constant offset is the same as referent_offset -
        // we do not need to generate a runtime offset check.
        gen_offset_check = false;
      }
    }

    // We don't need to generate stub if the source object is an array
    if (gen_pre_barrier && src.type()->is_array()) {
      gen_pre_barrier = false;
    }

    if (gen_pre_barrier) {
      // We still need to continue with the checks.
      if (src.is_constant()) {
        ciObject* src_con = src.get_jobject_constant();
        guarantee(src_con != NULL, "no source constant");

        if (src_con->is_null_object()) {
          // The constant src object is null - We can skip
          // generating the code stub.
          gen_pre_barrier = false;
        } else {
          // Non-null constant source object. We still have to generate
          // the slow stub - but we don't need to generate the runtime
          // null object check.
          gen_source_check = false;
        }
      }
    }
    if (gen_pre_barrier && !PatchALot) {
      // Can the klass of object be statically determined to be
      // a sub-class of Reference?
      ciType* type = src.value()->declared_type();
      if ((type != NULL) && type->is_loaded()) {
        if (type->is_subtype_of(compilation()->env()->Reference_klass())) {
          gen_type_check = false;
        } else if (type->is_klass() &&
                   !compilation()->env()->Object_klass()->is_subtype_of(type->as_klass())) {
          // Not Reference and not Object klass.
          gen_pre_barrier = false;
        }
      }
    }

    if (gen_pre_barrier) {
      LabelObj* Lcont = new LabelObj();

      // We can have generate one runtime check here. Let's start with
      // the offset check.
      if (gen_offset_check) {
        // if (offset != referent_offset) -> continue
        // If offset is an int then we can do the comparison with the
        // referent_offset constant; otherwise we need to move
        // referent_offset into a temporary register and generate
        // a reg-reg compare.

        LIR_Opr referent_off;

        if (off.type()->is_int()) {
          referent_off = LIR_OprFact::intConst(java_lang_ref_Reference::referent_offset);
        } else {
          assert(off.type()->is_long(), "what else?");
          referent_off = new_register(T_LONG);
          __ move(LIR_OprFact::longConst(java_lang_ref_Reference::referent_offset), referent_off);
        }
        __ cmp(lir_cond_notEqual, off.result(), referent_off);
        __ branch(lir_cond_notEqual, as_BasicType(off.type()), Lcont->label());
      }
      if (gen_source_check) {
        // offset is a const and equals referent offset
        // if (source == null) -> continue
        __ cmp(lir_cond_equal, src.result(), LIR_OprFact::oopConst(NULL));
        __ branch(lir_cond_equal, T_OBJECT, Lcont->label());
      }
      LIR_Opr src_klass = new_register(T_OBJECT);
      if (gen_type_check) {
        // We have determined that offset == referent_offset && src != null.
        // if (src->_klass->_reference_type == REF_NONE) -> continue
        __ move(new LIR_Address(src.result(), oopDesc::klass_offset_in_bytes(), T_ADDRESS), src_klass);
        LIR_Address* reference_type_addr = new LIR_Address(src_klass, in_bytes(InstanceKlass::reference_type_offset()), T_BYTE);
        LIR_Opr reference_type = new_register(T_INT);
        __ move(reference_type_addr, reference_type);
        __ cmp(lir_cond_equal, reference_type, LIR_OprFact::intConst(REF_NONE));
        __ branch(lir_cond_equal, T_INT, Lcont->label());
      }
      {
        // We have determined that src->_klass->_reference_type != REF_NONE
        // so register the value in the referent field with the pre-barrier.
        pre_barrier(LIR_OprFact::illegalOpr /* addr_opr */,
                    value  /* pre_val */,
                    false  /* do_load */,
                    false  /* patch */,
                    NULL   /* info */);
      }
      __ branch_destination(Lcont->label());
    }
  }
#endif // INCLUDE_ALL_GCS

  if (x->is_volatile() && os::is_MP()) __ membar_acquire();
}


void LIRGenerator::do_UnsafePutObject(UnsafePutObject* x) {
  BasicType type = x->basic_type();
  LIRItem src(x->object(), this);
  LIRItem off(x->offset(), this);
  LIRItem data(x->value(), this);

  src.load_item();
  if (type == T_BOOLEAN || type == T_BYTE) {
    data.load_byte_item();
  } else {
    data.load_item();
  }
  off.load_item();

  set_no_result(x);

  if (x->is_volatile() && os::is_MP()) __ membar_release();
  put_Object_unsafe(src.result(), off.result(), data.result(), type, x->is_volatile());
  if (x->is_volatile() && os::is_MP()) __ membar();
}


void LIRGenerator::do_UnsafePrefetch(UnsafePrefetch* x, bool is_store) {
  LIRItem src(x->object(), this);
  LIRItem off(x->offset(), this);

  src.load_item();
  if (off.is_constant() && can_inline_as_constant(x->offset())) {
    // let it be a constant
    off.dont_load_item();
  } else {
    off.load_item();
  }

  set_no_result(x);

  LIR_Address* addr = generate_address(src.result(), off.result(), 0, 0, T_BYTE);
  __ prefetch(addr, is_store);
}


void LIRGenerator::do_UnsafePrefetchRead(UnsafePrefetchRead* x) {
  do_UnsafePrefetch(x, false);
}


void LIRGenerator::do_UnsafePrefetchWrite(UnsafePrefetchWrite* x) {
  do_UnsafePrefetch(x, true);
}


void LIRGenerator::do_SwitchRanges(SwitchRangeArray* x, LIR_Opr value, BlockBegin* default_sux) {
  int lng = x->length();

  for (int i = 0; i < lng; i++) {
    SwitchRange* one_range = x->at(i);
    int low_key = one_range->low_key();
    int high_key = one_range->high_key();
    BlockBegin* dest = one_range->sux();
    if (low_key == high_key) {
      __ cmp(lir_cond_equal, value, low_key);
      __ branch(lir_cond_equal, T_INT, dest);
    } else if (high_key - low_key == 1) {
      __ cmp(lir_cond_equal, value, low_key);
      __ branch(lir_cond_equal, T_INT, dest);
      __ cmp(lir_cond_equal, value, high_key);
      __ branch(lir_cond_equal, T_INT, dest);
    } else {
      LabelObj* L = new LabelObj();
      __ cmp(lir_cond_less, value, low_key);
      __ branch(lir_cond_less, T_INT, L->label());
      __ cmp(lir_cond_lessEqual, value, high_key);
      __ branch(lir_cond_lessEqual, T_INT, dest);
      __ branch_destination(L->label());
    }
  }
  __ jump(default_sux);
}


SwitchRangeArray* LIRGenerator::create_lookup_ranges(TableSwitch* x) {
  SwitchRangeList* res = new SwitchRangeList();
  int len = x->length();
  if (len > 0) {
    BlockBegin* sux = x->sux_at(0);
    int key = x->lo_key();
    BlockBegin* default_sux = x->default_sux();
    SwitchRange* range = new SwitchRange(key, sux);
    for (int i = 0; i < len; i++, key++) {
      BlockBegin* new_sux = x->sux_at(i);
      if (sux == new_sux) {
        // still in same range
        range->set_high_key(key);
      } else {
        // skip tests which explicitly dispatch to the default
        if (sux != default_sux) {
          res->append(range);
        }
        range = new SwitchRange(key, new_sux);
      }
      sux = new_sux;
    }
    if (res->length() == 0 || res->last() != range)  res->append(range);
  }
  return res;
}


// we expect the keys to be sorted by increasing value
SwitchRangeArray* LIRGenerator::create_lookup_ranges(LookupSwitch* x) {
  SwitchRangeList* res = new SwitchRangeList();
  int len = x->length();
  if (len > 0) {
    BlockBegin* default_sux = x->default_sux();
    int key = x->key_at(0);
    BlockBegin* sux = x->sux_at(0);
    SwitchRange* range = new SwitchRange(key, sux);
    for (int i = 1; i < len; i++) {
      int new_key = x->key_at(i);
      BlockBegin* new_sux = x->sux_at(i);
      if (key+1 == new_key && sux == new_sux) {
        // still in same range
        range->set_high_key(new_key);
      } else {
        // skip tests which explicitly dispatch to the default
        if (range->sux() != default_sux) {
          res->append(range);
        }
        range = new SwitchRange(new_key, new_sux);
      }
      key = new_key;
      sux = new_sux;
    }
    if (res->length() == 0 || res->last() != range)  res->append(range);
  }
  return res;
}


void LIRGenerator::do_TableSwitch(TableSwitch* x) {
  LIRItem tag(x->tag(), this);
  tag.load_item();
  set_no_result(x);

  if (x->is_safepoint()) {
    __ safepoint(safepoint_poll_register(), state_for(x, x->state_before()));
  }

  // move values into phi locations
  move_to_phi(x->state());

  int lo_key = x->lo_key();
  int hi_key = x->hi_key();
  int len = x->length();
  LIR_Opr value = tag.result();
  if (UseTableRanges) {
    do_SwitchRanges(create_lookup_ranges(x), value, x->default_sux());
  } else {
    for (int i = 0; i < len; i++) {
      __ cmp(lir_cond_equal, value, i + lo_key);
      __ branch(lir_cond_equal, T_INT, x->sux_at(i));
    }
    __ jump(x->default_sux());
  }
}


void LIRGenerator::do_LookupSwitch(LookupSwitch* x) {
  LIRItem tag(x->tag(), this);
  tag.load_item();
  set_no_result(x);

  if (x->is_safepoint()) {
    __ safepoint(safepoint_poll_register(), state_for(x, x->state_before()));
  }

  // move values into phi locations
  move_to_phi(x->state());

  LIR_Opr value = tag.result();
  if (UseTableRanges) {
    do_SwitchRanges(create_lookup_ranges(x), value, x->default_sux());
  } else {
    int len = x->length();
    for (int i = 0; i < len; i++) {
      __ cmp(lir_cond_equal, value, x->key_at(i));
      __ branch(lir_cond_equal, T_INT, x->sux_at(i));
    }
    __ jump(x->default_sux());
  }
}


void LIRGenerator::do_Goto(Goto* x) {
  set_no_result(x);

  if (block()->next()->as_OsrEntry()) {
    // need to free up storage used for OSR entry point
    LIR_Opr osrBuffer = block()->next()->operand();
    BasicTypeList signature;
    signature.append(NOT_LP64(T_INT) LP64_ONLY(T_LONG)); // pass a pointer to osrBuffer
    CallingConvention* cc = frame_map()->c_calling_convention(&signature);
    __ move(osrBuffer, cc->args()->at(0));
    __ call_runtime_leaf(CAST_FROM_FN_PTR(address, SharedRuntime::OSR_migration_end),
                         getThreadTemp(), LIR_OprFact::illegalOpr, cc->args());
  }

  if (x->is_safepoint()) {
    ValueStack* state = x->state_before() ? x->state_before() : x->state();

    // increment backedge counter if needed
    CodeEmitInfo* info = state_for(x, state);
    increment_backedge_counter(info, x->profiled_bci());
    CodeEmitInfo* safepoint_info = state_for(x, state);
    __ safepoint(safepoint_poll_register(), safepoint_info);
  }

  // Gotos can be folded Ifs, handle this case.
  if (x->should_profile()) {
    ciMethod* method = x->profiled_method();
    assert(method != NULL, "method should be set if branch is profiled");
    ciMethodData* md = method->method_data_or_null();
    assert(md != NULL, "Sanity");
    ciProfileData* data = md->bci_to_data(x->profiled_bci());
    assert(data != NULL, "must have profiling data");
    int offset;
    if (x->direction() == Goto::taken) {
      assert(data->is_BranchData(), "need BranchData for two-way branches");
      offset = md->byte_offset_of_slot(data, BranchData::taken_offset());
    } else if (x->direction() == Goto::not_taken) {
      assert(data->is_BranchData(), "need BranchData for two-way branches");
      offset = md->byte_offset_of_slot(data, BranchData::not_taken_offset());
    } else {
      assert(data->is_JumpData(), "need JumpData for branches");
      offset = md->byte_offset_of_slot(data, JumpData::taken_offset());
    }
    LIR_Opr md_reg = new_register(T_METADATA);
    __ metadata2reg(md->constant_encoding(), md_reg);

    increment_counter(new LIR_Address(md_reg, offset,
                                      NOT_LP64(T_INT) LP64_ONLY(T_LONG)), DataLayout::counter_increment);
  }

  // emit phi-instruction move after safepoint since this simplifies
  // describing the state as the safepoint.
  move_to_phi(x->state());

  __ jump(x->default_sux());
}

/**
 * Emit profiling code if needed for arguments, parameters, return value types
 *
 * @param md                    MDO the code will update at runtime
 * @param md_base_offset        common offset in the MDO for this profile and subsequent ones
 * @param md_offset             offset in the MDO (on top of md_base_offset) for this profile
 * @param profiled_k            current profile
 * @param obj                   IR node for the object to be profiled
 * @param mdp                   register to hold the pointer inside the MDO (md + md_base_offset).
 *                              Set once we find an update to make and use for next ones.
 * @param not_null              true if we know obj cannot be null
 * @param signature_at_call_k   signature at call for obj
 * @param callee_signature_k    signature of callee for obj
 *                              at call and callee signatures differ at method handle call
 * @return                      the only klass we know will ever be seen at this profile point
 */
ciKlass* LIRGenerator::profile_type(ciMethodData* md, int md_base_offset, int md_offset, intptr_t profiled_k,
                                    Value obj, LIR_Opr& mdp, bool not_null, ciKlass* signature_at_call_k,
                                    ciKlass* callee_signature_k) {
  ciKlass* result = NULL;
  bool do_null = !not_null && !TypeEntries::was_null_seen(profiled_k);
  bool do_update = !TypeEntries::is_type_unknown(profiled_k);
  // known not to be null or null bit already set and already set to
  // unknown: nothing we can do to improve profiling
  if (!do_null && !do_update) {
    return result;
  }

  ciKlass* exact_klass = NULL;
  Compilation* comp = Compilation::current();
  if (do_update) {
    // try to find exact type, using CHA if possible, so that loading
    // the klass from the object can be avoided
    ciType* type = obj->exact_type();
    if (type == NULL) {
      type = obj->declared_type();
      type = comp->cha_exact_type(type);
    }
    assert(type == NULL || type->is_klass(), "type should be class");
    exact_klass = (type != NULL && type->is_loaded()) ? (ciKlass*)type : NULL;

    do_update = exact_klass == NULL || ciTypeEntries::valid_ciklass(profiled_k) != exact_klass;
  }

  if (!do_null && !do_update) {
    return result;
  }

  ciKlass* exact_signature_k = NULL;
  if (do_update) {
    // Is the type from the signature exact (the only one possible)?
    exact_signature_k = signature_at_call_k->exact_klass();
    if (exact_signature_k == NULL) {
      exact_signature_k = comp->cha_exact_type(signature_at_call_k);
    } else {
      result = exact_signature_k;
      // Known statically. No need to emit any code: prevent
      // LIR_Assembler::emit_profile_type() from emitting useless code
      profiled_k = ciTypeEntries::with_status(result, profiled_k);
    }
    // exact_klass and exact_signature_k can be both non NULL but
    // different if exact_klass is loaded after the ciObject for
    // exact_signature_k is created.
    if (exact_klass == NULL && exact_signature_k != NULL && exact_klass != exact_signature_k) {
      // sometimes the type of the signature is better than the best type
      // the compiler has
      exact_klass = exact_signature_k;
    }
    if (callee_signature_k != NULL &&
        callee_signature_k != signature_at_call_k) {
      ciKlass* improved_klass = callee_signature_k->exact_klass();
      if (improved_klass == NULL) {
        improved_klass = comp->cha_exact_type(callee_signature_k);
      }
      if (exact_klass == NULL && improved_klass != NULL && exact_klass != improved_klass) {
        exact_klass = exact_signature_k;
      }
    }
    do_update = exact_klass == NULL || ciTypeEntries::valid_ciklass(profiled_k) != exact_klass;
  }

  if (!do_null && !do_update) {
    return result;
  }

  if (mdp == LIR_OprFact::illegalOpr) {
    mdp = new_register(T_METADATA);
    __ metadata2reg(md->constant_encoding(), mdp);
    if (md_base_offset != 0) {
      LIR_Address* base_type_address = new LIR_Address(mdp, md_base_offset, T_ADDRESS);
      mdp = new_pointer_register();
      __ leal(LIR_OprFact::address(base_type_address), mdp);
    }
  }
  LIRItem value(obj, this);
  value.load_item();
  __ profile_type(new LIR_Address(mdp, md_offset, T_METADATA),
                  value.result(), exact_klass, profiled_k, new_pointer_register(), not_null, exact_signature_k != NULL);
  return result;
}

// profile parameters on entry to the root of the compilation
void LIRGenerator::profile_parameters(Base* x) {
  if (compilation()->profile_parameters()) {
    CallingConvention* args = compilation()->frame_map()->incoming_arguments();
    ciMethodData* md = scope()->method()->method_data_or_null();
    assert(md != NULL, "Sanity");

    if (md->parameters_type_data() != NULL) {
      ciParametersTypeData* parameters_type_data = md->parameters_type_data();
      ciTypeStackSlotEntries* parameters =  parameters_type_data->parameters();
      LIR_Opr mdp = LIR_OprFact::illegalOpr;
      for (int java_index = 0, i = 0, j = 0; j < parameters_type_data->number_of_parameters(); i++) {
        LIR_Opr src = args->at(i);
        assert(!src->is_illegal(), "check");
        BasicType t = src->type();
        if (t == T_OBJECT || t == T_ARRAY) {
          intptr_t profiled_k = parameters->type(j);
          Local* local = x->state()->local_at(java_index)->as_Local();
          ciKlass* exact = profile_type(md, md->byte_offset_of_slot(parameters_type_data, ParametersTypeData::type_offset(0)),
                                        in_bytes(ParametersTypeData::type_offset(j)) - in_bytes(ParametersTypeData::type_offset(0)),
                                        profiled_k, local, mdp, false, local->declared_type()->as_klass(), NULL);
          // If the profile is known statically set it once for all and do not emit any code
          if (exact != NULL) {
            md->set_parameter_type(j, exact);
          }
          j++;
        }
        java_index += type2size[t];
      }
    }
  }
}

void LIRGenerator::do_Base(Base* x) {
  __ std_entry(LIR_OprFact::illegalOpr);
  // Emit moves from physical registers / stack slots to virtual registers
  CallingConvention* args = compilation()->frame_map()->incoming_arguments();
  IRScope* irScope = compilation()->hir()->top_scope();
  int java_index = 0;
  for (int i = 0; i < args->length(); i++) {
    LIR_Opr src = args->at(i);
    assert(!src->is_illegal(), "check");
    BasicType t = src->type();

    // Types which are smaller than int are passed as int, so
    // correct the type which passed.
    switch (t) {
    case T_BYTE:
    case T_BOOLEAN:
    case T_SHORT:
    case T_CHAR:
      t = T_INT;
      break;
    }

    LIR_Opr dest = new_register(t);
    __ move(src, dest);

    // Assign new location to Local instruction for this local
    Local* local = x->state()->local_at(java_index)->as_Local();
    assert(local != NULL, "Locals for incoming arguments must have been created");
#ifndef __SOFTFP__
    // The java calling convention passes double as long and float as int.
    assert(as_ValueType(t)->tag() == local->type()->tag(), "check");
#endif // __SOFTFP__
    local->set_operand(dest);
    _instruction_for_operand.at_put_grow(dest->vreg_number(), local, NULL);
    java_index += type2size[t];
  }

  if (compilation()->env()->dtrace_method_probes()) {
    BasicTypeList signature;
    signature.append(LP64_ONLY(T_LONG) NOT_LP64(T_INT));    // thread
    signature.append(T_METADATA); // Method*
    LIR_OprList* args = new LIR_OprList();
    args->append(getThreadPointer());
    LIR_Opr meth = new_register(T_METADATA);
    __ metadata2reg(method()->constant_encoding(), meth);
    args->append(meth);
    call_runtime(&signature, args, CAST_FROM_FN_PTR(address, SharedRuntime::dtrace_method_entry), voidType, NULL);
  }

  if (method()->is_synchronized()) {
    LIR_Opr obj;
    if (method()->is_static()) {
      obj = new_register(T_OBJECT);
      __ oop2reg(method()->holder()->java_mirror()->constant_encoding(), obj);
    } else {
      Local* receiver = x->state()->local_at(0)->as_Local();
      assert(receiver != NULL, "must already exist");
      obj = receiver->operand();
    }
    assert(obj->is_valid(), "must be valid");

    if (method()->is_synchronized() && GenerateSynchronizationCode) {
      LIR_Opr lock = new_register(T_INT);
      __ load_stack_address_monitor(0, lock);

      CodeEmitInfo* info = new CodeEmitInfo(scope()->start()->state()->copy(ValueStack::StateBefore, SynchronizationEntryBCI), NULL, x->check_flag(Instruction::DeoptimizeOnException));
      CodeStub* slow_path = new MonitorEnterStub(obj, lock, info);

      // receiver is guaranteed non-NULL so don't need CodeEmitInfo
      __ lock_object(syncTempOpr(), obj, lock, new_register(T_OBJECT), slow_path, NULL);
    }
  }

  // increment invocation counters if needed
  if (!method()->is_accessor()) { // Accessors do not have MDOs, so no counting.
    profile_parameters(x);
    CodeEmitInfo* info = new CodeEmitInfo(scope()->start()->state()->copy(ValueStack::StateBefore, SynchronizationEntryBCI), NULL, false);
    increment_invocation_counter(info);
  }

  // all blocks with a successor must end with an unconditional jump
  // to the successor even if they are consecutive
  __ jump(x->default_sux());
}


void LIRGenerator::do_OsrEntry(OsrEntry* x) {
  // construct our frame and model the production of incoming pointer
  // to the OSR buffer.
  __ osr_entry(LIR_Assembler::osrBufferPointer());
  LIR_Opr result = rlock_result(x);
  __ move(LIR_Assembler::osrBufferPointer(), result);
}


void LIRGenerator::invoke_load_arguments(Invoke* x, LIRItemList* args, const LIR_OprList* arg_list) {
  assert(args->length() == arg_list->length(),
         err_msg_res("args=%d, arg_list=%d", args->length(), arg_list->length()));
  for (int i = x->has_receiver() ? 1 : 0; i < args->length(); i++) {
    LIRItem* param = args->at(i);
    LIR_Opr loc = arg_list->at(i);
    if (loc->is_register()) {
      param->load_item_force(loc);
    } else {
      LIR_Address* addr = loc->as_address_ptr();
      param->load_for_store(addr->type());
      if (addr->type() == T_OBJECT) {
        __ move_wide(param->result(), addr);
      } else
        if (addr->type() == T_LONG || addr->type() == T_DOUBLE) {
          __ unaligned_move(param->result(), addr);
        } else {
          __ move(param->result(), addr);
        }
    }
  }

  if (x->has_receiver()) {
    LIRItem* receiver = args->at(0);
    LIR_Opr loc = arg_list->at(0);
    if (loc->is_register()) {
      receiver->load_item_force(loc);
    } else {
      assert(loc->is_address(), "just checking");
      receiver->load_for_store(T_OBJECT);
      __ move_wide(receiver->result(), loc->as_address_ptr());
    }
  }
}


// Visits all arguments, returns appropriate items without loading them
LIRItemList* LIRGenerator::invoke_visit_arguments(Invoke* x) {
  LIRItemList* argument_items = new LIRItemList();
  if (x->has_receiver()) {
    LIRItem* receiver = new LIRItem(x->receiver(), this);
    argument_items->append(receiver);
  }
  for (int i = 0; i < x->number_of_arguments(); i++) {
    LIRItem* param = new LIRItem(x->argument_at(i), this);
    argument_items->append(param);
  }
  return argument_items;
}


// The invoke with receiver has following phases:
//   a) traverse and load/lock receiver;
//   b) traverse all arguments -> item-array (invoke_visit_argument)
//   c) push receiver on stack
//   d) load each of the items and push on stack
//   e) unlock receiver
//   f) move receiver into receiver-register %o0
//   g) lock result registers and emit call operation
//
// Before issuing a call, we must spill-save all values on stack
// that are in caller-save register. "spill-save" moves those registers
// either in a free callee-save register or spills them if no free
// callee save register is available.
//
// The problem is where to invoke spill-save.
// - if invoked between e) and f), we may lock callee save
//   register in "spill-save" that destroys the receiver register
//   before f) is executed
// - if we rearrange f) to be earlier (by loading %o0) it
//   may destroy a value on the stack that is currently in %o0
//   and is waiting to be spilled
// - if we keep the receiver locked while doing spill-save,
//   we cannot spill it as it is spill-locked
//
void LIRGenerator::do_Invoke(Invoke* x) {
  CallingConvention* cc = frame_map()->java_calling_convention(x->signature(), true);

  LIR_OprList* arg_list = cc->args();
  LIRItemList* args = invoke_visit_arguments(x);
  LIR_Opr receiver = LIR_OprFact::illegalOpr;

  // setup result register
  LIR_Opr result_register = LIR_OprFact::illegalOpr;
  if (x->type() != voidType) {
    result_register = result_register_for(x->type());
  }

  CodeEmitInfo* info = state_for(x, x->state());

  invoke_load_arguments(x, args, arg_list);

  if (x->has_receiver()) {
    args->at(0)->load_item_force(LIR_Assembler::receiverOpr());
    receiver = args->at(0)->result();
  }

  // emit invoke code
  bool optimized = x->target_is_loaded() && x->target_is_final();
  assert(receiver->is_illegal() || receiver->is_equal(LIR_Assembler::receiverOpr()), "must match");

  // JSR 292
  // Preserve the SP over MethodHandle call sites, if needed.
  ciMethod* target = x->target();
  bool is_method_handle_invoke = (// %%% FIXME: Are both of these relevant?
                                  target->is_method_handle_intrinsic() ||
                                  target->is_compiled_lambda_form());
  if (is_method_handle_invoke) {
    info->set_is_method_handle_invoke(true);
    if(FrameMap::method_handle_invoke_SP_save_opr() != LIR_OprFact::illegalOpr) {
        __ move(FrameMap::stack_pointer(), FrameMap::method_handle_invoke_SP_save_opr());
    }
  }

  switch (x->code()) {
    case Bytecodes::_invokestatic:
      __ call_static(target, result_register,
                     SharedRuntime::get_resolve_static_call_stub(),
                     arg_list, info);
      break;
    case Bytecodes::_invokespecial:
    case Bytecodes::_invokevirtual:
    case Bytecodes::_invokeinterface:
      // for final target we still produce an inline cache, in order
      // to be able to call mixed mode
      if (x->code() == Bytecodes::_invokespecial || optimized) {
        __ call_opt_virtual(target, receiver, result_register,
                            SharedRuntime::get_resolve_opt_virtual_call_stub(),
                            arg_list, info);
      } else if (x->vtable_index() < 0) {
        __ call_icvirtual(target, receiver, result_register,
                          SharedRuntime::get_resolve_virtual_call_stub(),
                          arg_list, info);
      } else {
        int entry_offset = InstanceKlass::vtable_start_offset() + x->vtable_index() * vtableEntry::size();
        int vtable_offset = entry_offset * wordSize + vtableEntry::method_offset_in_bytes();
        __ call_virtual(target, receiver, result_register, vtable_offset, arg_list, info);
      }
      break;
    case Bytecodes::_invokedynamic: {
      __ call_dynamic(target, receiver, result_register,
                      SharedRuntime::get_resolve_static_call_stub(),
                      arg_list, info);
      break;
    }
    default:
      fatal(err_msg("unexpected bytecode: %s", Bytecodes::name(x->code())));
      break;
  }

  // JSR 292
  // Restore the SP after MethodHandle call sites, if needed.
  if (is_method_handle_invoke
      && FrameMap::method_handle_invoke_SP_save_opr() != LIR_OprFact::illegalOpr) {
    __ move(FrameMap::method_handle_invoke_SP_save_opr(), FrameMap::stack_pointer());
  }

  if (x->type()->is_float() || x->type()->is_double()) {
    // Force rounding of results from non-strictfp when in strictfp
    // scope (or when we don't know the strictness of the callee, to
    // be safe.)
    if (method()->is_strict()) {
      if (!x->target_is_loaded() || !x->target_is_strictfp()) {
        result_register = round_item(result_register);
      }
    }
  }

  if (result_register->is_valid()) {
    LIR_Opr result = rlock_result(x);
    __ move(result_register, result);
  }
}


void LIRGenerator::do_FPIntrinsics(Intrinsic* x) {
  assert(x->number_of_arguments() == 1, "wrong type");
  LIRItem value       (x->argument_at(0), this);
  LIR_Opr reg = rlock_result(x);
  value.load_item();
  LIR_Opr tmp = force_to_spill(value.result(), as_BasicType(x->type()));
  __ move(tmp, reg);
}



// Code for  :  x->x() {x->cond()} x->y() ? x->tval() : x->fval()
void LIRGenerator::do_IfOp(IfOp* x) {
#ifdef ASSERT
  {
    ValueTag xtag = x->x()->type()->tag();
    ValueTag ttag = x->tval()->type()->tag();
    assert(xtag == intTag || xtag == objectTag, "cannot handle others");
    assert(ttag == addressTag || ttag == intTag || ttag == objectTag || ttag == longTag, "cannot handle others");
    assert(ttag == x->fval()->type()->tag(), "cannot handle others");
  }
#endif

  LIRItem left(x->x(), this);
  LIRItem right(x->y(), this);
  left.load_item();
  if (can_inline_as_constant(right.value())) {
    right.dont_load_item();
  } else {
    right.load_item();
  }

  LIRItem t_val(x->tval(), this);
  LIRItem f_val(x->fval(), this);
  t_val.dont_load_item();
  f_val.dont_load_item();
  LIR_Opr reg = rlock_result(x);

  __ cmp(lir_cond(x->cond()), left.result(), right.result());
  __ cmove(lir_cond(x->cond()), t_val.result(), f_val.result(), reg, as_BasicType(x->x()->type()));
}

void LIRGenerator::do_RuntimeCall(address routine, int expected_arguments, Intrinsic* x) {
    assert(x->number_of_arguments() == expected_arguments, "wrong type");
    LIR_Opr reg = result_register_for(x->type());
    __ call_runtime_leaf(routine, getThreadTemp(),
                         reg, new LIR_OprList());
    LIR_Opr result = rlock_result(x);
    __ move(reg, result);
}

#ifdef TRACE_HAVE_INTRINSICS
void LIRGenerator::do_ThreadIDIntrinsic(Intrinsic* x) {
    LIR_Opr thread = getThreadPointer();
    LIR_Opr osthread = new_pointer_register();
    __ move(new LIR_Address(thread, in_bytes(JavaThread::osthread_offset()), osthread->type()), osthread);
    size_t thread_id_size = OSThread::thread_id_size();
    if (thread_id_size == (size_t) BytesPerLong) {
      LIR_Opr id = new_register(T_LONG);
      __ move(new LIR_Address(osthread, in_bytes(OSThread::thread_id_offset()), T_LONG), id);
      __ convert(Bytecodes::_l2i, id, rlock_result(x));
    } else if (thread_id_size == (size_t) BytesPerInt) {
      __ move(new LIR_Address(osthread, in_bytes(OSThread::thread_id_offset()), T_INT), rlock_result(x));
    } else {
      ShouldNotReachHere();
    }
}

void LIRGenerator::do_ClassIDIntrinsic(Intrinsic* x) {
    CodeEmitInfo* info = state_for(x);
    CodeEmitInfo* info2 = new CodeEmitInfo(info); // Clone for the second null check
    BasicType klass_pointer_type = NOT_LP64(T_INT) LP64_ONLY(T_LONG);
    assert(info != NULL, "must have info");
    LIRItem arg(x->argument_at(1), this);
    arg.load_item();
    LIR_Opr klass = new_pointer_register();
    __ move(new LIR_Address(arg.result(), java_lang_Class::klass_offset_in_bytes(), klass_pointer_type), klass, info);
    LIR_Opr id = new_register(T_LONG);
    ByteSize offset = TRACE_ID_OFFSET;
    LIR_Address* trace_id_addr = new LIR_Address(klass, in_bytes(offset), T_LONG);
    __ move(trace_id_addr, id);
    __ logical_or(id, LIR_OprFact::longConst(0x01l), id);
    __ store(id, trace_id_addr);
    __ logical_and(id, LIR_OprFact::longConst(~0x3l), id);
    __ move(id, rlock_result(x));
}
#endif

void LIRGenerator::do_Intrinsic(Intrinsic* x) {
  switch (x->id()) {
  case vmIntrinsics::_intBitsToFloat      :
  case vmIntrinsics::_doubleToRawLongBits :
  case vmIntrinsics::_longBitsToDouble    :
  case vmIntrinsics::_floatToRawIntBits   : {
    do_FPIntrinsics(x);
    break;
  }

#ifdef TRACE_HAVE_INTRINSICS
  case vmIntrinsics::_threadID: do_ThreadIDIntrinsic(x); break;
  case vmIntrinsics::_classID: do_ClassIDIntrinsic(x); break;
  case vmIntrinsics::_counterTime:
    do_RuntimeCall(CAST_FROM_FN_PTR(address, TRACE_TIME_METHOD), 0, x);
    break;
#endif

  case vmIntrinsics::_currentTimeMillis:
    do_RuntimeCall(CAST_FROM_FN_PTR(address, os::javaTimeMillis), 0, x);
    break;

  case vmIntrinsics::_nanoTime:
    do_RuntimeCall(CAST_FROM_FN_PTR(address, os::javaTimeNanos), 0, x);
    break;

  case vmIntrinsics::_Object_init:    do_RegisterFinalizer(x); break;
  case vmIntrinsics::_isInstance:     do_isInstance(x);    break;
  case vmIntrinsics::_getClass:       do_getClass(x);      break;
  case vmIntrinsics::_currentThread:  do_currentThread(x); break;

  case vmIntrinsics::_dlog:           // fall through
  case vmIntrinsics::_dlog10:         // fall through
  case vmIntrinsics::_dabs:           // fall through
  case vmIntrinsics::_dsqrt:          // fall through
  case vmIntrinsics::_dtan:           // fall through
  case vmIntrinsics::_dsin :          // fall through
  case vmIntrinsics::_dcos :          // fall through
  case vmIntrinsics::_dexp :          // fall through
  case vmIntrinsics::_dpow :          do_MathIntrinsic(x); break;
  case vmIntrinsics::_arraycopy:      do_ArrayCopy(x);     break;

  // java.nio.Buffer.checkIndex
  case vmIntrinsics::_checkIndex:     do_NIOCheckIndex(x); break;

  case vmIntrinsics::_compareAndSwapObject:
    do_CompareAndSwap(x, objectType);
    break;
  case vmIntrinsics::_compareAndSwapInt:
    do_CompareAndSwap(x, intType);
    break;
  case vmIntrinsics::_compareAndSwapLong:
    do_CompareAndSwap(x, longType);
    break;

  case vmIntrinsics::_loadFence :
#ifndef AARCH64
    if (os::is_MP()) __ membar_acquire();
#else
    if (os::is_MP()) __ membar_loadstore();
#endif
    break;
  case vmIntrinsics::_storeFence:
#ifndef AARCH64
    if (os::is_MP()) __ membar_release();
#else
    if (os::is_MP()) __ membar_storeload();
#endif
    break;
  case vmIntrinsics::_fullFence :
    if (os::is_MP()) __ membar();
    break;

  case vmIntrinsics::_Reference_get:
    do_Reference_get(x);
    break;

  case vmIntrinsics::_updateCRC32:
  case vmIntrinsics::_updateBytesCRC32:
  case vmIntrinsics::_updateByteBufferCRC32:
    do_update_CRC32(x);
    break;

  default: ShouldNotReachHere(); break;
  }
}

void LIRGenerator::profile_arguments(ProfileCall* x) {
  if (compilation()->profile_arguments()) {
    int bci = x->bci_of_invoke();
    ciMethodData* md = x->method()->method_data_or_null();
    ciProfileData* data = md->bci_to_data(bci);
    if ((data->is_CallTypeData() && data->as_CallTypeData()->has_arguments()) ||
        (data->is_VirtualCallTypeData() && data->as_VirtualCallTypeData()->has_arguments())) {
      ByteSize extra = data->is_CallTypeData() ? CallTypeData::args_data_offset() : VirtualCallTypeData::args_data_offset();
      int base_offset = md->byte_offset_of_slot(data, extra);
      LIR_Opr mdp = LIR_OprFact::illegalOpr;
      ciTypeStackSlotEntries* args = data->is_CallTypeData() ? ((ciCallTypeData*)data)->args() : ((ciVirtualCallTypeData*)data)->args();

      Bytecodes::Code bc = x->method()->java_code_at_bci(bci);
      int start = 0;
      int stop = data->is_CallTypeData() ? ((ciCallTypeData*)data)->number_of_arguments() : ((ciVirtualCallTypeData*)data)->number_of_arguments();
      if (x->inlined() && x->callee()->is_static() && Bytecodes::has_receiver(bc)) {
        // first argument is not profiled at call (method handle invoke)
        assert(x->method()->raw_code_at_bci(bci) == Bytecodes::_invokehandle, "invokehandle expected");
        start = 1;
      }
      ciSignature* callee_signature = x->callee()->signature();
      // method handle call to virtual method
      bool has_receiver = x->inlined() && !x->callee()->is_static() && !Bytecodes::has_receiver(bc);
      ciSignatureStream callee_signature_stream(callee_signature, has_receiver ? x->callee()->holder() : NULL);

      bool ignored_will_link;
      ciSignature* signature_at_call = NULL;
      x->method()->get_method_at_bci(bci, ignored_will_link, &signature_at_call);
      ciSignatureStream signature_at_call_stream(signature_at_call);

      // if called through method handle invoke, some arguments may have been popped
      for (int i = 0; i < stop && i+start < x->nb_profiled_args(); i++) {
        int off = in_bytes(TypeEntriesAtCall::argument_type_offset(i)) - in_bytes(TypeEntriesAtCall::args_data_offset());
        ciKlass* exact = profile_type(md, base_offset, off,
                                      args->type(i), x->profiled_arg_at(i+start), mdp,
                                      !x->arg_needs_null_check(i+start),
                                      signature_at_call_stream.next_klass(), callee_signature_stream.next_klass());
        if (exact != NULL) {
          md->set_argument_type(bci, i, exact);
        }
      }
    } else {
#ifdef ASSERT
      Bytecodes::Code code = x->method()->raw_code_at_bci(x->bci_of_invoke());
      int n = x->nb_profiled_args();
      assert(MethodData::profile_parameters() && (MethodData::profile_arguments_jsr292_only() ||
                                                  (x->inlined() && ((code == Bytecodes::_invokedynamic && n <= 1) || (code == Bytecodes::_invokehandle && n <= 2)))),
             "only at JSR292 bytecodes");
#endif
    }
  }
}

// profile parameters on entry to an inlined method
void LIRGenerator::profile_parameters_at_call(ProfileCall* x) {
  if (compilation()->profile_parameters() && x->inlined()) {
    ciMethodData* md = x->callee()->method_data_or_null();
    if (md != NULL) {
      ciParametersTypeData* parameters_type_data = md->parameters_type_data();
      if (parameters_type_data != NULL) {
        ciTypeStackSlotEntries* parameters =  parameters_type_data->parameters();
        LIR_Opr mdp = LIR_OprFact::illegalOpr;
        bool has_receiver = !x->callee()->is_static();
        ciSignature* sig = x->callee()->signature();
        ciSignatureStream sig_stream(sig, has_receiver ? x->callee()->holder() : NULL);
        int i = 0; // to iterate on the Instructions
        Value arg = x->recv();
        bool not_null = false;
        int bci = x->bci_of_invoke();
        Bytecodes::Code bc = x->method()->java_code_at_bci(bci);
        // The first parameter is the receiver so that's what we start
        // with if it exists. One exception is method handle call to
        // virtual method: the receiver is in the args list
        if (arg == NULL || !Bytecodes::has_receiver(bc)) {
          i = 1;
          arg = x->profiled_arg_at(0);
          not_null = !x->arg_needs_null_check(0);
        }
        int k = 0; // to iterate on the profile data
        for (;;) {
          intptr_t profiled_k = parameters->type(k);
          ciKlass* exact = profile_type(md, md->byte_offset_of_slot(parameters_type_data, ParametersTypeData::type_offset(0)),
                                        in_bytes(ParametersTypeData::type_offset(k)) - in_bytes(ParametersTypeData::type_offset(0)),
                                        profiled_k, arg, mdp, not_null, sig_stream.next_klass(), NULL);
          // If the profile is known statically set it once for all and do not emit any code
          if (exact != NULL) {
            md->set_parameter_type(k, exact);
          }
          k++;
          if (k >= parameters_type_data->number_of_parameters()) {
#ifdef ASSERT
            int extra = 0;
            if (MethodData::profile_arguments() && TypeProfileParmsLimit != -1 &&
                x->nb_profiled_args() >= TypeProfileParmsLimit &&
                x->recv() != NULL && Bytecodes::has_receiver(bc)) {
              extra += 1;
            }
            assert(i == x->nb_profiled_args() - extra || (TypeProfileParmsLimit != -1 && TypeProfileArgsLimit > TypeProfileParmsLimit), "unused parameters?");
#endif
            break;
          }
          arg = x->profiled_arg_at(i);
          not_null = !x->arg_needs_null_check(i);
          i++;
        }
      }
    }
  }
}

void LIRGenerator::do_ProfileCall(ProfileCall* x) {
  // Need recv in a temporary register so it interferes with the other temporaries
  LIR_Opr recv = LIR_OprFact::illegalOpr;
  LIR_Opr mdo = new_register(T_OBJECT);
  // tmp is used to hold the counters on SPARC
  LIR_Opr tmp = new_pointer_register();

  if (x->nb_profiled_args() > 0) {
    profile_arguments(x);
  }

  // profile parameters on inlined method entry including receiver
  if (x->recv() != NULL || x->nb_profiled_args() > 0) {
    profile_parameters_at_call(x);
  }

  if (x->recv() != NULL) {
    LIRItem value(x->recv(), this);
    value.load_item();
    recv = new_register(T_OBJECT);
    __ move(value.result(), recv);
  }
  __ profile_call(x->method(), x->bci_of_invoke(), x->callee(), mdo, recv, tmp, x->known_holder());
}

void LIRGenerator::do_ProfileReturnType(ProfileReturnType* x) {
  int bci = x->bci_of_invoke();
  ciMethodData* md = x->method()->method_data_or_null();
  ciProfileData* data = md->bci_to_data(bci);
  assert(data->is_CallTypeData() || data->is_VirtualCallTypeData(), "wrong profile data type");
  ciReturnTypeEntry* ret = data->is_CallTypeData() ? ((ciCallTypeData*)data)->ret() : ((ciVirtualCallTypeData*)data)->ret();
  LIR_Opr mdp = LIR_OprFact::illegalOpr;

  bool ignored_will_link;
  ciSignature* signature_at_call = NULL;
  x->method()->get_method_at_bci(bci, ignored_will_link, &signature_at_call);

  // The offset within the MDO of the entry to update may be too large
  // to be used in load/store instructions on some platforms. So have
  // profile_type() compute the address of the profile in a register.
  ciKlass* exact = profile_type(md, md->byte_offset_of_slot(data, ret->type_offset()), 0,
                                ret->type(), x->ret(), mdp,
                                !x->needs_null_check(),
                                signature_at_call->return_type()->as_klass(),
                                x->callee()->signature()->return_type()->as_klass());
  if (exact != NULL) {
    md->set_return_type(bci, exact);
  }
}

void LIRGenerator::do_ProfileInvoke(ProfileInvoke* x) {
  // We can safely ignore accessors here, since c2 will inline them anyway,
  // accessors are also always mature.
  if (!x->inlinee()->is_accessor()) {
    CodeEmitInfo* info = state_for(x, x->state(), true);
    // Notify the runtime very infrequently only to take care of counter overflows
    increment_event_counter_impl(info, x->inlinee(), (1 << Tier23InlineeNotifyFreqLog) - 1, InvocationEntryBci, false, true);
  }
}

void LIRGenerator::increment_event_counter(CodeEmitInfo* info, int bci, bool backedge) {
  int freq_log;
  int level = compilation()->env()->comp_level();
  if (level == CompLevel_limited_profile) {
    freq_log = (backedge ? Tier2BackedgeNotifyFreqLog : Tier2InvokeNotifyFreqLog);
  } else if (level == CompLevel_full_profile) {
    freq_log = (backedge ? Tier3BackedgeNotifyFreqLog : Tier3InvokeNotifyFreqLog);
  } else {
    ShouldNotReachHere();
  }
  // Increment the appropriate invocation/backedge counter and notify the runtime.
  increment_event_counter_impl(info, info->scope()->method(), (1 << freq_log) - 1, bci, backedge, true);
}

void LIRGenerator::increment_event_counter_impl(CodeEmitInfo* info,
                                                ciMethod *method, int frequency,
                                                int bci, bool backedge, bool notify) {
  assert(frequency == 0 || is_power_of_2(frequency + 1), "Frequency must be x^2 - 1 or 0");
  int level = _compilation->env()->comp_level();
  assert(level > CompLevel_simple, "Shouldn't be here");

  int offset = -1;
  LIR_Opr counter_holder;
  if (level == CompLevel_limited_profile) {
    MethodCounters* counters_adr = method->ensure_method_counters();
    if (counters_adr == NULL) {
      bailout("method counters allocation failed");
      return;
    }
    counter_holder = new_pointer_register();
    __ move(LIR_OprFact::intptrConst(counters_adr), counter_holder);
    offset = in_bytes(backedge ? MethodCounters::backedge_counter_offset() :
                                 MethodCounters::invocation_counter_offset());
  } else if (level == CompLevel_full_profile) {
    counter_holder = new_register(T_METADATA);
    offset = in_bytes(backedge ? MethodData::backedge_counter_offset() :
                                 MethodData::invocation_counter_offset());
    ciMethodData* md = method->method_data_or_null();
    assert(md != NULL, "Sanity");
    __ metadata2reg(md->constant_encoding(), counter_holder);
  } else {
    ShouldNotReachHere();
  }
  LIR_Address* counter = new LIR_Address(counter_holder, offset, T_INT);
  LIR_Opr result = new_register(T_INT);
  __ load(counter, result);
  __ add(result, LIR_OprFact::intConst(InvocationCounter::count_increment), result);
  __ store(result, counter);
  if (notify) {
    LIR_Opr mask = load_immediate(frequency << InvocationCounter::count_shift, T_INT);
    LIR_Opr meth = new_register(T_METADATA);
    __ metadata2reg(method->constant_encoding(), meth);
    __ logical_and(result, mask, result);
    __ cmp(lir_cond_equal, result, LIR_OprFact::intConst(0));
    // The bci for info can point to cmp for if's we want the if bci
    CodeStub* overflow = new CounterOverflowStub(info, bci, meth);
    __ branch(lir_cond_equal, T_INT, overflow);
    __ branch_destination(overflow->continuation());
  }
}

void LIRGenerator::do_RuntimeCall(RuntimeCall* x) {
  LIR_OprList* args = new LIR_OprList(x->number_of_arguments());
  BasicTypeList* signature = new BasicTypeList(x->number_of_arguments());

  if (x->pass_thread()) {
    signature->append(LP64_ONLY(T_LONG) NOT_LP64(T_INT));    // thread
    args->append(getThreadPointer());
  }

  for (int i = 0; i < x->number_of_arguments(); i++) {
    Value a = x->argument_at(i);
    LIRItem* item = new LIRItem(a, this);
    item->load_item();
    args->append(item->result());
    signature->append(as_BasicType(a->type()));
  }

  LIR_Opr result = call_runtime(signature, args, x->entry(), x->type(), NULL);
  if (x->type() == voidType) {
    set_no_result(x);
  } else {
    __ move(result, rlock_result(x));
  }
}

#ifdef ASSERT
void LIRGenerator::do_Assert(Assert *x) {
  ValueTag tag = x->x()->type()->tag();
  If::Condition cond = x->cond();

  LIRItem xitem(x->x(), this);
  LIRItem yitem(x->y(), this);
  LIRItem* xin = &xitem;
  LIRItem* yin = &yitem;

  assert(tag == intTag, "Only integer assertions are valid!");

  xin->load_item();
  yin->dont_load_item();

  set_no_result(x);

  LIR_Opr left = xin->result();
  LIR_Opr right = yin->result();

  __ lir_assert(lir_cond(x->cond()), left, right, x->message(), true);
}
#endif

void LIRGenerator::do_RangeCheckPredicate(RangeCheckPredicate *x) {


  Instruction *a = x->x();
  Instruction *b = x->y();
  if (!a || StressRangeCheckElimination) {
    assert(!b || StressRangeCheckElimination, "B must also be null");

    CodeEmitInfo *info = state_for(x, x->state());
    CodeStub* stub = new PredicateFailedStub(info);

    __ jump(stub);
  } else if (a->type()->as_IntConstant() && b->type()->as_IntConstant()) {
    int a_int = a->type()->as_IntConstant()->value();
    int b_int = b->type()->as_IntConstant()->value();

    bool ok = false;

    switch(x->cond()) {
      case Instruction::eql: ok = (a_int == b_int); break;
      case Instruction::neq: ok = (a_int != b_int); break;
      case Instruction::lss: ok = (a_int < b_int); break;
      case Instruction::leq: ok = (a_int <= b_int); break;
      case Instruction::gtr: ok = (a_int > b_int); break;
      case Instruction::geq: ok = (a_int >= b_int); break;
      case Instruction::aeq: ok = ((unsigned int)a_int >= (unsigned int)b_int); break;
      case Instruction::beq: ok = ((unsigned int)a_int <= (unsigned int)b_int); break;
      default: ShouldNotReachHere();
    }

    if (ok) {

      CodeEmitInfo *info = state_for(x, x->state());
      CodeStub* stub = new PredicateFailedStub(info);

      __ jump(stub);
    }
  } else {

    ValueTag tag = x->x()->type()->tag();
    If::Condition cond = x->cond();
    LIRItem xitem(x->x(), this);
    LIRItem yitem(x->y(), this);
    LIRItem* xin = &xitem;
    LIRItem* yin = &yitem;

    assert(tag == intTag, "Only integer deoptimizations are valid!");

    xin->load_item();
    yin->dont_load_item();
    set_no_result(x);

    LIR_Opr left = xin->result();
    LIR_Opr right = yin->result();

    CodeEmitInfo *info = state_for(x, x->state());
    CodeStub* stub = new PredicateFailedStub(info);

    __ cmp(lir_cond(cond), left, right);
    __ branch(lir_cond(cond), right->type(), stub);
  }
}


LIR_Opr LIRGenerator::call_runtime(Value arg1, address entry, ValueType* result_type, CodeEmitInfo* info) {
  LIRItemList args(1);
  LIRItem value(arg1, this);
  args.append(&value);
  BasicTypeList signature;
  signature.append(as_BasicType(arg1->type()));

  return call_runtime(&signature, &args, entry, result_type, info);
}


LIR_Opr LIRGenerator::call_runtime(Value arg1, Value arg2, address entry, ValueType* result_type, CodeEmitInfo* info) {
  LIRItemList args(2);
  LIRItem value1(arg1, this);
  LIRItem value2(arg2, this);
  args.append(&value1);
  args.append(&value2);
  BasicTypeList signature;
  signature.append(as_BasicType(arg1->type()));
  signature.append(as_BasicType(arg2->type()));

  return call_runtime(&signature, &args, entry, result_type, info);
}


LIR_Opr LIRGenerator::call_runtime(BasicTypeArray* signature, LIR_OprList* args,
                                   address entry, ValueType* result_type, CodeEmitInfo* info) {
  // get a result register
  LIR_Opr phys_reg = LIR_OprFact::illegalOpr;
  LIR_Opr result = LIR_OprFact::illegalOpr;
  if (result_type->tag() != voidTag) {
    result = new_register(result_type);
    phys_reg = result_register_for(result_type);
  }

  // move the arguments into the correct location
  CallingConvention* cc = frame_map()->c_calling_convention(signature);
  assert(cc->length() == args->length(), "argument mismatch");
  for (int i = 0; i < args->length(); i++) {
    LIR_Opr arg = args->at(i);
    LIR_Opr loc = cc->at(i);
    if (loc->is_register()) {
      __ move(arg, loc);
    } else {
      LIR_Address* addr = loc->as_address_ptr();
//           if (!can_store_as_constant(arg)) {
//             LIR_Opr tmp = new_register(arg->type());
//             __ move(arg, tmp);
//             arg = tmp;
//           }
      if (addr->type() == T_LONG || addr->type() == T_DOUBLE) {
        __ unaligned_move(arg, addr);
      } else {
        __ move(arg, addr);
      }
    }
  }

  if (info) {
    __ call_runtime(entry, getThreadTemp(), phys_reg, cc->args(), info);
  } else {
    __ call_runtime_leaf(entry, getThreadTemp(), phys_reg, cc->args());
  }
  if (result->is_valid()) {
    __ move(phys_reg, result);
  }
  return result;
}


LIR_Opr LIRGenerator::call_runtime(BasicTypeArray* signature, LIRItemList* args,
                                   address entry, ValueType* result_type, CodeEmitInfo* info) {
  // get a result register
  LIR_Opr phys_reg = LIR_OprFact::illegalOpr;
  LIR_Opr result = LIR_OprFact::illegalOpr;
  if (result_type->tag() != voidTag) {
    result = new_register(result_type);
    phys_reg = result_register_for(result_type);
  }

  // move the arguments into the correct location
  CallingConvention* cc = frame_map()->c_calling_convention(signature);

  assert(cc->length() == args->length(), "argument mismatch");
  for (int i = 0; i < args->length(); i++) {
    LIRItem* arg = args->at(i);
    LIR_Opr loc = cc->at(i);
    if (loc->is_register()) {
      arg->load_item_force(loc);
    } else {
      LIR_Address* addr = loc->as_address_ptr();
      arg->load_for_store(addr->type());
      if (addr->type() == T_LONG || addr->type() == T_DOUBLE) {
        __ unaligned_move(arg->result(), addr);
      } else {
        __ move(arg->result(), addr);
      }
    }
  }

  if (info) {
    __ call_runtime(entry, getThreadTemp(), phys_reg, cc->args(), info);
  } else {
    __ call_runtime_leaf(entry, getThreadTemp(), phys_reg, cc->args());
  }
  if (result->is_valid()) {
    __ move(phys_reg, result);
  }
  return result;
}

void LIRGenerator::do_MemBar(MemBar* x) {
  if (os::is_MP()) {
    LIR_Code code = x->code();
    switch(code) {
      case lir_membar_acquire   : __ membar_acquire(); break;
      case lir_membar_release   : __ membar_release(); break;
      case lir_membar           : __ membar(); break;
      case lir_membar_loadload  : __ membar_loadload(); break;
      case lir_membar_storestore: __ membar_storestore(); break;
      case lir_membar_loadstore : __ membar_loadstore(); break;
      case lir_membar_storeload : __ membar_storeload(); break;
      default                   : ShouldNotReachHere(); break;
    }
  }
}<|MERGE_RESOLUTION|>--- conflicted
+++ resolved
@@ -1,5 +1,5 @@
 /*
- * Copyright (c) 2005, 2015, Oracle and/or its affiliates. All rights reserved.
+ * Copyright (c) 2005, 2013, Oracle and/or its affiliates. All rights reserved.
  * DO NOT ALTER OR REMOVE COPYRIGHT NOTICES OR THIS FILE HEADER.
  *
  * This code is free software; you can redistribute it and/or modify it
@@ -23,7 +23,6 @@
  */
 
 #include "precompiled.hpp"
-#include "c1/c1_Defs.hpp"
 #include "c1/c1_Compilation.hpp"
 #include "c1/c1_FrameMap.hpp"
 #include "c1/c1_Instruction.hpp"
@@ -47,7 +46,10 @@
 #define __ gen()->lir()->
 #endif
 
-#ifndef PATCHED_ADDR
+// TODO: ARM - Use some recognizable constant which still fits architectural constraints
+#ifdef ARM
+#define PATCHED_ADDR  (204)
+#else
 #define PATCHED_ADDR  (max_jint)
 #endif
 
@@ -1597,7 +1599,6 @@
   }
   assert(addr->is_register(), "must be a register at this point");
 
-<<<<<<< HEAD
 #ifdef ARM
   // TODO: ARM - move to platform-dependent code
   LIR_Opr tmp = FrameMap::R14_opr;
@@ -1633,11 +1634,6 @@
                               T_BYTE));
   }
 #else // ARM
-=======
-#ifdef CARDTABLEMODREF_POST_BARRIER_HELPER
-  CardTableModRef_post_barrier_helper(addr, card_table_base);
-#else
->>>>>>> ee3155a1
   LIR_Opr tmp = new_pointer_register();
   if (TwoOperandLIRForm) {
     __ move(addr, tmp);
@@ -1653,7 +1649,7 @@
               new LIR_Address(tmp, load_constant(card_table_base),
                               T_BYTE));
   }
-#endif
+#endif // ARM
 }
 
 
@@ -2141,7 +2137,7 @@
   } else {
 #if defined(X86) || defined(AARCH64)
     addr = new LIR_Address(base_op, index_op, LIR_Address::Scale(log2_scale), 0, dst_type);
-#elif defined(GENERATE_ADDRESS_IS_PREFERRED)
+#elif defined(ARM)
     addr = generate_address(base_op, index_op, log2_scale, 0, dst_type);
 #else
     if (index_op->is_illegal() || log2_scale == 0) {
@@ -2195,9 +2191,6 @@
   LIR_Opr base_op = base.result();
   LIR_Opr index_op = idx.result();
 
-#ifdef GENERATE_ADDRESS_IS_PREFERRED
-  LIR_Address* addr = generate_address(base_op, index_op, log2_scale, 0, x->basic_type());
-#else
 #ifndef _LP64
   if (base_op->type() == T_LONG) {
     base_op = new_register(T_INT);
@@ -2231,7 +2224,6 @@
   }
 
   LIR_Address* addr = new LIR_Address(base_op, index_op, x->basic_type());
-#endif // !GENERATE_ADDRESS_IS_PREFERRED
   __ move(value.result(), addr);
 }
 
