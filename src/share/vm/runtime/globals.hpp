/*
 * Copyright (c) 1997, 2013, Oracle and/or its affiliates. All rights reserved.
 * DO NOT ALTER OR REMOVE COPYRIGHT NOTICES OR THIS FILE HEADER.
 *
 * This code is free software; you can redistribute it and/or modify it
 * under the terms of the GNU General Public License version 2 only, as
 * published by the Free Software Foundation.
 *
 * This code is distributed in the hope that it will be useful, but WITHOUT
 * ANY WARRANTY; without even the implied warranty of MERCHANTABILITY or
 * FITNESS FOR A PARTICULAR PURPOSE.  See the GNU General Public License
 * version 2 for more details (a copy is included in the LICENSE file that
 * accompanied this code).
 *
 * You should have received a copy of the GNU General Public License version
 * 2 along with this work; if not, write to the Free Software Foundation,
 * Inc., 51 Franklin St, Fifth Floor, Boston, MA 02110-1301 USA.
 *
 * Please contact Oracle, 500 Oracle Parkway, Redwood Shores, CA 94065 USA
 * or visit www.oracle.com if you need additional information or have any
 * questions.
 *
 */

#ifndef SHARE_VM_RUNTIME_GLOBALS_HPP
#define SHARE_VM_RUNTIME_GLOBALS_HPP

#include "utilities/debug.hpp"

// use this for flags that are true per default in the tiered build
// but false in non-tiered builds, and vice versa
#ifdef TIERED
#define  trueInTiered true
#define falseInTiered false
#else
#define  trueInTiered false
#define falseInTiered true
#endif

#ifdef TARGET_ARCH_x86
# include "globals_x86.hpp"
#endif
#ifdef TARGET_ARCH_aarch64
# include "globals_aarch64.hpp"
#endif
#ifdef TARGET_ARCH_sparc
# include "globals_sparc.hpp"
#endif
#ifdef TARGET_ARCH_zero
# include "globals_zero.hpp"
#endif
#ifdef TARGET_ARCH_arm
# include "globals_arm.hpp"
#endif
#ifdef TARGET_ARCH_ppc
# include "globals_ppc.hpp"
#endif
#ifdef TARGET_OS_FAMILY_linux
# include "globals_linux.hpp"
#endif
#ifdef TARGET_OS_FAMILY_solaris
# include "globals_solaris.hpp"
#endif
#ifdef TARGET_OS_FAMILY_windows
# include "globals_windows.hpp"
#endif
#ifdef TARGET_OS_FAMILY_bsd
# include "globals_bsd.hpp"
#endif
#ifdef TARGET_OS_ARCH_linux_x86
# include "globals_linux_x86.hpp"
#endif
#ifdef TARGET_OS_ARCH_linux_aarch64
# include "globals_linux_aarch64.hpp"
#endif
#ifdef TARGET_OS_ARCH_linux_sparc
# include "globals_linux_sparc.hpp"
#endif
#ifdef TARGET_OS_ARCH_linux_zero
# include "globals_linux_zero.hpp"
#endif
#ifdef TARGET_OS_ARCH_solaris_x86
# include "globals_solaris_x86.hpp"
#endif
#ifdef TARGET_OS_ARCH_solaris_sparc
# include "globals_solaris_sparc.hpp"
#endif
#ifdef TARGET_OS_ARCH_windows_x86
# include "globals_windows_x86.hpp"
#endif
#ifdef TARGET_OS_ARCH_linux_arm
# include "globals_linux_arm.hpp"
#endif
#ifdef TARGET_OS_ARCH_linux_ppc
# include "globals_linux_ppc.hpp"
#endif
#ifdef TARGET_OS_ARCH_bsd_x86
# include "globals_bsd_x86.hpp"
#endif
#ifdef TARGET_OS_ARCH_bsd_zero
# include "globals_bsd_zero.hpp"
#endif
#ifdef COMPILER1
#ifdef TARGET_ARCH_x86
# include "c1_globals_x86.hpp"
#endif
#ifdef TARGET_ARCH_aarch64
# include "c1_globals_aarch64.hpp"
#endif
#ifdef TARGET_ARCH_sparc
# include "c1_globals_sparc.hpp"
#endif
#ifdef TARGET_ARCH_arm
# include "c1_globals_arm.hpp"
#endif
#ifdef TARGET_ARCH_ppc
# include "c1_globals_ppc.hpp"
#endif
#ifdef TARGET_OS_FAMILY_linux
# include "c1_globals_linux.hpp"
#endif
#ifdef TARGET_OS_FAMILY_solaris
# include "c1_globals_solaris.hpp"
#endif
#ifdef TARGET_OS_FAMILY_windows
# include "c1_globals_windows.hpp"
#endif
#ifdef TARGET_OS_FAMILY_bsd
# include "c1_globals_bsd.hpp"
#endif
#endif
#ifdef COMPILER2
#ifdef TARGET_ARCH_x86
# include "c2_globals_x86.hpp"
#endif
#ifdef TARGET_ARCH_aarch64
# include "c2_globals_aarch64.hpp"
#endif
#ifdef TARGET_ARCH_sparc
# include "c2_globals_sparc.hpp"
#endif
#ifdef TARGET_ARCH_arm
# include "c2_globals_arm.hpp"
#endif
#ifdef TARGET_OS_FAMILY_linux
# include "c2_globals_linux.hpp"
#endif
#ifdef TARGET_OS_FAMILY_solaris
# include "c2_globals_solaris.hpp"
#endif
#ifdef TARGET_OS_FAMILY_windows
# include "c2_globals_windows.hpp"
#endif
#ifdef TARGET_OS_FAMILY_bsd
# include "c2_globals_bsd.hpp"
#endif
#endif
#ifdef SHARK
#ifdef TARGET_ARCH_zero
# include "shark_globals_zero.hpp"
#endif
#endif

#if !defined(COMPILER1) && !defined(COMPILER2) && !defined(SHARK)
define_pd_global(bool, BackgroundCompilation,        false);
define_pd_global(bool, UseTLAB,                      false);
define_pd_global(bool, CICompileOSR,                 false);
define_pd_global(bool, UseTypeProfile,               false);
define_pd_global(bool, UseOnStackReplacement,        false);
define_pd_global(bool, InlineIntrinsics,             false);
define_pd_global(bool, PreferInterpreterNativeStubs, true);
define_pd_global(bool, ProfileInterpreter,           false);
define_pd_global(bool, ProfileTraps,                 false);
define_pd_global(bool, TieredCompilation,            false);

define_pd_global(intx, CompileThreshold,             0);
define_pd_global(intx, BackEdgeThreshold,            0);

define_pd_global(intx, OnStackReplacePercentage,     0);
define_pd_global(bool, ResizeTLAB,                   false);
define_pd_global(intx, FreqInlineSize,               0);
define_pd_global(intx, InlineSmallCode,              0);
define_pd_global(intx, NewSizeThreadIncrease,        4*K);
define_pd_global(intx, InlineClassNatives,           true);
define_pd_global(intx, InlineUnsafeOps,              true);
define_pd_global(intx, InitialCodeCacheSize,         160*K);
define_pd_global(intx, ReservedCodeCacheSize,        32*M);
define_pd_global(intx, CodeCacheExpansionSize,       32*K);
define_pd_global(intx, CodeCacheMinBlockLength,      1);
define_pd_global(uintx,MetaspaceSize,    ScaleForWordSize(4*M));
define_pd_global(bool, NeverActAsServerClassMachine, true);
define_pd_global(uint64_t,MaxRAM,                    1ULL*G);
#define CI_COMPILER_COUNT 0
#else

#ifdef COMPILER2
#define CI_COMPILER_COUNT 2
#else
#define CI_COMPILER_COUNT 1
#endif // COMPILER2

#endif // no compilers

// string type aliases used only in this file
typedef const char* ccstr;
typedef const char* ccstrlist;   // represents string arguments which accumulate

enum FlagValueOrigin {
  DEFAULT          = 0,
  COMMAND_LINE     = 1,
  ENVIRON_VAR      = 2,
  CONFIG_FILE      = 3,
  MANAGEMENT       = 4,
  ERGONOMIC        = 5,
  ATTACH_ON_DEMAND = 6,
  INTERNAL         = 99
};

struct Flag {
  const char *type;
  const char *name;
  void*       addr;

  NOT_PRODUCT(const char *doc;)

  const char *kind;
  FlagValueOrigin origin;

  // points to all Flags static array
  static Flag *flags;

  // number of flags
  static size_t numFlags;

  static Flag* find_flag(char* name, size_t length, bool allow_locked = false);

  bool is_bool() const        { return strcmp(type, "bool") == 0; }
  bool get_bool() const       { return *((bool*) addr); }
  void set_bool(bool value)   { *((bool*) addr) = value; }

  bool is_intx()  const       { return strcmp(type, "intx")  == 0; }
  intx get_intx() const       { return *((intx*) addr); }
  void set_intx(intx value)   { *((intx*) addr) = value; }

  bool is_uintx() const       { return strcmp(type, "uintx") == 0; }
  uintx get_uintx() const     { return *((uintx*) addr); }
  void set_uintx(uintx value) { *((uintx*) addr) = value; }

  bool is_uint64_t() const          { return strcmp(type, "uint64_t") == 0; }
  uint64_t get_uint64_t() const     { return *((uint64_t*) addr); }
  void set_uint64_t(uint64_t value) { *((uint64_t*) addr) = value; }

  bool is_double() const        { return strcmp(type, "double") == 0; }
  double get_double() const     { return *((double*) addr); }
  void set_double(double value) { *((double*) addr) = value; }

  bool is_ccstr() const          { return strcmp(type, "ccstr") == 0 || strcmp(type, "ccstrlist") == 0; }
  bool ccstr_accumulates() const { return strcmp(type, "ccstrlist") == 0; }
  ccstr get_ccstr() const     { return *((ccstr*) addr); }
  void set_ccstr(ccstr value) { *((ccstr*) addr) = value; }

  bool is_unlocker() const;
  bool is_unlocked() const;
  bool is_writeable() const;
  bool is_external() const;

  bool is_unlocker_ext() const;
  bool is_unlocked_ext() const;
  bool is_writeable_ext() const;
  bool is_external_ext() const;

  void get_locked_message(char*, int) const;
  void get_locked_message_ext(char*, int) const;

  void print_on(outputStream* st, bool withComments = false );
  void print_as_flag(outputStream* st);
};

// debug flags control various aspects of the VM and are global accessible

// use FlagSetting to temporarily change some debug flag
// e.g. FlagSetting fs(DebugThisAndThat, true);
// restored to previous value upon leaving scope
class FlagSetting {
  bool val;
  bool* flag;
 public:
  FlagSetting(bool& fl, bool newValue) { flag = &fl; val = fl; fl = newValue; }
  ~FlagSetting()                       { *flag = val; }
};


class CounterSetting {
  intx* counter;
 public:
  CounterSetting(intx* cnt) { counter = cnt; (*counter)++; }
  ~CounterSetting()         { (*counter)--; }
};


class IntFlagSetting {
  intx val;
  intx* flag;
 public:
  IntFlagSetting(intx& fl, intx newValue) { flag = &fl; val = fl; fl = newValue; }
  ~IntFlagSetting()                       { *flag = val; }
};


class DoubleFlagSetting {
  double val;
  double* flag;
 public:
  DoubleFlagSetting(double& fl, double newValue) { flag = &fl; val = fl; fl = newValue; }
  ~DoubleFlagSetting()                           { *flag = val; }
};


class CommandLineFlags {
 public:
  static bool boolAt(char* name, size_t len, bool* value);
  static bool boolAt(char* name, bool* value)      { return boolAt(name, strlen(name), value); }
  static bool boolAtPut(char* name, size_t len, bool* value, FlagValueOrigin origin);
  static bool boolAtPut(char* name, bool* value, FlagValueOrigin origin)   { return boolAtPut(name, strlen(name), value, origin); }

  static bool intxAt(char* name, size_t len, intx* value);
  static bool intxAt(char* name, intx* value)      { return intxAt(name, strlen(name), value); }
  static bool intxAtPut(char* name, size_t len, intx* value, FlagValueOrigin origin);
  static bool intxAtPut(char* name, intx* value, FlagValueOrigin origin)   { return intxAtPut(name, strlen(name), value, origin); }

  static bool uintxAt(char* name, size_t len, uintx* value);
  static bool uintxAt(char* name, uintx* value)    { return uintxAt(name, strlen(name), value); }
  static bool uintxAtPut(char* name, size_t len, uintx* value, FlagValueOrigin origin);
  static bool uintxAtPut(char* name, uintx* value, FlagValueOrigin origin) { return uintxAtPut(name, strlen(name), value, origin); }

  static bool uint64_tAt(char* name, size_t len, uint64_t* value);
  static bool uint64_tAt(char* name, uint64_t* value) { return uint64_tAt(name, strlen(name), value); }
  static bool uint64_tAtPut(char* name, size_t len, uint64_t* value, FlagValueOrigin origin);
  static bool uint64_tAtPut(char* name, uint64_t* value, FlagValueOrigin origin) { return uint64_tAtPut(name, strlen(name), value, origin); }

  static bool doubleAt(char* name, size_t len, double* value);
  static bool doubleAt(char* name, double* value)    { return doubleAt(name, strlen(name), value); }
  static bool doubleAtPut(char* name, size_t len, double* value, FlagValueOrigin origin);
  static bool doubleAtPut(char* name, double* value, FlagValueOrigin origin) { return doubleAtPut(name, strlen(name), value, origin); }

  static bool ccstrAt(char* name, size_t len, ccstr* value);
  static bool ccstrAt(char* name, ccstr* value)    { return ccstrAt(name, strlen(name), value); }
  static bool ccstrAtPut(char* name, size_t len, ccstr* value, FlagValueOrigin origin);
  static bool ccstrAtPut(char* name, ccstr* value, FlagValueOrigin origin) { return ccstrAtPut(name, strlen(name), value, origin); }

  // Returns false if name is not a command line flag.
  static bool wasSetOnCmdline(const char* name, bool* value);
  static void printSetFlags(outputStream* out);

  static void printFlags(outputStream* out, bool withComments);

  static void verify() PRODUCT_RETURN;
};

// use this for flags that are true by default in the debug version but
// false in the optimized version, and vice versa
#ifdef ASSERT
#define trueInDebug  true
#define falseInDebug false
#else
#define trueInDebug  false
#define falseInDebug true
#endif

// use this for flags that are true per default in the product build
// but false in development builds, and vice versa
#ifdef PRODUCT
#define trueInProduct  true
#define falseInProduct false
#else
#define trueInProduct  false
#define falseInProduct true
#endif

#ifdef JAVASE_EMBEDDED
#define falseInEmbedded false
#else
#define falseInEmbedded true
#endif

// develop flags are settable / visible only during development and are constant in the PRODUCT version
// product flags are always settable / visible
// notproduct flags are settable / visible only during development and are not declared in the PRODUCT version

// A flag must be declared with one of the following types:
// bool, intx, uintx, ccstr.
// The type "ccstr" is an alias for "const char*" and is used
// only in this file, because the macrology requires single-token type names.

// Note: Diagnostic options not meant for VM tuning or for product modes.
// They are to be used for VM quality assurance or field diagnosis
// of VM bugs.  They are hidden so that users will not be encouraged to
// try them as if they were VM ordinary execution options.  However, they
// are available in the product version of the VM.  Under instruction
// from support engineers, VM customers can turn them on to collect
// diagnostic information about VM problems.  To use a VM diagnostic
// option, you must first specify +UnlockDiagnosticVMOptions.
// (This master switch also affects the behavior of -Xprintflags.)
//
// experimental flags are in support of features that are not
//    part of the officially supported product, but are available
//    for experimenting with. They could, for example, be performance
//    features that may not have undergone full or rigorous QA, but which may
//    help performance in some cases and released for experimentation
//    by the community of users and developers. This flag also allows one to
//    be able to build a fully supported product that nonetheless also
//    ships with some unsupported, lightly tested, experimental features.
//    Like the UnlockDiagnosticVMOptions flag above, there is a corresponding
//    UnlockExperimentalVMOptions flag, which allows the control and
//    modification of the experimental flags.
//
// Nota bene: neither diagnostic nor experimental options should be used casually,
//    and they are not supported on production loads, except under explicit
//    direction from support engineers.
//
// manageable flags are writeable external product flags.
//    They are dynamically writeable through the JDK management interface
//    (com.sun.management.HotSpotDiagnosticMXBean API) and also through JConsole.
//    These flags are external exported interface (see CCC).  The list of
//    manageable flags can be queried programmatically through the management
//    interface.
//
//    A flag can be made as "manageable" only if
//    - the flag is defined in a CCC as an external exported interface.
//    - the VM implementation supports dynamic setting of the flag.
//      This implies that the VM must *always* query the flag variable
//      and not reuse state related to the flag state at any given time.
//    - you want the flag to be queried programmatically by the customers.
//
// product_rw flags are writeable internal product flags.
//    They are like "manageable" flags but for internal/private use.
//    The list of product_rw flags are internal/private flags which
//    may be changed/removed in a future release.  It can be set
//    through the management interface to get/set value
//    when the name of flag is supplied.
//
//    A flag can be made as "product_rw" only if
//    - the VM implementation supports dynamic setting of the flag.
//      This implies that the VM must *always* query the flag variable
//      and not reuse state related to the flag state at any given time.
//
// Note that when there is a need to support develop flags to be writeable,
// it can be done in the same way as product_rw.

// for the moment aarch64 needs to be able to disable UseBiasedLocking

#ifdef TARGET_ARCH_aarch64
#define AARCH64_ONLY(_x) _x
#define NOT_AARCH64(_x)
#else
#define AARCH64_ONLY(_x)
#define NOT_AARCH64(_x) _x
#endif

#define RUNTIME_FLAGS(develop, develop_pd, product, product_pd, diagnostic, experimental, notproduct, manageable, product_rw, lp64_product) \
                                                                            \
  lp64_product(bool, UseCompressedOops, false,                              \
            "Use 32-bit object references in 64-bit VM  "                   \
            "lp64_product means flag is always constant in 32 bit VM")      \
                                                                            \
  lp64_product(bool, UseCompressedKlassPointers, false,                     \
            "Use 32-bit klass pointers in 64-bit VM  "                      \
            "lp64_product means flag is always constant in 32 bit VM")      \
                                                                            \
  notproduct(bool, CheckCompressedOops, true,                               \
            "generate checks in encoding/decoding code in debug VM")        \
                                                                            \
  product_pd(uintx, HeapBaseMinAddress,                                     \
            "OS specific low limit for heap base address")                  \
                                                                            \
  diagnostic(bool, PrintCompressedOopsMode, false,                          \
            "Print compressed oops base address and encoding mode")         \
                                                                            \
  lp64_product(intx, ObjectAlignmentInBytes, 8,                             \
          "Default object alignment in bytes, 8 is minimum")                \
                                                                            \
  /* UseMembar is theoretically a temp flag used for memory barrier         \
   * removal testing.  It was supposed to be removed before FCS but has     \
   * been re-added (see 6401008) */                                         \
  product_pd(bool, UseMembar,                                               \
          "(Unstable) Issues membars on thread state transitions")          \
                                                                            \
  /* Temp PPC Flag to allow disabling the use of lwsync on ppc platforms    \
   * that don't support it.  This will be replaced by processor detection   \
   * logic.                                                                 \
   */                                                                       \
  product(bool, UsePPCLWSYNC, true,                                         \
          "Use lwsync instruction if true, else use slower sync")           \
                                                                            \
  develop(bool, CleanChunkPoolAsync, falseInEmbedded,                       \
          "Whether to clean the chunk pool asynchronously")                 \
                                                                            \
  /* Temporary: See 6948537 */                                              \
  experimental(bool, UseMemSetInBOT, true,                                  \
          "(Unstable) uses memset in BOT updates in GC code")               \
                                                                            \
  diagnostic(bool, UnlockDiagnosticVMOptions, trueInDebug,                  \
          "Enable normal processing of flags relating to field diagnostics")\
                                                                            \
  experimental(bool, UnlockExperimentalVMOptions, false,                    \
          "Enable normal processing of flags relating to experimental features")\
                                                                            \
  product(bool, JavaMonitorsInStackTrace, true,                             \
          "Print info. about Java monitor locks when the stacks are dumped")\
                                                                            \
  product_pd(bool, UseLargePages,                                           \
          "Use large page memory")                                          \
                                                                            \
  product_pd(bool, UseLargePagesIndividualAllocation,                       \
          "Allocate large pages individually for better affinity")          \
                                                                            \
  develop(bool, LargePagesIndividualAllocationInjectError, false,           \
          "Fail large pages individual allocation")                         \
                                                                            \
  develop(bool, TracePageSizes, false,                                      \
          "Trace page size selection and usage.")                           \
                                                                            \
  product(bool, UseNUMA, false,                                             \
          "Use NUMA if available")                                          \
                                                                            \
  product(bool, UseNUMAInterleaving, false,                                 \
          "Interleave memory across NUMA nodes if available")               \
                                                                            \
  product(uintx, NUMAInterleaveGranularity, 2*M,                            \
          "Granularity to use for NUMA interleaving on Windows OS")         \
                                                                            \
  product(bool, ForceNUMA, false,                                           \
          "Force NUMA optimizations on single-node/UMA systems")            \
                                                                            \
  product(intx, NUMAChunkResizeWeight, 20,                                  \
          "Percentage (0-100) used to weight the current sample when "      \
          "computing exponentially decaying average for "                   \
          "AdaptiveNUMAChunkSizing")                                        \
                                                                            \
  product(intx, NUMASpaceResizeRate, 1*G,                                   \
          "Do not reallocate more that this amount per collection")         \
                                                                            \
  product(bool, UseAdaptiveNUMAChunkSizing, true,                           \
          "Enable adaptive chunk sizing for NUMA")                          \
                                                                            \
  product(bool, NUMAStats, false,                                           \
          "Print NUMA stats in detailed heap information")                  \
                                                                            \
  product(intx, NUMAPageScanRate, 256,                                      \
          "Maximum number of pages to include in the page scan procedure")  \
                                                                            \
  product_pd(bool, NeedsDeoptSuspend,                                       \
          "True for register window machines (sparc/ia64)")                 \
                                                                            \
  product(intx, UseSSE, 99,                                                 \
          "Highest supported SSE instructions set on x86/x64")              \
                                                                            \
  product(bool, UseAES, false,                                               \
          "Control whether AES instructions can be used on x86/x64")        \
                                                                            \
  product(uintx, LargePageSizeInBytes, 0,                                   \
          "Large page size (0 to let VM choose the page size")              \
                                                                            \
  product(uintx, LargePageHeapSizeThreshold, 128*M,                         \
          "Use large pages if max heap is at least this big")               \
                                                                            \
  product(bool, ForceTimeHighResolution, false,                             \
          "Using high time resolution(For Win32 only)")                     \
                                                                            \
  develop(bool, TraceItables, false,                                        \
          "Trace initialization and use of itables")                        \
                                                                            \
  develop(bool, TracePcPatching, false,                                     \
          "Trace usage of frame::patch_pc")                                 \
                                                                            \
  develop(bool, TraceJumps, false,                                          \
          "Trace assembly jumps in thread ring buffer")                     \
                                                                            \
  develop(bool, TraceRelocator, false,                                      \
          "Trace the bytecode relocator")                                   \
                                                                            \
  develop(bool, TraceLongCompiles, false,                                   \
          "Print out every time compilation is longer than "                \
          "a given threashold")                                             \
                                                                            \
  develop(bool, SafepointALot, false,                                       \
          "Generates a lot of safepoints. Works with "                      \
          "GuaranteedSafepointInterval")                                    \
                                                                            \
  product_pd(bool, BackgroundCompilation,                                   \
          "A thread requesting compilation is not blocked during "          \
          "compilation")                                                    \
                                                                            \
  product(bool, PrintVMQWaitTime, false,                                    \
          "Prints out the waiting time in VM operation queue")              \
                                                                            \
  develop(bool, NoYieldsInMicrolock, false,                                 \
          "Disable yields in microlock")                                    \
                                                                            \
  develop(bool, TraceOopMapGeneration, false,                               \
          "Shows oopmap generation")                                        \
                                                                            \
  product(bool, MethodFlushing, true,                                       \
          "Reclamation of zombie and not-entrant methods")                  \
                                                                            \
  develop(bool, VerifyStack, false,                                         \
          "Verify stack of each thread when it is entering a runtime call") \
                                                                            \
  diagnostic(bool, ForceUnreachable, false,                                 \
          "Make all non code cache addresses to be unreachable with forcing use of 64bit literal fixups") \
                                                                            \
  notproduct(bool, StressDerivedPointers, false,                            \
          "Force scavenge when a derived pointers is detected on stack "    \
          "after rtm call")                                                 \
                                                                            \
  develop(bool, TraceDerivedPointers, false,                                \
          "Trace traversal of derived pointers on stack")                   \
                                                                            \
  notproduct(bool, TraceCodeBlobStacks, false,                              \
          "Trace stack-walk of codeblobs")                                  \
                                                                            \
  product(bool, PrintJNIResolving, false,                                   \
          "Used to implement -v:jni")                                       \
                                                                            \
  notproduct(bool, PrintRewrites, false,                                    \
          "Print methods that are being rewritten")                         \
                                                                            \
  product(bool, UseInlineCaches, true,                                      \
          "Use Inline Caches for virtual calls ")                           \
                                                                            \
  develop(bool, InlineArrayCopy, true,                                      \
          "inline arraycopy native that is known to be part of "            \
          "base library DLL")                                               \
                                                                            \
  develop(bool, InlineObjectHash, true,                                     \
          "inline Object::hashCode() native that is known to be part "      \
          "of base library DLL")                                            \
                                                                            \
  develop(bool, InlineNatives, true,                                        \
          "inline natives that are known to be part of base library DLL")   \
                                                                            \
  develop(bool, InlineMathNatives, true,                                    \
          "inline SinD, CosD, etc.")                                        \
                                                                            \
  develop(bool, InlineClassNatives, true,                                   \
          "inline Class.isInstance, etc")                                   \
                                                                            \
  develop(bool, InlineThreadNatives, true,                                  \
          "inline Thread.currentThread, etc")                               \
                                                                            \
  develop(bool, InlineUnsafeOps, true,                                      \
          "inline memory ops (native methods) from sun.misc.Unsafe")        \
                                                                            \
  product(bool, CriticalJNINatives, true,                                   \
          "check for critical JNI entry points")                            \
                                                                            \
  notproduct(bool, StressCriticalJNINatives, false,                         \
            "Exercise register saving code in critical natives")            \
                                                                            \
  product(bool, UseSSE42Intrinsics, false,                                  \
          "SSE4.2 versions of intrinsics")                                  \
                                                                            \
  product(bool, UseAESIntrinsics, false,                                    \
          "use intrinsics for AES versions of crypto")                      \
                                                                            \
  develop(bool, TraceCallFixup, false,                                      \
          "traces all call fixups")                                         \
                                                                            \
  develop(bool, DeoptimizeALot, false,                                      \
          "deoptimize at every exit from the runtime system")               \
                                                                            \
  notproduct(ccstrlist, DeoptimizeOnlyAt, "",                               \
          "a comma separated list of bcis to deoptimize at")                \
                                                                            \
  product(bool, DeoptimizeRandom, false,                                    \
          "deoptimize random frames on random exit from the runtime system")\
                                                                            \
  notproduct(bool, ZombieALot, false,                                       \
          "creates zombies (non-entrant) at exit from the runt. system")    \
                                                                            \
  product(bool, UnlinkSymbolsALot, false,                                   \
          "unlink unreferenced symbols from the symbol table at safepoints")\
                                                                            \
  notproduct(bool, WalkStackALot, false,                                    \
          "trace stack (no print) at every exit from the runtime system")   \
                                                                            \
  product(bool, Debugging, false,                                           \
          "set when executing debug methods in debug.ccp "                  \
          "(to prevent triggering assertions)")                             \
                                                                            \
  notproduct(bool, StrictSafepointChecks, trueInDebug,                      \
          "Enable strict checks that safepoints cannot happen for threads " \
          "that used No_Safepoint_Verifier")                                \
                                                                            \
  notproduct(bool, VerifyLastFrame, false,                                  \
          "Verify oops on last frame on entry to VM")                       \
                                                                            \
  develop(bool, TraceHandleAllocation, false,                               \
          "Prints out warnings when suspicious many handles are allocated") \
                                                                            \
  product(bool, UseCompilerSafepoints, true,                                \
          "Stop at safepoints in compiled code")                            \
                                                                            \
  product(bool, UseSplitVerifier, true,                                     \
          "use split verifier with StackMapTable attributes")               \
                                                                            \
  product(bool, FailOverToOldVerifier, true,                                \
          "fail over to old verifier when split verifier fails")            \
                                                                            \
  develop(bool, ShowSafepointMsgs, false,                                   \
          "Show msg. about safepoint synch.")                               \
                                                                            \
  product(bool, SafepointTimeout, false,                                    \
          "Time out and warn or fail after SafepointTimeoutDelay "          \
          "milliseconds if failed to reach safepoint")                      \
                                                                            \
  develop(bool, DieOnSafepointTimeout, false,                               \
          "Die upon failure to reach safepoint (see SafepointTimeout)")     \
                                                                            \
  /* 50 retries * (5 * current_retry_count) millis = ~6.375 seconds */      \
  /* typically, at most a few retries are needed */                         \
  product(intx, SuspendRetryCount, 50,                                      \
          "Maximum retry count for an external suspend request")            \
                                                                            \
  product(intx, SuspendRetryDelay, 5,                                       \
          "Milliseconds to delay per retry (* current_retry_count)")        \
                                                                            \
  product(bool, AssertOnSuspendWaitFailure, false,                          \
          "Assert/Guarantee on external suspend wait failure")              \
                                                                            \
  product(bool, TraceSuspendWaitFailures, false,                            \
          "Trace external suspend wait failures")                           \
                                                                            \
  product(bool, MaxFDLimit, true,                                           \
          "Bump the number of file descriptors to max in solaris.")         \
                                                                            \
  diagnostic(bool, LogEvents, true,                                         \
             "Enable the various ring buffer event logs")                   \
                                                                            \
  diagnostic(intx, LogEventsBufferEntries, 10,                              \
             "Enable the various ring buffer event logs")                   \
                                                                            \
  product(bool, BytecodeVerificationRemote, true,                           \
          "Enables the Java bytecode verifier for remote classes")          \
                                                                            \
  product(bool, BytecodeVerificationLocal, false,                           \
          "Enables the Java bytecode verifier for local classes")           \
                                                                            \
  develop(bool, ForceFloatExceptions, trueInDebug,                          \
          "Force exceptions on FP stack under/overflow")                    \
                                                                            \
  develop(bool, VerifyStackAtCalls, false,                                  \
          "Verify that the stack pointer is unchanged after calls")         \
                                                                            \
  develop(bool, TraceJavaAssertions, false,                                 \
          "Trace java language assertions")                                 \
                                                                            \
  notproduct(bool, CheckAssertionStatusDirectives, false,                   \
          "temporary - see javaClasses.cpp")                                \
                                                                            \
  notproduct(bool, PrintMallocFree, false,                                  \
          "Trace calls to C heap malloc/free allocation")                   \
                                                                            \
  product(bool, PrintOopAddress, false,                                     \
          "Always print the location of the oop")                           \
                                                                            \
  notproduct(bool, VerifyCodeCacheOften, false,                             \
          "Verify compiled-code cache often")                               \
                                                                            \
  develop(bool, ZapDeadCompiledLocals, false,                               \
          "Zap dead locals in compiler frames")                             \
                                                                            \
  notproduct(bool, ZapDeadLocalsOld, false,                                 \
          "Zap dead locals (old version, zaps all frames when "             \
          "entering the VM")                                                \
                                                                            \
  notproduct(bool, CheckOopishValues, false,                                \
          "Warn if value contains oop ( requires ZapDeadLocals)")           \
                                                                            \
  develop(bool, UseMallocOnly, false,                                       \
          "use only malloc/free for allocation (no resource area/arena)")   \
                                                                            \
  develop(bool, PrintMalloc, false,                                         \
          "print all malloc/free calls")                                    \
                                                                            \
  develop(bool, PrintMallocStatistics, false,                               \
          "print malloc/free statistics")                                   \
                                                                            \
  develop(bool, ZapResourceArea, trueInDebug,                               \
          "Zap freed resource/arena space with 0xABABABAB")                 \
                                                                            \
  notproduct(bool, ZapVMHandleArea, trueInDebug,                            \
          "Zap freed VM handle space with 0xBCBCBCBC")                      \
                                                                            \
  develop(bool, ZapJNIHandleArea, trueInDebug,                              \
          "Zap freed JNI handle space with 0xFEFEFEFE")                     \
                                                                            \
  notproduct(bool, ZapStackSegments, trueInDebug,                           \
             "Zap allocated/freed Stack segments with 0xFADFADED")          \
                                                                            \
  develop(bool, ZapUnusedHeapArea, trueInDebug,                             \
          "Zap unused heap space with 0xBAADBABE")                          \
                                                                            \
  develop(bool, TraceZapUnusedHeapArea, false,                              \
          "Trace zapping of unused heap space")                             \
                                                                            \
  develop(bool, CheckZapUnusedHeapArea, false,                              \
          "Check zapping of unused heap space")                             \
                                                                            \
  develop(bool, ZapFillerObjects, trueInDebug,                              \
          "Zap filler objects with 0xDEAFBABE")                             \
                                                                            \
  develop(bool, PrintVMMessages, true,                                      \
          "Print vm messages on console")                                   \
                                                                            \
  product(bool, PrintGCApplicationConcurrentTime, false,                    \
          "Print the time the application has been running")                \
                                                                            \
  product(bool, PrintGCApplicationStoppedTime, false,                       \
          "Print the time the application has been stopped")                \
                                                                            \
  diagnostic(bool, VerboseVerification, false,                              \
             "Display detailed verification details")                       \
                                                                            \
  notproduct(uintx, ErrorHandlerTest, 0,                                    \
          "If > 0, provokes an error after VM initialization; the value"    \
          "determines which error to provoke.  See test_error_handler()"    \
          "in debug.cpp.")                                                  \
                                                                            \
  develop(bool, Verbose, false,                                             \
          "Prints additional debugging information from other modes")       \
                                                                            \
  develop(bool, PrintMiscellaneous, false,                                  \
          "Prints uncategorized debugging information (requires +Verbose)") \
                                                                            \
  develop(bool, WizardMode, false,                                          \
          "Prints much more debugging information")                         \
                                                                            \
  product(bool, ShowMessageBoxOnError, false,                               \
          "Keep process alive on VM fatal error")                           \
                                                                            \
  product(bool, CreateMinidumpOnCrash, false,                               \
          "Create minidump on VM fatal error")                              \
                                                                            \
  product_pd(bool, UseOSErrorReporting,                                     \
          "Let VM fatal error propagate to the OS (ie. WER on Windows)")    \
                                                                            \
  product(bool, SuppressFatalErrorMessage, false,                           \
          "Do NO Fatal Error report [Avoid deadlock]")                      \
                                                                            \
  product(ccstrlist, OnError, "",                                           \
          "Run user-defined commands on fatal error; see VMError.cpp "      \
          "for examples")                                                   \
                                                                            \
  product(ccstrlist, OnOutOfMemoryError, "",                                \
          "Run user-defined commands on first java.lang.OutOfMemoryError")  \
                                                                            \
  manageable(bool, HeapDumpBeforeFullGC, false,                             \
          "Dump heap to file before any major stop-world GC")               \
                                                                            \
  manageable(bool, HeapDumpAfterFullGC, false,                              \
          "Dump heap to file after any major stop-world GC")                \
                                                                            \
  manageable(bool, HeapDumpOnOutOfMemoryError, false,                       \
          "Dump heap to file when java.lang.OutOfMemoryError is thrown")    \
                                                                            \
  manageable(ccstr, HeapDumpPath, NULL,                                     \
          "When HeapDumpOnOutOfMemoryError is on, the path (filename or"    \
          "directory) of the dump file (defaults to java_pid<pid>.hprof"    \
          "in the working directory)")                                      \
                                                                            \
  develop(uintx, SegmentedHeapDumpThreshold, 2*G,                           \
          "Generate a segmented heap dump (JAVA PROFILE 1.0.2 format) "     \
          "when the heap usage is larger than this")                        \
                                                                            \
  develop(uintx, HeapDumpSegmentSize, 1*G,                                  \
          "Approximate segment size when generating a segmented heap dump") \
                                                                            \
  develop(bool, BreakAtWarning, false,                                      \
          "Execute breakpoint upon encountering VM warning")                \
                                                                            \
  develop(bool, TraceVMOperation, false,                                    \
          "Trace vm operations")                                            \
                                                                            \
  develop(bool, UseFakeTimers, false,                                       \
          "Tells whether the VM should use system time or a fake timer")    \
                                                                            \
  product(ccstr, NativeMemoryTracking, "off",                               \
          "Native memory tracking options")                                 \
                                                                            \
  diagnostic(bool, PrintNMTStatistics, false,                               \
          "Print native memory tracking summary data if it is on")          \
                                                                            \
  diagnostic(bool, LogCompilation, false,                                   \
          "Log compilation activity in detail to hotspot.log or LogFile")   \
                                                                            \
  product(bool, PrintCompilation, false,                                    \
          "Print compilations")                                             \
                                                                            \
  diagnostic(bool, TraceNMethodInstalls, false,                             \
             "Trace nmethod intallation")                                   \
                                                                            \
  diagnostic(intx, ScavengeRootsInCode, 2,                                  \
             "0: do not allow scavengable oops in the code cache; "         \
             "1: allow scavenging from the code cache; "                    \
             "2: emit as many constants as the compiler can see")           \
                                                                            \
  product(bool, AlwaysRestoreFPU, false,                                    \
          "Restore the FPU control word after every JNI call (expensive)")  \
                                                                            \
  diagnostic(bool, PrintCompilation2, false,                                \
          "Print additional statistics per compilation")                    \
                                                                            \
  diagnostic(bool, PrintAdapterHandlers, false,                             \
          "Print code generated for i2c/c2i adapters")                      \
                                                                            \
  diagnostic(bool, VerifyAdapterCalls, trueInDebug,                         \
          "Verify that i2c/c2i adapters are called properly")               \
                                                                            \
  develop(bool, VerifyAdapterSharing, false,                                \
          "Verify that the code for shared adapters is the equivalent")     \
                                                                            \
  diagnostic(bool, PrintAssembly, false,                                    \
          "Print assembly code (using external disassembler.so)")           \
                                                                            \
  diagnostic(ccstr, PrintAssemblyOptions, NULL,                             \
          "Options string passed to disassembler.so")                       \
                                                                            \
  diagnostic(bool, PrintNMethods, false,                                    \
          "Print assembly code for nmethods when generated")                \
                                                                            \
  diagnostic(bool, PrintNativeNMethods, false,                              \
          "Print assembly code for native nmethods when generated")         \
                                                                            \
  develop(bool, PrintDebugInfo, false,                                      \
          "Print debug information for all nmethods when generated")        \
                                                                            \
  develop(bool, PrintRelocations, false,                                    \
          "Print relocation information for all nmethods when generated")   \
                                                                            \
  develop(bool, PrintDependencies, false,                                   \
          "Print dependency information for all nmethods when generated")   \
                                                                            \
  develop(bool, PrintExceptionHandlers, false,                              \
          "Print exception handler tables for all nmethods when generated") \
                                                                            \
  develop(bool, StressCompiledExceptionHandlers, false,                     \
         "Exercise compiled exception handlers")                            \
                                                                            \
  develop(bool, InterceptOSException, false,                                \
          "Starts debugger when an implicit OS (e.g., NULL) "               \
          "exception happens")                                              \
                                                                            \
  product(bool, PrintCodeCache, false,                                      \
          "Print the code cache memory usage when exiting")                 \
                                                                            \
  develop(bool, PrintCodeCache2, false,                                     \
          "Print detailed usage info on the code cache when exiting")       \
                                                                            \
  product(bool, PrintCodeCacheOnCompilation, false,                         \
          "Print the code cache memory usage each time a method is compiled") \
                                                                            \
  diagnostic(bool, PrintStubCode, false,                                    \
          "Print generated stub code")                                      \
                                                                            \
  product(bool, StackTraceInThrowable, true,                                \
          "Collect backtrace in throwable when exception happens")          \
                                                                            \
  product(bool, OmitStackTraceInFastThrow, true,                            \
          "Omit backtraces for some 'hot' exceptions in optimized code")    \
                                                                            \
  product(bool, ProfilerPrintByteCodeStatistics, false,                     \
          "Prints byte code statictics when dumping profiler output")       \
                                                                            \
  product(bool, ProfilerRecordPC, false,                                    \
          "Collects tick for each 16 byte interval of compiled code")       \
                                                                            \
  product(bool, ProfileVM, false,                                           \
          "Profiles ticks that fall within VM (either in the VM Thread "    \
          "or VM code called through stubs)")                               \
                                                                            \
  product(bool, ProfileIntervals, false,                                    \
          "Prints profiles for each interval (see ProfileIntervalsTicks)")  \
                                                                            \
  notproduct(bool, ProfilerCheckIntervals, false,                           \
          "Collect and print info on spacing of profiler ticks")            \
                                                                            \
  develop(bool, PrintJVMWarnings, false,                                    \
          "Prints warnings for unimplemented JVM functions")                \
                                                                            \
  product(bool, PrintWarnings, true,                                        \
          "Prints JVM warnings to output stream")                           \
                                                                            \
  notproduct(uintx, WarnOnStalledSpinLock, 0,                               \
          "Prints warnings for stalled SpinLocks")                          \
                                                                            \
  product(bool, RegisterFinalizersAtInit, true,                             \
          "Register finalizable objects at end of Object.<init> or "        \
          "after allocation")                                               \
                                                                            \
  develop(bool, RegisterReferences, true,                                   \
          "Tells whether the VM should register soft/weak/final/phantom "   \
          "references")                                                     \
                                                                            \
  develop(bool, IgnoreRewrites, false,                                      \
          "Supress rewrites of bytecodes in the oopmap generator. "         \
          "This is unsafe!")                                                \
                                                                            \
  develop(bool, PrintCodeCacheExtension, false,                             \
          "Print extension of code cache")                                  \
                                                                            \
  develop(bool, UsePrivilegedStack, true,                                   \
          "Enable the security JVM functions")                              \
                                                                            \
  develop(bool, ProtectionDomainVerification, true,                         \
          "Verifies protection domain before resolution in system "         \
          "dictionary")                                                     \
                                                                            \
  product(bool, ClassUnloading, true,                                       \
          "Do unloading of classes")                                        \
                                                                            \
  develop(bool, DisableStartThread, false,                                  \
          "Disable starting of additional Java threads "                    \
          "(for debugging only)")                                           \
                                                                            \
  develop(bool, MemProfiling, false,                                        \
          "Write memory usage profiling to log file")                       \
                                                                            \
  notproduct(bool, PrintSystemDictionaryAtExit, false,                      \
          "Prints the system dictionary at exit")                           \
                                                                            \
  experimental(intx, PredictedLoadedClassCount, 0,                          \
          "Experimental: Tune loaded class cache starting size.")           \
                                                                            \
  diagnostic(bool, UnsyncloadClass, false,                                  \
          "Unstable: VM calls loadClass unsynchronized. Custom "            \
          "class loader  must call VM synchronized for findClass "          \
          "and defineClass.")                                               \
                                                                            \
  product(bool, AlwaysLockClassLoader, false,                               \
          "Require the VM to acquire the class loader lock before calling " \
          "loadClass() even for class loaders registering "                 \
          "as parallel capable")                                            \
                                                                            \
  product(bool, AllowParallelDefineClass, false,                            \
          "Allow parallel defineClass requests for class loaders "          \
          "registering as parallel capable")                                \
                                                                            \
  product(bool, MustCallLoadClassInternal, false,                           \
          "Call loadClassInternal() rather than loadClass()")               \
                                                                            \
  product_pd(bool, DontYieldALot,                                           \
          "Throw away obvious excess yield calls (for SOLARIS only)")       \
                                                                            \
  product_pd(bool, ConvertSleepToYield,                                     \
          "Converts sleep(0) to thread yield "                              \
          "(may be off for SOLARIS to improve GUI)")                        \
                                                                            \
  product(bool, ConvertYieldToSleep, false,                                 \
          "Converts yield to a sleep of MinSleepInterval to simulate Win32 "\
          "behavior (SOLARIS only)")                                        \
                                                                            \
  product(bool, UseBoundThreads, true,                                      \
          "Bind user level threads to kernel threads (for SOLARIS only)")   \
                                                                            \
  develop(bool, UseDetachedThreads, true,                                   \
          "Use detached threads that are recycled upon termination "        \
          "(for SOLARIS only)")                                             \
                                                                            \
  product(bool, UseLWPSynchronization, true,                                \
          "Use LWP-based instead of libthread-based synchronization "       \
          "(SPARC only)")                                                   \
                                                                            \
  product(ccstr, SyncKnobs, NULL,                                           \
          "(Unstable) Various monitor synchronization tunables")            \
                                                                            \
  product(intx, EmitSync, 0,                                                \
          "(Unsafe,Unstable) "                                              \
          " Controls emission of inline sync fast-path code")               \
                                                                            \
  product(intx, MonitorBound, 0, "Bound Monitor population")                \
                                                                            \
  product(bool, MonitorInUseLists, false, "Track Monitors for Deflation")   \
                                                                            \
  product(intx, SyncFlags, 0, "(Unsafe,Unstable) Experimental Sync flags" ) \
                                                                            \
  product(intx, SyncVerbose, 0, "(Unstable)" )                              \
                                                                            \
  product(intx, ClearFPUAtPark, 0, "(Unsafe,Unstable)" )                    \
                                                                            \
  product(intx, hashCode, 5,                                                \
         "(Unstable) select hashCode generation algorithm" )                \
                                                                            \
  product(intx, WorkAroundNPTLTimedWaitHang, 1,                             \
         "(Unstable, Linux-specific)"                                       \
         " avoid NPTL-FUTEX hang pthread_cond_timedwait" )                  \
                                                                            \
  product(bool, FilterSpuriousWakeups, true,                                \
          "Prevent spurious or premature wakeups from object.wait "         \
          "(Solaris only)")                                                 \
                                                                            \
  product(intx, NativeMonitorTimeout, -1, "(Unstable)" )                    \
  product(intx, NativeMonitorFlags, 0, "(Unstable)" )                       \
  product(intx, NativeMonitorSpinLimit, 20, "(Unstable)" )                  \
                                                                            \
  develop(bool, UsePthreads, false,                                         \
          "Use pthread-based instead of libthread-based synchronization "   \
          "(SPARC only)")                                                   \
                                                                            \
  product(bool, AdjustConcurrency, false,                                   \
          "call thr_setconcurrency at thread create time to avoid "         \
          "LWP starvation on MP systems (For Solaris Only)")                \
                                                                            \
  product(bool, ReduceSignalUsage, false,                                   \
          "Reduce the use of OS signals in Java and/or the VM")             \
                                                                            \
  develop_pd(bool, ShareVtableStubs,                                        \
          "Share vtable stubs (smaller code but worse branch prediction")   \
                                                                            \
  develop(bool, LoadLineNumberTables, true,                                 \
          "Tells whether the class file parser loads line number tables")   \
                                                                            \
  develop(bool, LoadLocalVariableTables, true,                              \
          "Tells whether the class file parser loads local variable tables")\
                                                                            \
  develop(bool, LoadLocalVariableTypeTables, true,                          \
          "Tells whether the class file parser loads local variable type tables")\
                                                                            \
  product(bool, AllowUserSignalHandlers, false,                             \
          "Do not complain if the application installs signal handlers "    \
          "(Solaris & Linux only)")                                         \
                                                                            \
  product(bool, UseSignalChaining, true,                                    \
          "Use signal-chaining to invoke signal handlers installed "        \
          "by the application (Solaris & Linux only)")                      \
                                                                            \
  product(bool, UseAltSigs, false,                                          \
          "Use alternate signals instead of SIGUSR1 & SIGUSR2 for VM "      \
          "internal signals (Solaris only)")                                \
                                                                            \
  product(bool, AllowJNIEnvProxy, false,                                    \
          "Allow JNIEnv proxies for jdbx")                                  \
                                                                            \
  product(bool, JNIDetachReleasesMonitors, true,                            \
          "JNI DetachCurrentThread releases monitors owned by thread")      \
                                                                            \
  product(bool, RestoreMXCSROnJNICalls, false,                              \
          "Restore MXCSR when returning from JNI calls")                    \
                                                                            \
  product(bool, CheckJNICalls, false,                                       \
          "Verify all arguments to JNI calls")                              \
                                                                            \
  product(bool, UseFastJNIAccessors, true,                                  \
          "Use optimized versions of Get<Primitive>Field")                  \
                                                                            \
  product(bool, EagerXrunInit, false,                                       \
          "Eagerly initialize -Xrun libraries; allows startup profiling, "  \
          " but not all -Xrun libraries may support the state of the VM at this time") \
                                                                            \
  product(bool, PreserveAllAnnotations, false,                              \
          "Preserve RuntimeInvisibleAnnotations as well as RuntimeVisibleAnnotations") \
                                                                            \
  develop(uintx, PreallocatedOutOfMemoryErrorCount, 4,                      \
          "Number of OutOfMemoryErrors preallocated with backtrace")        \
                                                                            \
  product(bool, LazyBootClassLoader, true,                                  \
          "Enable/disable lazy opening of boot class path entries")         \
                                                                            \
  product(bool, UseXMMForArrayCopy, false,                                  \
          "Use SSE2 MOVQ instruction for Arraycopy")                        \
                                                                            \
  product(intx, FieldsAllocationStyle, 1,                                   \
          "0 - type based with oops first, 1 - with oops last, "            \
          "2 - oops in super and sub classes are together")                 \
                                                                            \
  product(bool, CompactFields, true,                                        \
          "Allocate nonstatic fields in gaps between previous fields")      \
                                                                            \
  notproduct(bool, PrintCompactFieldsSavings, false,                        \
          "Print how many words were saved with CompactFields")             \
                                                                            \
<<<<<<< HEAD
  AARCH64_ONLY(product_pd(bool, UseBiasedLocking,			    \
			  "Enable biased locking in JVM"))		    \
  NOT_AARCH64(product(bool, UseBiasedLocking, true,			    \
		      "Enable biased locking in JVM"))			    \
=======
  notproduct(bool, PrintFieldLayout, false,                                 \
          "Print field layout for each class")                              \
                                                                            \
  product(intx, ContendedPaddingWidth, 128,                                 \
          "How many bytes to pad the fields/classes marked @Contended with")\
                                                                            \
  product(bool, EnableContended, true,                                      \
          "Enable @Contended annotation support")                           \
                                                                            \
  product(bool, RestrictContended, true,                                    \
          "Restrict @Contended to trusted classes")                         \
                                                                            \
  product(bool, UseBiasedLocking, true,                                     \
          "Enable biased locking in JVM")                                   \
>>>>>>> 436d45ce
                                                                            \
  product(intx, BiasedLockingStartupDelay, 4000,                            \
          "Number of milliseconds to wait before enabling biased locking")  \
                                                                            \
  diagnostic(bool, PrintBiasedLockingStatistics, false,                     \
          "Print statistics of biased locking in JVM")                      \
                                                                            \
  product(intx, BiasedLockingBulkRebiasThreshold, 20,                       \
          "Threshold of number of revocations per type to try to "          \
          "rebias all objects in the heap of that type")                    \
                                                                            \
  product(intx, BiasedLockingBulkRevokeThreshold, 40,                       \
          "Threshold of number of revocations per type to permanently "     \
          "revoke biases of all objects in the heap of that type")          \
                                                                            \
  product(intx, BiasedLockingDecayTime, 25000,                              \
          "Decay time (in milliseconds) to re-enable bulk rebiasing of a "  \
          "type after previous bulk rebias")                                \
                                                                            \
  /* tracing */                                                             \
                                                                            \
  notproduct(bool, TraceRuntimeCalls, false,                                \
          "Trace run-time calls")                                           \
                                                                            \
  develop(bool, TraceJNICalls, false,                                       \
          "Trace JNI calls")                                                \
                                                                            \
  notproduct(bool, TraceJVMCalls, false,                                    \
          "Trace JVM calls")                                                \
                                                                            \
  product(ccstr, TraceJVMTI, NULL,                                          \
          "Trace flags for JVMTI functions and events")                     \
                                                                            \
  /* This option can change an EMCP method into an obsolete method. */      \
  /* This can affect tests that except specific methods to be EMCP. */      \
  /* This option should be used with caution. */                            \
  product(bool, StressLdcRewrite, false,                                    \
          "Force ldc -> ldc_w rewrite during RedefineClasses")              \
                                                                            \
  product(intx, TraceRedefineClasses, 0,                                    \
          "Trace level for JVMTI RedefineClasses")                          \
                                                                            \
  develop(bool, StressMethodComparator, false,                              \
          "run the MethodComparator on all loaded methods")                 \
                                                                            \
  /* change to false by default sometime after Mustang */                   \
  product(bool, VerifyMergedCPBytecodes, true,                              \
          "Verify bytecodes after RedefineClasses constant pool merging")   \
                                                                            \
  develop(bool, TraceJNIHandleAllocation, false,                            \
          "Trace allocation/deallocation of JNI handle blocks")             \
                                                                            \
  develop(bool, TraceThreadEvents, false,                                   \
          "Trace all thread events")                                        \
                                                                            \
  develop(bool, TraceBytecodes, false,                                      \
          "Trace bytecode execution")                                       \
                                                                            \
  develop(bool, TraceClassInitialization, false,                            \
          "Trace class initialization")                                     \
                                                                            \
  develop(bool, TraceExceptions, false,                                     \
          "Trace exceptions")                                               \
                                                                            \
  develop(bool, TraceICs, false,                                            \
          "Trace inline cache changes")                                     \
                                                                            \
  notproduct(bool, TraceInvocationCounterOverflow, false,                   \
          "Trace method invocation counter overflow")                       \
                                                                            \
  develop(bool, TraceInlineCacheClearing, false,                            \
          "Trace clearing of inline caches in nmethods")                    \
                                                                            \
  develop(bool, TraceDependencies, false,                                   \
          "Trace dependencies")                                             \
                                                                            \
  develop(bool, VerifyDependencies, trueInDebug,                            \
         "Exercise and verify the compilation dependency mechanism")        \
                                                                            \
  develop(bool, TraceNewOopMapGeneration, false,                            \
          "Trace OopMapGeneration")                                         \
                                                                            \
  develop(bool, TraceNewOopMapGenerationDetailed, false,                    \
          "Trace OopMapGeneration: print detailed cell states")             \
                                                                            \
  develop(bool, TimeOopMap, false,                                          \
          "Time calls to GenerateOopMap::compute_map() in sum")             \
                                                                            \
  develop(bool, TimeOopMap2, false,                                         \
          "Time calls to GenerateOopMap::compute_map() individually")       \
                                                                            \
  develop(bool, TraceMonitorMismatch, false,                                \
          "Trace monitor matching failures during OopMapGeneration")        \
                                                                            \
  develop(bool, TraceOopMapRewrites, false,                                 \
          "Trace rewritting of method oops during oop map generation")      \
                                                                            \
  develop(bool, TraceSafepoint, false,                                      \
          "Trace safepoint operations")                                     \
                                                                            \
  develop(bool, TraceICBuffer, false,                                       \
          "Trace usage of IC buffer")                                       \
                                                                            \
  develop(bool, TraceCompiledIC, false,                                     \
          "Trace changes of compiled IC")                                   \
                                                                            \
  notproduct(bool, TraceZapDeadLocals, false,                               \
          "Trace zapping dead locals")                                      \
                                                                            \
  develop(bool, TraceStartupTime, false,                                    \
          "Trace setup time")                                               \
                                                                            \
  develop(bool, TraceProtectionDomainVerification, false,                   \
          "Trace protection domain verifcation")                            \
                                                                            \
  develop(bool, TraceClearedExceptions, false,                              \
          "Prints when an exception is forcibly cleared")                   \
                                                                            \
  product(bool, TraceClassResolution, false,                                \
          "Trace all constant pool resolutions (for debugging)")            \
                                                                            \
  product(bool, TraceBiasedLocking, false,                                  \
          "Trace biased locking in JVM")                                    \
                                                                            \
  product(bool, TraceMonitorInflation, false,                               \
          "Trace monitor inflation in JVM")                                 \
                                                                            \
  /* gc */                                                                  \
                                                                            \
  product(bool, UseSerialGC, false,                                         \
          "Use the serial garbage collector")                               \
                                                                            \
  product(bool, UseG1GC, false,                                             \
          "Use the Garbage-First garbage collector")                        \
                                                                            \
  product(bool, UseParallelGC, false,                                       \
          "Use the Parallel Scavenge garbage collector")                    \
                                                                            \
  product(bool, UseParallelOldGC, false,                                    \
          "Use the Parallel Old garbage collector")                         \
                                                                            \
  product(uintx, HeapMaximumCompactionInterval, 20,                         \
          "How often should we maximally compact the heap (not allowing "   \
          "any dead space)")                                                \
                                                                            \
  product(uintx, HeapFirstMaximumCompactionCount, 3,                        \
          "The collection count for the first maximum compaction")          \
                                                                            \
  product(bool, UseMaximumCompactionOnSystemGC, true,                       \
          "In the Parallel Old garbage collector maximum compaction for "   \
          "a system GC")                                                    \
                                                                            \
  product(uintx, ParallelOldDeadWoodLimiterMean, 50,                        \
          "The mean used by the par compact dead wood"                      \
          "limiter (a number between 0-100).")                              \
                                                                            \
  product(uintx, ParallelOldDeadWoodLimiterStdDev, 80,                      \
          "The standard deviation used by the par compact dead wood"        \
          "limiter (a number between 0-100).")                              \
                                                                            \
  product(uintx, ParallelGCThreads, 0,                                      \
          "Number of parallel threads parallel gc will use")                \
                                                                            \
  product(bool, UseDynamicNumberOfGCThreads, false,                         \
          "Dynamically choose the number of parallel threads "              \
          "parallel gc will use")                                           \
                                                                            \
  diagnostic(bool, ForceDynamicNumberOfGCThreads, false,                    \
          "Force dynamic selection of the number of"                        \
          "parallel threads parallel gc will use to aid debugging")         \
                                                                            \
  product(uintx, HeapSizePerGCThread, ScaleForWordSize(64*M),               \
          "Size of heap (bytes) per GC thread used in calculating the "     \
          "number of GC threads")                                           \
                                                                            \
  product(bool, TraceDynamicGCThreads, false,                               \
          "Trace the dynamic GC thread usage")                              \
                                                                            \
  develop(bool, ParallelOldGCSplitALot, false,                              \
          "Provoke splitting (copying data from a young gen space to"       \
          "multiple destination spaces)")                                   \
                                                                            \
  develop(uintx, ParallelOldGCSplitInterval, 3,                             \
          "How often to provoke splitting a young gen space")               \
                                                                            \
  product(uintx, ConcGCThreads, 0,                                          \
          "Number of threads concurrent gc will use")                       \
                                                                            \
  product(uintx, YoungPLABSize, 4096,                                       \
          "Size of young gen promotion labs (in HeapWords)")                \
                                                                            \
  product(uintx, OldPLABSize, 1024,                                         \
          "Size of old gen promotion labs (in HeapWords)")                  \
                                                                            \
  product(uintx, GCTaskTimeStampEntries, 200,                               \
          "Number of time stamp entries per gc worker thread")              \
                                                                            \
  product(bool, AlwaysTenure, false,                                        \
          "Always tenure objects in eden. (ParallelGC only)")               \
                                                                            \
  product(bool, NeverTenure, false,                                         \
          "Never tenure objects in eden, May tenure on overflow "           \
          "(ParallelGC only)")                                              \
                                                                            \
  product(bool, ScavengeBeforeFullGC, true,                                 \
          "Scavenge youngest generation before each full GC, "              \
          "used with UseParallelGC")                                        \
                                                                            \
  develop(bool, ScavengeWithObjectsInToSpace, false,                        \
          "Allow scavenges to occur when to_space contains objects.")       \
                                                                            \
  product(bool, UseConcMarkSweepGC, false,                                  \
          "Use Concurrent Mark-Sweep GC in the old generation")             \
                                                                            \
  product(bool, ExplicitGCInvokesConcurrent, false,                         \
          "A System.gc() request invokes a concurrent collection;"          \
          " (effective only when UseConcMarkSweepGC)")                      \
                                                                            \
  product(bool, ExplicitGCInvokesConcurrentAndUnloadsClasses, false,        \
          "A System.gc() request invokes a concurrent collection and "      \
          "also unloads classes during such a concurrent gc cycle "         \
          "(effective only when UseConcMarkSweepGC)")                       \
                                                                            \
  product(bool, GCLockerInvokesConcurrent, false,                           \
          "The exit of a JNI CS necessitating a scavenge also"              \
          " kicks off a bkgrd concurrent collection")                       \
                                                                            \
  product(uintx, GCLockerEdenExpansionPercent, 5,                           \
          "How much the GC can expand the eden by while the GC locker  "    \
          "is active (as a percentage)")                                    \
                                                                            \
  develop(bool, UseCMSAdaptiveFreeLists, true,                              \
          "Use Adaptive Free Lists in the CMS generation")                  \
                                                                            \
  develop(bool, UseAsyncConcMarkSweepGC, true,                              \
          "Use Asynchronous Concurrent Mark-Sweep GC in the old generation")\
                                                                            \
  develop(bool, RotateCMSCollectionTypes, false,                            \
          "Rotate the CMS collections among concurrent and STW")            \
                                                                            \
  product(bool, UseCMSBestFit, true,                                        \
          "Use CMS best fit allocation strategy")                           \
                                                                            \
  product(bool, UseCMSCollectionPassing, true,                              \
          "Use passing of collection from background to foreground")        \
                                                                            \
  product(bool, UseParNewGC, false,                                         \
          "Use parallel threads in the new generation.")                    \
                                                                            \
  product(bool, ParallelGCVerbose, false,                                   \
          "Verbose output for parallel GC.")                                \
                                                                            \
  product(intx, ParallelGCBufferWastePct, 10,                               \
          "wasted fraction of parallel allocation buffer.")                 \
                                                                            \
  diagnostic(bool, ParallelGCRetainPLAB, false,                             \
             "Retain parallel allocation buffers across scavenges; "        \
             " -- disabled because this currently conflicts with "          \
             " parallel card scanning under certain conditions ")           \
                                                                            \
  product(intx, TargetPLABWastePct, 10,                                     \
          "target wasted space in last buffer as pct of overall allocation")\
                                                                            \
  product(uintx, PLABWeight, 75,                                            \
          "Percentage (0-100) used to weight the current sample when"       \
          "computing exponentially decaying average for ResizePLAB.")       \
                                                                            \
  product(bool, ResizePLAB, true,                                           \
          "Dynamically resize (survivor space) promotion labs")             \
                                                                            \
  product(bool, PrintPLAB, false,                                           \
          "Print (survivor space) promotion labs sizing decisions")         \
                                                                            \
  product(intx, ParGCArrayScanChunk, 50,                                    \
          "Scan a subset and push remainder, if array is bigger than this") \
                                                                            \
  product(bool, ParGCUseLocalOverflow, false,                               \
          "Instead of a global overflow list, use local overflow stacks")   \
                                                                            \
  product(bool, ParGCTrimOverflow, true,                                    \
          "Eagerly trim the local overflow lists (when ParGCUseLocalOverflow") \
                                                                            \
  notproduct(bool, ParGCWorkQueueOverflowALot, false,                       \
          "Whether we should simulate work queue overflow in ParNew")       \
                                                                            \
  notproduct(uintx, ParGCWorkQueueOverflowInterval, 1000,                   \
          "An `interval' counter that determines how frequently "           \
          "we simulate overflow; a smaller number increases frequency")     \
                                                                            \
  product(uintx, ParGCDesiredObjsFromOverflowList, 20,                      \
          "The desired number of objects to claim from the overflow list")  \
                                                                            \
  diagnostic(uintx, ParGCStridesPerThread, 2,                               \
          "The number of strides per worker thread that we divide up the "  \
          "card table scanning work into")                                  \
                                                                            \
  diagnostic(intx, ParGCCardsPerStrideChunk, 256,                           \
          "The number of cards in each chunk of the parallel chunks used "  \
          "during card table scanning")                                     \
                                                                            \
  product(uintx, CMSParPromoteBlocksToClaim, 16,                            \
          "Number of blocks to attempt to claim when refilling CMS LAB for "\
          "parallel GC.")                                                   \
                                                                            \
  product(uintx, OldPLABWeight, 50,                                         \
          "Percentage (0-100) used to weight the current sample when"       \
          "computing exponentially decaying average for resizing CMSParPromoteBlocksToClaim.") \
                                                                            \
  product(bool, ResizeOldPLAB, true,                                        \
          "Dynamically resize (old gen) promotion labs")                    \
                                                                            \
  product(bool, PrintOldPLAB, false,                                        \
          "Print (old gen) promotion labs sizing decisions")                \
                                                                            \
  product(uintx, CMSOldPLABMin, 16,                                         \
          "Min size of CMS gen promotion lab caches per worker per blksize")\
                                                                            \
  product(uintx, CMSOldPLABMax, 1024,                                       \
          "Max size of CMS gen promotion lab caches per worker per blksize")\
                                                                            \
  product(uintx, CMSOldPLABNumRefills, 4,                                   \
          "Nominal number of refills of CMS gen promotion lab cache"        \
          " per worker per block size")                                     \
                                                                            \
  product(bool, CMSOldPLABResizeQuicker, false,                             \
          "Whether to react on-the-fly during a scavenge to a sudden"       \
          " change in block demand rate")                                   \
                                                                            \
  product(uintx, CMSOldPLABToleranceFactor, 4,                              \
          "The tolerance of the phase-change detector for on-the-fly"       \
          " PLAB resizing during a scavenge")                               \
                                                                            \
  product(uintx, CMSOldPLABReactivityFactor, 2,                             \
          "The gain in the feedback loop for on-the-fly PLAB resizing"      \
          " during a scavenge")                                             \
                                                                            \
  product(bool, AlwaysPreTouch, false,                                      \
          "It forces all freshly committed pages to be pre-touched.")       \
                                                                            \
  product_pd(intx, CMSYoungGenPerWorker,                                    \
          "The maximum size of young gen chosen by default per GC worker "  \
          "thread available")                                               \
                                                                            \
  product(bool, CMSIncrementalMode, false,                                  \
          "Whether CMS GC should operate in \"incremental\" mode")          \
                                                                            \
  product(uintx, CMSIncrementalDutyCycle, 10,                               \
          "CMS incremental mode duty cycle (a percentage, 0-100).  If"      \
          "CMSIncrementalPacing is enabled, then this is just the initial"  \
          "value")                                                          \
                                                                            \
  product(bool, CMSIncrementalPacing, true,                                 \
          "Whether the CMS incremental mode duty cycle should be "          \
          "automatically adjusted")                                         \
                                                                            \
  product(uintx, CMSIncrementalDutyCycleMin, 0,                             \
          "Lower bound on the duty cycle when CMSIncrementalPacing is "     \
          "enabled (a percentage, 0-100)")                                  \
                                                                            \
  product(uintx, CMSIncrementalSafetyFactor, 10,                            \
          "Percentage (0-100) used to add conservatism when computing the " \
          "duty cycle")                                                     \
                                                                            \
  product(uintx, CMSIncrementalOffset, 0,                                   \
          "Percentage (0-100) by which the CMS incremental mode duty cycle" \
          " is shifted to the right within the period between young GCs")   \
                                                                            \
  product(uintx, CMSExpAvgFactor, 50,                                       \
          "Percentage (0-100) used to weight the current sample when"       \
          "computing exponential averages for CMS statistics.")             \
                                                                            \
  product(uintx, CMS_FLSWeight, 75,                                         \
          "Percentage (0-100) used to weight the current sample when"       \
          "computing exponentially decating averages for CMS FLS statistics.") \
                                                                            \
  product(uintx, CMS_FLSPadding, 1,                                         \
          "The multiple of deviation from mean to use for buffering"        \
          "against volatility in free list demand.")                        \
                                                                            \
  product(uintx, FLSCoalescePolicy, 2,                                      \
          "CMS: Aggression level for coalescing, increasing from 0 to 4")   \
                                                                            \
  product(bool, FLSAlwaysCoalesceLarge, false,                              \
          "CMS: Larger free blocks are always available for coalescing")    \
                                                                            \
  product(double, FLSLargestBlockCoalesceProximity, 0.99,                   \
          "CMS: the smaller the percentage the greater the coalition force")\
                                                                            \
  product(double, CMSSmallCoalSurplusPercent, 1.05,                         \
          "CMS: the factor by which to inflate estimated demand of small"   \
          " block sizes to prevent coalescing with an adjoining block")     \
                                                                            \
  product(double, CMSLargeCoalSurplusPercent, 0.95,                         \
          "CMS: the factor by which to inflate estimated demand of large"   \
          " block sizes to prevent coalescing with an adjoining block")     \
                                                                            \
  product(double, CMSSmallSplitSurplusPercent, 1.10,                        \
          "CMS: the factor by which to inflate estimated demand of small"   \
          " block sizes to prevent splitting to supply demand for smaller"  \
          " blocks")                                                        \
                                                                            \
  product(double, CMSLargeSplitSurplusPercent, 1.00,                        \
          "CMS: the factor by which to inflate estimated demand of large"   \
          " block sizes to prevent splitting to supply demand for smaller"  \
          " blocks")                                                        \
                                                                            \
  product(bool, CMSExtrapolateSweep, false,                                 \
          "CMS: cushion for block demand during sweep")                     \
                                                                            \
  product(uintx, CMS_SweepWeight, 75,                                       \
          "Percentage (0-100) used to weight the current sample when "      \
          "computing exponentially decaying average for inter-sweep "       \
          "duration")                                                       \
                                                                            \
  product(uintx, CMS_SweepPadding, 1,                                       \
          "The multiple of deviation from mean to use for buffering "       \
          "against volatility in inter-sweep duration.")                    \
                                                                            \
  product(uintx, CMS_SweepTimerThresholdMillis, 10,                         \
          "Skip block flux-rate sampling for an epoch unless inter-sweep "  \
          "duration exceeds this threhold in milliseconds")                 \
                                                                            \
  develop(bool, CMSTraceIncrementalMode, false,                             \
          "Trace CMS incremental mode")                                     \
                                                                            \
  develop(bool, CMSTraceIncrementalPacing, false,                           \
          "Trace CMS incremental mode pacing computation")                  \
                                                                            \
  develop(bool, CMSTraceThreadState, false,                                 \
          "Trace the CMS thread state (enable the trace_state() method)")   \
                                                                            \
  product(bool, CMSClassUnloadingEnabled, true,                             \
          "Whether class unloading enabled when using CMS GC")              \
                                                                            \
  product(uintx, CMSClassUnloadingMaxInterval, 0,                           \
          "When CMS class unloading is enabled, the maximum CMS cycle count"\
          " for which classes may not be unloaded")                         \
                                                                            \
  product(bool, CMSCompactWhenClearAllSoftRefs, true,                       \
          "Compact when asked to collect CMS gen with clear_all_soft_refs") \
                                                                            \
  product(bool, UseCMSCompactAtFullCollection, true,                        \
          "Use mark sweep compact at full collections")                     \
                                                                            \
  product(uintx, CMSFullGCsBeforeCompaction, 0,                             \
          "Number of CMS full collection done before compaction if > 0")    \
                                                                            \
  develop(intx, CMSDictionaryChoice, 0,                                     \
          "Use BinaryTreeDictionary as default in the CMS generation")      \
                                                                            \
  product(uintx, CMSIndexedFreeListReplenish, 4,                            \
          "Replenish an indexed free list with this number of chunks")      \
                                                                            \
  product(bool, CMSReplenishIntermediate, true,                             \
          "Replenish all intermediate free-list caches")                    \
                                                                            \
  product(bool, CMSSplitIndexedFreeListBlocks, true,                        \
          "When satisfying batched demand, split blocks from the "          \
          "IndexedFreeList whose size is a multiple of requested size")     \
                                                                            \
  product(bool, CMSLoopWarn, false,                                         \
          "Warn in case of excessive CMS looping")                          \
                                                                            \
  develop(bool, CMSOverflowEarlyRestoration, false,                         \
          "Whether preserved marks should be restored early")               \
                                                                            \
  product(uintx, MarkStackSize, NOT_LP64(32*K) LP64_ONLY(4*M),              \
          "Size of marking stack")                                          \
                                                                            \
  product(uintx, MarkStackSizeMax, NOT_LP64(4*M) LP64_ONLY(512*M),          \
          "Max size of marking stack")                                      \
                                                                            \
  notproduct(bool, CMSMarkStackOverflowALot, false,                         \
          "Whether we should simulate frequent marking stack / work queue"  \
          " overflow")                                                      \
                                                                            \
  notproduct(uintx, CMSMarkStackOverflowInterval, 1000,                     \
          "An `interval' counter that determines how frequently"            \
          " we simulate overflow; a smaller number increases frequency")    \
                                                                            \
  product(uintx, CMSMaxAbortablePrecleanLoops, 0,                           \
          "(Temporary, subject to experimentation)"                         \
          "Maximum number of abortable preclean iterations, if > 0")        \
                                                                            \
  product(intx, CMSMaxAbortablePrecleanTime, 5000,                          \
          "(Temporary, subject to experimentation)"                         \
          "Maximum time in abortable preclean in ms")                       \
                                                                            \
  product(uintx, CMSAbortablePrecleanMinWorkPerIteration, 100,              \
          "(Temporary, subject to experimentation)"                         \
          "Nominal minimum work per abortable preclean iteration")          \
                                                                            \
  manageable(intx, CMSAbortablePrecleanWaitMillis, 100,                     \
          "(Temporary, subject to experimentation)"                         \
          " Time that we sleep between iterations when not given"           \
          " enough work per iteration")                                     \
                                                                            \
  product(uintx, CMSRescanMultiple, 32,                                     \
          "Size (in cards) of CMS parallel rescan task")                    \
                                                                            \
  product(uintx, CMSConcMarkMultiple, 32,                                   \
          "Size (in cards) of CMS concurrent MT marking task")              \
                                                                            \
  product(bool, CMSAbortSemantics, false,                                   \
          "Whether abort-on-overflow semantics is implemented")             \
                                                                            \
  product(bool, CMSParallelRemarkEnabled, true,                             \
          "Whether parallel remark enabled (only if ParNewGC)")             \
                                                                            \
  product(bool, CMSParallelSurvivorRemarkEnabled, true,                     \
          "Whether parallel remark of survivor space"                       \
          " enabled (effective only if CMSParallelRemarkEnabled)")          \
                                                                            \
  product(bool, CMSPLABRecordAlways, true,                                  \
          "Whether to always record survivor space PLAB bdries"             \
          " (effective only if CMSParallelSurvivorRemarkEnabled)")          \
                                                                            \
  product(bool, CMSConcurrentMTEnabled, true,                               \
          "Whether multi-threaded concurrent work enabled (if ParNewGC)")   \
                                                                            \
  product(bool, CMSPrecleaningEnabled, true,                                \
          "Whether concurrent precleaning enabled")                         \
                                                                            \
  product(uintx, CMSPrecleanIter, 3,                                        \
          "Maximum number of precleaning iteration passes")                 \
                                                                            \
  product(uintx, CMSPrecleanNumerator, 2,                                   \
          "CMSPrecleanNumerator:CMSPrecleanDenominator yields convergence"  \
          " ratio")                                                         \
                                                                            \
  product(uintx, CMSPrecleanDenominator, 3,                                 \
          "CMSPrecleanNumerator:CMSPrecleanDenominator yields convergence"  \
          " ratio")                                                         \
                                                                            \
  product(bool, CMSPrecleanRefLists1, true,                                 \
          "Preclean ref lists during (initial) preclean phase")             \
                                                                            \
  product(bool, CMSPrecleanRefLists2, false,                                \
          "Preclean ref lists during abortable preclean phase")             \
                                                                            \
  product(bool, CMSPrecleanSurvivors1, false,                               \
          "Preclean survivors during (initial) preclean phase")             \
                                                                            \
  product(bool, CMSPrecleanSurvivors2, true,                                \
          "Preclean survivors during abortable preclean phase")             \
                                                                            \
  product(uintx, CMSPrecleanThreshold, 1000,                                \
          "Don't re-iterate if #dirty cards less than this")                \
                                                                            \
  product(bool, CMSCleanOnEnter, true,                                      \
          "Clean-on-enter optimization for reducing number of dirty cards") \
                                                                            \
  product(uintx, CMSRemarkVerifyVariant, 1,                                 \
          "Choose variant (1,2) of verification following remark")          \
                                                                            \
  product(uintx, CMSScheduleRemarkEdenSizeThreshold, 2*M,                   \
          "If Eden used is below this value, don't try to schedule remark") \
                                                                            \
  product(uintx, CMSScheduleRemarkEdenPenetration, 50,                      \
          "The Eden occupancy % at which to try and schedule remark pause") \
                                                                            \
  product(uintx, CMSScheduleRemarkSamplingRatio, 5,                         \
          "Start sampling Eden top at least before yg occupancy reaches"    \
          " 1/<ratio> of the size at which we plan to schedule remark")     \
                                                                            \
  product(uintx, CMSSamplingGrain, 16*K,                                    \
          "The minimum distance between eden samples for CMS (see above)")  \
                                                                            \
  product(bool, CMSScavengeBeforeRemark, false,                             \
          "Attempt scavenge before the CMS remark step")                    \
                                                                            \
  develop(bool, CMSTraceSweeper, false,                                     \
          "Trace some actions of the CMS sweeper")                          \
                                                                            \
  product(uintx, CMSWorkQueueDrainThreshold, 10,                            \
          "Don't drain below this size per parallel worker/thief")          \
                                                                            \
  manageable(intx, CMSWaitDuration, 2000,                                   \
          "Time in milliseconds that CMS thread waits for young GC")        \
                                                                            \
  develop(uintx, CMSCheckInterval, 1000,                                    \
          "Interval in milliseconds that CMS thread checks if it "          \
          "should start a collection cycle")                                \
                                                                            \
  product(bool, CMSYield, true,                                             \
          "Yield between steps of concurrent mark & sweep")                 \
                                                                            \
  product(uintx, CMSBitMapYieldQuantum, 10*M,                               \
          "Bitmap operations should process at most this many bits"         \
          "between yields")                                                 \
                                                                            \
  product(bool, CMSDumpAtPromotionFailure, false,                           \
          "Dump useful information about the state of the CMS old "         \
          " generation upon a promotion failure.")                          \
                                                                            \
  product(bool, CMSPrintChunksInDump, false,                                \
          "In a dump enabled by CMSDumpAtPromotionFailure, include "        \
          " more detailed information about the free chunks.")              \
                                                                            \
  product(bool, CMSPrintObjectsInDump, false,                               \
          "In a dump enabled by CMSDumpAtPromotionFailure, include "        \
          " more detailed information about the allocated objects.")        \
                                                                            \
  diagnostic(bool, FLSVerifyAllHeapReferences, false,                       \
          "Verify that all refs across the FLS boundary "                   \
          " are to valid objects")                                          \
                                                                            \
  diagnostic(bool, FLSVerifyLists, false,                                   \
          "Do lots of (expensive) FreeListSpace verification")              \
                                                                            \
  diagnostic(bool, FLSVerifyIndexTable, false,                              \
          "Do lots of (expensive) FLS index table verification")            \
                                                                            \
  develop(bool, FLSVerifyDictionary, false,                                 \
          "Do lots of (expensive) FLS dictionary verification")             \
                                                                            \
  develop(bool, VerifyBlockOffsetArray, false,                              \
          "Do (expensive!) block offset array verification")                \
                                                                            \
  diagnostic(bool, BlockOffsetArrayUseUnallocatedBlock, false,              \
          "Maintain _unallocated_block in BlockOffsetArray"                 \
          " (currently applicable only to CMS collector)")                  \
                                                                            \
  develop(bool, TraceCMSState, false,                                       \
          "Trace the state of the CMS collection")                          \
                                                                            \
  product(intx, RefDiscoveryPolicy, 0,                                      \
          "Whether reference-based(0) or referent-based(1)")                \
                                                                            \
  product(bool, ParallelRefProcEnabled, false,                              \
          "Enable parallel reference processing whenever possible")         \
                                                                            \
  product(bool, ParallelRefProcBalancingEnabled, true,                      \
          "Enable balancing of reference processing queues")                \
                                                                            \
  product(uintx, CMSTriggerRatio, 80,                                       \
          "Percentage of MinHeapFreeRatio in CMS generation that is "       \
          "allocated before a CMS collection cycle commences")              \
                                                                            \
  product(uintx, CMSBootstrapOccupancy, 50,                                 \
          "Percentage CMS generation occupancy at which to "                \
          "initiate CMS collection for bootstrapping collection stats")     \
                                                                            \
  product(intx, CMSInitiatingOccupancyFraction, -1,                         \
          "Percentage CMS generation occupancy to start a CMS collection "  \
          "cycle. A negative value means that CMSTriggerRatio is used")     \
                                                                            \
  product(uintx, InitiatingHeapOccupancyPercent, 45,                        \
          "Percentage of the (entire) heap occupancy to start a "           \
          "concurrent GC cycle. It is used by GCs that trigger a "          \
          "concurrent GC cycle based on the occupancy of the entire heap, " \
          "not just one of the generations (e.g., G1). A value of 0 "       \
          "denotes 'do constant GC cycles'.")                               \
                                                                            \
  product(bool, UseCMSInitiatingOccupancyOnly, false,                       \
          "Only use occupancy as a crierion for starting a CMS collection") \
                                                                            \
  product(intx, CMSIsTooFullPercentage, 98,                                 \
          "An absolute ceiling above which CMS will always consider the "   \
          "unloading of classes when class unloading is enabled")           \
                                                                            \
  develop(bool, CMSTestInFreeList, false,                                   \
          "Check if the coalesced range is already in the "                 \
          "free lists as claimed")                                          \
                                                                            \
  notproduct(bool, CMSVerifyReturnedBytes, false,                           \
          "Check that all the garbage collected was returned to the "       \
          "free lists.")                                                    \
                                                                            \
  notproduct(bool, ScavengeALot, false,                                     \
          "Force scavenge at every Nth exit from the runtime system "       \
          "(N=ScavengeALotInterval)")                                       \
                                                                            \
  develop(bool, FullGCALot, false,                                          \
          "Force full gc at every Nth exit from the runtime system "        \
          "(N=FullGCALotInterval)")                                         \
                                                                            \
  notproduct(bool, GCALotAtAllSafepoints, false,                            \
          "Enforce ScavengeALot/GCALot at all potential safepoints")        \
                                                                            \
  product(bool, PrintPromotionFailure, false,                               \
          "Print additional diagnostic information following "              \
          " promotion failure")                                             \
                                                                            \
  notproduct(bool, PromotionFailureALot, false,                             \
          "Use promotion failure handling on every youngest generation "    \
          "collection")                                                     \
                                                                            \
  develop(uintx, PromotionFailureALotCount, 1000,                           \
          "Number of promotion failures occurring at ParGCAllocBuffer"      \
          "refill attempts (ParNew) or promotion attempts "                 \
          "(other young collectors) ")                                      \
                                                                            \
  develop(uintx, PromotionFailureALotInterval, 5,                           \
          "Total collections between promotion failures alot")              \
                                                                            \
  experimental(intx, WorkStealingSleepMillis, 1,                            \
          "Sleep time when sleep is used for yields")                       \
                                                                            \
  experimental(uintx, WorkStealingYieldsBeforeSleep, 5000,                  \
          "Number of yields before a sleep is done during workstealing")    \
                                                                            \
  experimental(uintx, WorkStealingHardSpins, 4096,                          \
          "Number of iterations in a spin loop between checks on "          \
          "time out of hard spin")                                          \
                                                                            \
  experimental(uintx, WorkStealingSpinToYieldRatio, 10,                     \
          "Ratio of hard spins to calls to yield")                          \
                                                                            \
  develop(uintx, ObjArrayMarkingStride, 512,                                \
          "Number of ObjArray elements to push onto the marking stack"      \
          "before pushing a continuation entry")                            \
                                                                            \
  develop(bool, MetadataAllocationFailALot, false,                          \
          "Fail metadata allocations at intervals controlled by "           \
          "MetadataAllocationFailALotInterval")                             \
                                                                            \
  develop(uintx, MetadataAllocationFailALotInterval, 1000,                  \
          "metadata allocation failure alot interval")                      \
                                                                            \
  develop(bool, MetaDataDeallocateALot, false,                              \
          "Deallocation bunches of metadata at intervals controlled by "    \
          "MetaDataAllocateALotInterval")                                   \
                                                                            \
  develop(uintx, MetaDataDeallocateALotInterval, 100,                       \
          "Metadata deallocation alot interval")                            \
                                                                            \
  develop(bool, TraceMetadataChunkAllocation, false,                        \
          "Trace chunk metadata allocations")                               \
                                                                            \
  product(bool, TraceMetadataHumongousAllocation, false,                    \
          "Trace humongous metadata allocations")                           \
                                                                            \
  develop(bool, TraceMetavirtualspaceAllocation, false,                     \
          "Trace virtual space metadata allocations")                       \
                                                                            \
  notproduct(bool, ExecuteInternalVMTests, false,                           \
          "Enable execution of internal VM tests.")                         \
                                                                            \
  product_pd(bool, UseTLAB, "Use thread-local object allocation")           \
                                                                            \
  product_pd(bool, ResizeTLAB,                                              \
          "Dynamically resize tlab size for threads")                       \
                                                                            \
  product(bool, ZeroTLAB, false,                                            \
          "Zero out the newly created TLAB")                                \
                                                                            \
  product(bool, FastTLABRefill, true,                                       \
          "Use fast TLAB refill code")                                      \
                                                                            \
  product(bool, PrintTLAB, false,                                           \
          "Print various TLAB related information")                         \
                                                                            \
  product(bool, TLABStats, true,                                            \
          "Print various TLAB related information")                         \
                                                                            \
  EMBEDDED_ONLY(product(bool, LowMemoryProtection, true,                    \
          "Enable LowMemoryProtection"))                                    \
                                                                            \
  product_pd(bool, NeverActAsServerClassMachine,                            \
          "Never act like a server-class machine")                          \
                                                                            \
  product(bool, AlwaysActAsServerClassMachine, false,                       \
          "Always act like a server-class machine")                         \
                                                                            \
  product_pd(uint64_t, MaxRAM,                                              \
          "Real memory size (in bytes) used to set maximum heap size")      \
                                                                            \
  product(uintx, ErgoHeapSizeLimit, 0,                                      \
          "Maximum ergonomically set heap size (in bytes); zero means use " \
          "MaxRAM / MaxRAMFraction")                                        \
                                                                            \
  product(uintx, MaxRAMFraction, 4,                                         \
          "Maximum fraction (1/n) of real memory used for maximum heap "    \
          "size")                                                           \
                                                                            \
  product(uintx, DefaultMaxRAMFraction, 4,                                  \
          "Maximum fraction (1/n) of real memory used for maximum heap "    \
          "size; deprecated: to be renamed to MaxRAMFraction")              \
                                                                            \
  product(uintx, MinRAMFraction, 2,                                         \
          "Minimum fraction (1/n) of real memory used for maxmimum heap "   \
          "size on systems with small physical memory size")                \
                                                                            \
  product(uintx, InitialRAMFraction, 64,                                    \
          "Fraction (1/n) of real memory used for initial heap size")       \
                                                                            \
  product(bool, UseAutoGCSelectPolicy, false,                               \
          "Use automatic collection selection policy")                      \
                                                                            \
  product(uintx, AutoGCSelectPauseMillis, 5000,                             \
          "Automatic GC selection pause threshhold in ms")                  \
                                                                            \
  product(bool, UseAdaptiveSizePolicy, true,                                \
          "Use adaptive generation sizing policies")                        \
                                                                            \
  product(bool, UsePSAdaptiveSurvivorSizePolicy, true,                      \
          "Use adaptive survivor sizing policies")                          \
                                                                            \
  product(bool, UseAdaptiveGenerationSizePolicyAtMinorCollection, true,     \
          "Use adaptive young-old sizing policies at minor collections")    \
                                                                            \
  product(bool, UseAdaptiveGenerationSizePolicyAtMajorCollection, true,     \
          "Use adaptive young-old sizing policies at major collections")    \
                                                                            \
  product(bool, UseAdaptiveSizePolicyWithSystemGC, false,                   \
          "Use statistics from System.GC for adaptive size policy")         \
                                                                            \
  product(bool, UseAdaptiveGCBoundary, false,                               \
          "Allow young-old boundary to move")                               \
                                                                            \
  develop(bool, TraceAdaptiveGCBoundary, false,                             \
          "Trace young-old boundary moves")                                 \
                                                                            \
  develop(intx, PSAdaptiveSizePolicyResizeVirtualSpaceAlot, -1,             \
          "Resize the virtual spaces of the young or old generations")      \
                                                                            \
  product(uintx, AdaptiveSizeThroughPutPolicy, 0,                           \
          "Policy for changeing generation size for throughput goals")      \
                                                                            \
  product(uintx, AdaptiveSizePausePolicy, 0,                                \
          "Policy for changing generation size for pause goals")            \
                                                                            \
  develop(bool, PSAdjustTenuredGenForMinorPause, false,                     \
          "Adjust tenured generation to achive a minor pause goal")         \
                                                                            \
  develop(bool, PSAdjustYoungGenForMajorPause, false,                       \
          "Adjust young generation to achive a major pause goal")           \
                                                                            \
  product(uintx, AdaptiveSizePolicyInitializingSteps, 20,                   \
          "Number of steps where heuristics is used before data is used")   \
                                                                            \
  develop(uintx, AdaptiveSizePolicyReadyThreshold, 5,                       \
          "Number of collections before the adaptive sizing is started")    \
                                                                            \
  product(uintx, AdaptiveSizePolicyOutputInterval, 0,                       \
          "Collecton interval for printing information; zero => never")     \
                                                                            \
  product(bool, UseAdaptiveSizePolicyFootprintGoal, true,                   \
          "Use adaptive minimum footprint as a goal")                       \
                                                                            \
  product(uintx, AdaptiveSizePolicyWeight, 10,                              \
          "Weight given to exponential resizing, between 0 and 100")        \
                                                                            \
  product(uintx, AdaptiveTimeWeight,       25,                              \
          "Weight given to time in adaptive policy, between 0 and 100")     \
                                                                            \
  product(uintx, PausePadding, 1,                                           \
          "How much buffer to keep for pause time")                         \
                                                                            \
  product(uintx, PromotedPadding, 3,                                        \
          "How much buffer to keep for promotion failure")                  \
                                                                            \
  product(uintx, SurvivorPadding, 3,                                        \
          "How much buffer to keep for survivor overflow")                  \
                                                                            \
  product(uintx, ThresholdTolerance, 10,                                    \
          "Allowed collection cost difference between generations")         \
                                                                            \
  product(uintx, AdaptiveSizePolicyCollectionCostMargin, 50,                \
          "If collection costs are within margin, reduce both by full "     \
          "delta")                                                          \
                                                                            \
  product(uintx, YoungGenerationSizeIncrement, 20,                          \
          "Adaptive size percentage change in young generation")            \
                                                                            \
  product(uintx, YoungGenerationSizeSupplement, 80,                         \
          "Supplement to YoungedGenerationSizeIncrement used at startup")   \
                                                                            \
  product(uintx, YoungGenerationSizeSupplementDecay, 8,                     \
          "Decay factor to YoungedGenerationSizeSupplement")                \
                                                                            \
  product(uintx, TenuredGenerationSizeIncrement, 20,                        \
          "Adaptive size percentage change in tenured generation")          \
                                                                            \
  product(uintx, TenuredGenerationSizeSupplement, 80,                       \
          "Supplement to TenuredGenerationSizeIncrement used at startup")   \
                                                                            \
  product(uintx, TenuredGenerationSizeSupplementDecay, 2,                   \
          "Decay factor to TenuredGenerationSizeIncrement")                 \
                                                                            \
  product(uintx, MaxGCPauseMillis, max_uintx,                               \
          "Adaptive size policy maximum GC pause time goal in msec, "       \
          "or (G1 Only) the max. GC time per MMU time slice")               \
                                                                            \
  product(uintx, GCPauseIntervalMillis, 0,                                  \
          "Time slice for MMU specification")                               \
                                                                            \
  product(uintx, MaxGCMinorPauseMillis, max_uintx,                          \
          "Adaptive size policy maximum GC minor pause time goal in msec")  \
                                                                            \
  product(uintx, GCTimeRatio, 99,                                           \
          "Adaptive size policy application time to GC time ratio")         \
                                                                            \
  product(uintx, AdaptiveSizeDecrementScaleFactor, 4,                       \
          "Adaptive size scale down factor for shrinking")                  \
                                                                            \
  product(bool, UseAdaptiveSizeDecayMajorGCCost, true,                      \
          "Adaptive size decays the major cost for long major intervals")   \
                                                                            \
  product(uintx, AdaptiveSizeMajorGCDecayTimeScale, 10,                     \
          "Time scale over which major costs decay")                        \
                                                                            \
  product(uintx, MinSurvivorRatio, 3,                                       \
          "Minimum ratio of young generation/survivor space size")          \
                                                                            \
  product(uintx, InitialSurvivorRatio, 8,                                   \
          "Initial ratio of eden/survivor space size")                      \
                                                                            \
  product(uintx, BaseFootPrintEstimate, 256*M,                              \
          "Estimate of footprint other than Java Heap")                     \
                                                                            \
  product(bool, UseGCOverheadLimit, true,                                   \
          "Use policy to limit of proportion of time spent in GC "          \
          "before an OutOfMemory error is thrown")                          \
                                                                            \
  product(uintx, GCTimeLimit, 98,                                           \
          "Limit of proportion of time spent in GC before an OutOfMemory"   \
          "error is thrown (used with GCHeapFreeLimit)")                    \
                                                                            \
  product(uintx, GCHeapFreeLimit, 2,                                        \
          "Minimum percentage of free space after a full GC before an "     \
          "OutOfMemoryError is thrown (used with GCTimeLimit)")             \
                                                                            \
  develop(uintx, AdaptiveSizePolicyGCTimeLimitThreshold, 5,                 \
          "Number of consecutive collections before gc time limit fires")   \
                                                                            \
  product(bool, PrintAdaptiveSizePolicy, false,                             \
          "Print information about AdaptiveSizePolicy")                     \
                                                                            \
  product(intx, PrefetchCopyIntervalInBytes, -1,                            \
          "How far ahead to prefetch destination area (<= 0 means off)")    \
                                                                            \
  product(intx, PrefetchScanIntervalInBytes, -1,                            \
          "How far ahead to prefetch scan area (<= 0 means off)")           \
                                                                            \
  product(intx, PrefetchFieldsAhead, -1,                                    \
          "How many fields ahead to prefetch in oop scan (<= 0 means off)") \
                                                                            \
  diagnostic(bool, VerifyBeforeExit, trueInDebug,                           \
          "Verify system before exiting")                                   \
                                                                            \
  diagnostic(bool, VerifyBeforeGC, false,                                   \
          "Verify memory system before GC")                                 \
                                                                            \
  diagnostic(bool, VerifyAfterGC, false,                                    \
          "Verify memory system after GC")                                  \
                                                                            \
  diagnostic(bool, VerifyDuringGC, false,                                   \
          "Verify memory system during GC (between phases)")                \
                                                                            \
  diagnostic(bool, GCParallelVerificationEnabled, true,                     \
          "Enable parallel memory system verification")                     \
                                                                            \
  diagnostic(bool, DeferInitialCardMark, false,                             \
          "When +ReduceInitialCardMarks, explicitly defer any that "        \
           "may arise from new_pre_store_barrier")                          \
                                                                            \
  diagnostic(bool, VerifyRememberedSets, false,                             \
          "Verify GC remembered sets")                                      \
                                                                            \
  diagnostic(bool, VerifyObjectStartArray, true,                            \
          "Verify GC object start array if verify before/after")            \
                                                                            \
  product(bool, DisableExplicitGC, false,                                   \
          "Tells whether calling System.gc() does a full GC")               \
                                                                            \
  notproduct(bool, CheckMemoryInitialization, false,                        \
          "Checks memory initialization")                                   \
                                                                            \
  product(bool, CollectGen0First, false,                                    \
          "Collect youngest generation before each full GC")                \
                                                                            \
  diagnostic(bool, BindCMSThreadToCPU, false,                               \
          "Bind CMS Thread to CPU if possible")                             \
                                                                            \
  diagnostic(uintx, CPUForCMSThread, 0,                                     \
          "When BindCMSThreadToCPU is true, the CPU to bind CMS thread to") \
                                                                            \
  product(bool, BindGCTaskThreadsToCPUs, false,                             \
          "Bind GCTaskThreads to CPUs if possible")                         \
                                                                            \
  product(bool, UseGCTaskAffinity, false,                                   \
          "Use worker affinity when asking for GCTasks")                    \
                                                                            \
  product(uintx, ProcessDistributionStride, 4,                              \
          "Stride through processors when distributing processes")          \
                                                                            \
  product(uintx, CMSCoordinatorYieldSleepCount, 10,                         \
          "number of times the coordinator GC thread will sleep while "     \
          "yielding before giving up and resuming GC")                      \
                                                                            \
  product(uintx, CMSYieldSleepCount, 0,                                     \
          "number of times a GC thread (minus the coordinator) "            \
          "will sleep while yielding before giving up and resuming GC")     \
                                                                            \
  /* gc tracing */                                                          \
  manageable(bool, PrintGC, false,                                          \
          "Print message at garbage collect")                               \
                                                                            \
  manageable(bool, PrintGCDetails, false,                                   \
          "Print more details at garbage collect")                          \
                                                                            \
  manageable(bool, PrintGCDateStamps, false,                                \
          "Print date stamps at garbage collect")                           \
                                                                            \
  manageable(bool, PrintGCTimeStamps, false,                                \
          "Print timestamps at garbage collect")                            \
                                                                            \
  product(bool, PrintGCTaskTimeStamps, false,                               \
          "Print timestamps for individual gc worker thread tasks")         \
                                                                            \
  develop(intx, ConcGCYieldTimeout, 0,                                      \
          "If non-zero, assert that GC threads yield within this # of ms.") \
                                                                            \
  notproduct(bool, TraceMarkSweep, false,                                   \
          "Trace mark sweep")                                               \
                                                                            \
  product(bool, PrintReferenceGC, false,                                    \
          "Print times spent handling reference objects during GC "         \
          " (enabled only when PrintGCDetails)")                            \
                                                                            \
  develop(bool, TraceReferenceGC, false,                                    \
          "Trace handling of soft/weak/final/phantom references")           \
                                                                            \
  develop(bool, TraceFinalizerRegistration, false,                          \
         "Trace registration of final references")                          \
                                                                            \
  notproduct(bool, TraceScavenge, false,                                    \
          "Trace scavenge")                                                 \
                                                                            \
  product_rw(bool, TraceClassLoading, false,                                \
          "Trace all classes loaded")                                       \
                                                                            \
  product(bool, TraceClassLoadingPreorder, false,                           \
          "Trace all classes loaded in order referenced (not loaded)")      \
                                                                            \
  product_rw(bool, TraceClassUnloading, false,                              \
          "Trace unloading of classes")                                     \
                                                                            \
  product_rw(bool, TraceLoaderConstraints, false,                           \
          "Trace loader constraints")                                       \
                                                                            \
  develop(bool, TraceClassLoaderData, false,                                \
          "Trace class loader loader_data lifetime")                        \
                                                                            \
  product(uintx, InitialBootClassLoaderMetaspaceSize,                       \
          NOT_LP64(2200*K) LP64_ONLY(4*M),                                  \
          "Initial size of the boot class loader data metaspace")           \
                                                                            \
  product(bool, TraceGen0Time, false,                                       \
          "Trace accumulated time for Gen 0 collection")                    \
                                                                            \
  product(bool, TraceGen1Time, false,                                       \
          "Trace accumulated time for Gen 1 collection")                    \
                                                                            \
  product(bool, PrintTenuringDistribution, false,                           \
          "Print tenuring age information")                                 \
                                                                            \
  product_rw(bool, PrintHeapAtGC, false,                                    \
          "Print heap layout before and after each GC")                     \
                                                                            \
  product_rw(bool, PrintHeapAtGCExtended, false,                            \
          "Prints extended information about the layout of the heap "       \
          "when -XX:+PrintHeapAtGC is set")                                 \
                                                                            \
  product(bool, PrintHeapAtSIGBREAK, true,                                  \
          "Print heap layout in response to SIGBREAK")                      \
                                                                            \
  manageable(bool, PrintClassHistogramBeforeFullGC, false,                  \
          "Print a class histogram before any major stop-world GC")         \
                                                                            \
  manageable(bool, PrintClassHistogramAfterFullGC, false,                   \
          "Print a class histogram after any major stop-world GC")          \
                                                                            \
  manageable(bool, PrintClassHistogram, false,                              \
          "Print a histogram of class instances")                           \
                                                                            \
  develop(bool, TraceWorkGang, false,                                       \
          "Trace activities of work gangs")                                 \
                                                                            \
  product(bool, TraceParallelOldGCTasks, false,                             \
          "Trace multithreaded GC activity")                                \
                                                                            \
  develop(bool, TraceBlockOffsetTable, false,                               \
          "Print BlockOffsetTable maps")                                    \
                                                                            \
  develop(bool, TraceCardTableModRefBS, false,                              \
          "Print CardTableModRefBS maps")                                   \
                                                                            \
  develop(bool, TraceGCTaskManager, false,                                  \
          "Trace actions of the GC task manager")                           \
                                                                            \
  develop(bool, TraceGCTaskQueue, false,                                    \
          "Trace actions of the GC task queues")                            \
                                                                            \
  diagnostic(bool, TraceGCTaskThread, false,                                \
          "Trace actions of the GC task threads")                           \
                                                                            \
  product(bool, PrintParallelOldGCPhaseTimes, false,                        \
          "Print the time taken by each parallel old gc phase."             \
          "PrintGCDetails must also be enabled.")                           \
                                                                            \
  develop(bool, TraceParallelOldGCMarkingPhase, false,                      \
          "Trace parallel old gc marking phase")                            \
                                                                            \
  develop(bool, TraceParallelOldGCSummaryPhase, false,                      \
          "Trace parallel old gc summary phase")                            \
                                                                            \
  develop(bool, TraceParallelOldGCCompactionPhase, false,                   \
          "Trace parallel old gc compaction phase")                         \
                                                                            \
  develop(bool, TraceParallelOldGCDensePrefix, false,                       \
          "Trace parallel old gc dense prefix computation")                 \
                                                                            \
  develop(bool, IgnoreLibthreadGPFault, false,                              \
          "Suppress workaround for libthread GP fault")                     \
                                                                            \
  product(bool, PrintJNIGCStalls, false,                                    \
          "Print diagnostic message when GC is stalled"                     \
          "by JNI critical section")                                        \
                                                                            \
  /* GC log rotation setting */                                             \
                                                                            \
  product(bool, UseGCLogFileRotation, false,                                \
          "Prevent large gclog file for long running app. "                 \
          "Requires -Xloggc:<filename>")                                    \
                                                                            \
  product(uintx, NumberOfGCLogFiles, 0,                                     \
          "Number of gclog files in rotation, "                             \
          "Default: 0, no rotation")                                        \
                                                                            \
  product(uintx, GCLogFileSize, 0,                                          \
          "GC log file size, Default: 0 bytes, no rotation "                \
          "Only valid with UseGCLogFileRotation")                           \
                                                                            \
  /* JVMTI heap profiling */                                                \
                                                                            \
  diagnostic(bool, TraceJVMTIObjectTagging, false,                          \
          "Trace JVMTI object tagging calls")                               \
                                                                            \
  diagnostic(bool, VerifyBeforeIteration, false,                            \
          "Verify memory system before JVMTI iteration")                    \
                                                                            \
  /* compiler interface */                                                  \
                                                                            \
  develop(bool, CIPrintCompilerName, false,                                 \
          "when CIPrint is active, print the name of the active compiler")  \
                                                                            \
  develop(bool, CIPrintCompileQueue, false,                                 \
          "display the contents of the compile queue whenever a "           \
          "compilation is enqueued")                                        \
                                                                            \
  develop(bool, CIPrintRequests, false,                                     \
          "display every request for compilation")                          \
                                                                            \
  product(bool, CITime, false,                                              \
          "collect timing information for compilation")                     \
                                                                            \
  develop(bool, CITimeEach, false,                                          \
          "display timing information after each successful compilation")   \
                                                                            \
  develop(bool, CICountOSR, false,                                          \
          "use a separate counter when assigning ids to osr compilations")  \
                                                                            \
  develop(bool, CICompileNatives, true,                                     \
          "compile native methods if supported by the compiler")            \
                                                                            \
  develop_pd(bool, CICompileOSR,                                            \
          "compile on stack replacement methods if supported by the "       \
          "compiler")                                                       \
                                                                            \
  develop(bool, CIPrintMethodCodes, false,                                  \
          "print method bytecodes of the compiled code")                    \
                                                                            \
  develop(bool, CIPrintTypeFlow, false,                                     \
          "print the results of ciTypeFlow analysis")                       \
                                                                            \
  develop(bool, CITraceTypeFlow, false,                                     \
          "detailed per-bytecode tracing of ciTypeFlow analysis")           \
                                                                            \
  develop(intx, OSROnlyBCI, -1,                                             \
          "OSR only at this bci.  Negative values mean exclude that bci")   \
                                                                            \
  /* compiler */                                                            \
                                                                            \
  product(intx, CICompilerCount, CI_COMPILER_COUNT,                         \
          "Number of compiler threads to run")                              \
                                                                            \
  product(intx, CompilationPolicyChoice, 0,                                 \
          "which compilation policy (0/1)")                                 \
                                                                            \
  develop(bool, UseStackBanging, true,                                      \
          "use stack banging for stack overflow checks (required for "      \
          "proper StackOverflow handling; disable only to measure cost "    \
          "of stackbanging)")                                               \
                                                                            \
  develop(bool, UseStrictFP, true,                                          \
          "use strict fp if modifier strictfp is set")                      \
                                                                            \
  develop(bool, GenerateSynchronizationCode, true,                          \
          "generate locking/unlocking code for synchronized methods and "   \
          "monitors")                                                       \
                                                                            \
  develop(bool, GenerateCompilerNullChecks, true,                           \
          "Generate explicit null checks for loads/stores/calls")           \
                                                                            \
  develop(bool, GenerateRangeChecks, true,                                  \
          "Generate range checks for array accesses")                       \
                                                                            \
  develop_pd(bool, ImplicitNullChecks,                                      \
          "generate code for implicit null checks")                         \
                                                                            \
  product(bool, PrintSafepointStatistics, false,                            \
          "print statistics about safepoint synchronization")               \
                                                                            \
  product(intx, PrintSafepointStatisticsCount, 300,                         \
          "total number of safepoint statistics collected "                 \
          "before printing them out")                                       \
                                                                            \
  product(intx, PrintSafepointStatisticsTimeout,  -1,                       \
          "print safepoint statistics only when safepoint takes"            \
          " more than PrintSafepointSatisticsTimeout in millis")            \
                                                                            \
  product(bool, TraceSafepointCleanupTime, false,                           \
          "print the break down of clean up tasks performed during"         \
          " safepoint")                                                     \
                                                                            \
  product(bool, Inline, true,                                               \
          "enable inlining")                                                \
                                                                            \
  product(bool, ClipInlining, true,                                         \
          "clip inlining if aggregate method exceeds DesiredMethodLimit")   \
                                                                            \
  develop(bool, UseCHA, true,                                               \
          "enable CHA")                                                     \
                                                                            \
  product(bool, UseTypeProfile, true,                                       \
          "Check interpreter profile for historically monomorphic calls")   \
                                                                            \
  notproduct(bool, TimeCompiler, false,                                     \
          "time the compiler")                                              \
                                                                            \
  diagnostic(bool, PrintInlining, false,                                    \
          "prints inlining optimizations")                                  \
                                                                            \
  product(bool, UsePopCountInstruction, false,                              \
          "Use population count instruction")                               \
                                                                            \
  develop(bool, EagerInitialization, false,                                 \
          "Eagerly initialize classes if possible")                         \
                                                                            \
  develop(bool, TraceMethodReplacement, false,                              \
          "Print when methods are replaced do to recompilation")            \
                                                                            \
  develop(bool, PrintMethodFlushing, false,                                 \
          "print the nmethods being flushed")                               \
                                                                            \
  develop(bool, UseRelocIndex, false,                                       \
         "use an index to speed random access to relocations")              \
                                                                            \
  develop(bool, StressCodeBuffers, false,                                   \
         "Exercise code buffer expansion and other rare state changes")     \
                                                                            \
  diagnostic(bool, DebugNonSafepoints, trueInDebug,                         \
         "Generate extra debugging info for non-safepoints in nmethods")    \
                                                                            \
  product(bool, PrintVMOptions, false,                                      \
         "Print flags that appeared on the command line")                   \
                                                                            \
  product(bool, IgnoreUnrecognizedVMOptions, false,                         \
         "Ignore unrecognized VM options")                                  \
                                                                            \
  product(bool, PrintCommandLineFlags, false,                               \
         "Print flags specified on command line or set by ergonomics")      \
                                                                            \
  product(bool, PrintFlagsInitial, false,                                   \
         "Print all VM flags before argument processing and exit VM")       \
                                                                            \
  product(bool, PrintFlagsFinal, false,                                     \
         "Print all VM flags after argument and ergonomic processing")      \
                                                                            \
  notproduct(bool, PrintFlagsWithComments, false,                           \
         "Print all VM flags with default values and descriptions and exit")\
                                                                            \
  diagnostic(bool, SerializeVMOutput, true,                                 \
         "Use a mutex to serialize output to tty and hotspot.log")          \
                                                                            \
  diagnostic(bool, DisplayVMOutput, true,                                   \
         "Display all VM output on the tty, independently of LogVMOutput")  \
                                                                            \
  diagnostic(bool, LogVMOutput, trueInDebug,                                \
         "Save VM output to hotspot.log, or to LogFile")                    \
                                                                            \
  diagnostic(ccstr, LogFile, NULL,                                          \
         "If LogVMOutput is on, save VM output to this file [hotspot.log]") \
                                                                            \
  product(ccstr, ErrorFile, NULL,                                           \
         "If an error occurs, save the error data to this file "            \
         "[default: ./hs_err_pid%p.log] (%p replaced with pid)")            \
                                                                            \
  product(bool, DisplayVMOutputToStderr, false,                             \
         "If DisplayVMOutput is true, display all VM output to stderr")     \
                                                                            \
  product(bool, DisplayVMOutputToStdout, false,                             \
         "If DisplayVMOutput is true, display all VM output to stdout")     \
                                                                            \
  product(bool, UseHeavyMonitors, false,                                    \
          "use heavyweight instead of lightweight Java monitors")           \
                                                                            \
  product(bool, PrintStringTableStatistics, false,                          \
          "print statistics about the StringTable and SymbolTable")         \
                                                                            \
  notproduct(bool, PrintSymbolTableSizeHistogram, false,                    \
          "print histogram of the symbol table")                            \
                                                                            \
  notproduct(bool, ExitVMOnVerifyError, false,                              \
          "standard exit from VM if bytecode verify error "                 \
          "(only in debug mode)")                                           \
                                                                            \
  notproduct(ccstr, AbortVMOnException, NULL,                               \
          "Call fatal if this exception is thrown.  Example: "              \
          "java -XX:AbortVMOnException=java.lang.NullPointerException Foo") \
                                                                            \
  notproduct(ccstr, AbortVMOnExceptionMessage, NULL,                        \
          "Call fatal if the exception pointed by AbortVMOnException "      \
          "has this message.")                                              \
                                                                            \
  develop(bool, DebugVtables, false,                                        \
          "add debugging code to vtable dispatch")                          \
                                                                            \
  develop(bool, PrintVtables, false,                                        \
          "print vtables when printing klass")                              \
                                                                            \
  notproduct(bool, PrintVtableStats, false,                                 \
          "print vtables stats at end of run")                              \
                                                                            \
  develop(bool, TraceCreateZombies, false,                                  \
          "trace creation of zombie nmethods")                              \
                                                                            \
  notproduct(bool, IgnoreLockingAssertions, false,                          \
          "disable locking assertions (for speed)")                         \
                                                                            \
  product(bool, RangeCheckElimination, true,                                \
          "Split loop iterations to eliminate range checks")                \
                                                                            \
  develop_pd(bool, UncommonNullCast,                                        \
          "track occurrences of null in casts; adjust compiler tactics")    \
                                                                            \
  develop(bool, TypeProfileCasts,  true,                                    \
          "treat casts like calls for purposes of type profiling")          \
                                                                            \
  develop(bool, DelayCompilationDuringStartup, true,                        \
          "Delay invoking the compiler until main application class is "    \
          "loaded")                                                         \
                                                                            \
  develop(bool, CompileTheWorld, false,                                     \
          "Compile all methods in all classes in bootstrap class path "     \
          "(stress test)")                                                  \
                                                                            \
  develop(bool, CompileTheWorldPreloadClasses, true,                        \
          "Preload all classes used by a class before start loading")       \
                                                                            \
  notproduct(intx, CompileTheWorldSafepointInterval, 100,                   \
          "Force a safepoint every n compiles so sweeper can keep up")      \
                                                                            \
  develop(bool, FillDelaySlots, true,                                       \
          "Fill delay slots (on SPARC only)")                               \
                                                                            \
  develop(bool, TimeLivenessAnalysis, false,                                \
          "Time computation of bytecode liveness analysis")                 \
                                                                            \
  develop(bool, TraceLivenessGen, false,                                    \
          "Trace the generation of liveness analysis information")          \
                                                                            \
  notproduct(bool, TraceLivenessQuery, false,                               \
          "Trace queries of liveness analysis information")                 \
                                                                            \
  notproduct(bool, CollectIndexSetStatistics, false,                        \
          "Collect information about IndexSets")                            \
                                                                            \
  develop(bool, UseLoopSafepoints, true,                                    \
          "Generate Safepoint nodes in every loop")                         \
                                                                            \
  develop(intx, FastAllocateSizeLimit, 128*K,                               \
          /* Note:  This value is zero mod 1<<13 for a cheap sparc set. */  \
          "Inline allocations larger than this in doublewords must go slow")\
                                                                            \
  product(bool, AggressiveOpts, false,                                      \
          "Enable aggressive optimizations - see arguments.cpp")            \
                                                                            \
  product(bool, UseStringCache, false,                                      \
          "Enable String cache capabilities on String.java")                \
                                                                            \
  /* statistics */                                                          \
  develop(bool, CountCompiledCalls, false,                                  \
          "counts method invocations")                                      \
                                                                            \
  notproduct(bool, CountRuntimeCalls, false,                                \
          "counts VM runtime calls")                                        \
                                                                            \
  develop(bool, CountJNICalls, false,                                       \
          "counts jni method invocations")                                  \
                                                                            \
  notproduct(bool, CountJVMCalls, false,                                    \
          "counts jvm method invocations")                                  \
                                                                            \
  notproduct(bool, CountRemovableExceptions, false,                         \
          "count exceptions that could be replaced by branches due to "     \
          "inlining")                                                       \
                                                                            \
  notproduct(bool, ICMissHistogram, false,                                  \
          "produce histogram of IC misses")                                 \
                                                                            \
  notproduct(bool, PrintClassStatistics, false,                             \
          "prints class statistics at end of run")                          \
                                                                            \
  notproduct(bool, PrintMethodStatistics, false,                            \
          "prints method statistics at end of run")                         \
                                                                            \
  /* interpreter */                                                         \
  develop(bool, ClearInterpreterLocals, false,                              \
          "Always clear local variables of interpreter activations upon "   \
          "entry")                                                          \
                                                                            \
  product_pd(bool, RewriteBytecodes,                                        \
          "Allow rewriting of bytecodes (bytecodes are not immutable)")     \
                                                                            \
  product_pd(bool, RewriteFrequentPairs,                                    \
          "Rewrite frequently used bytecode pairs into a single bytecode")  \
                                                                            \
  diagnostic(bool, PrintInterpreter, false,                                 \
          "Prints the generated interpreter code")                          \
                                                                            \
  product(bool, UseInterpreter, true,                                       \
          "Use interpreter for non-compiled methods")                       \
                                                                            \
  develop(bool, UseFastSignatureHandlers, true,                             \
          "Use fast signature handlers for native calls")                   \
                                                                            \
  product(bool, UseLoopCounter, true,                                       \
          "Increment invocation counter on backward branch")                \
                                                                            \
  product(bool, UseFastEmptyMethods, true,                                  \
          "Use fast method entry code for empty methods")                   \
                                                                            \
  product(bool, UseFastAccessorMethods, true,                               \
          "Use fast method entry code for accessor methods")                \
                                                                            \
  product_pd(bool, UseOnStackReplacement,                                   \
           "Use on stack replacement, calls runtime if invoc. counter "     \
           "overflows in loop")                                             \
                                                                            \
  notproduct(bool, TraceOnStackReplacement, false,                          \
          "Trace on stack replacement")                                     \
                                                                            \
  product_pd(bool, PreferInterpreterNativeStubs,                            \
          "Use always interpreter stubs for native methods invoked via "    \
          "interpreter")                                                    \
                                                                            \
  develop(bool, CountBytecodes, false,                                      \
          "Count number of bytecodes executed")                             \
                                                                            \
  develop(bool, PrintBytecodeHistogram, false,                              \
          "Print histogram of the executed bytecodes")                      \
                                                                            \
  develop(bool, PrintBytecodePairHistogram, false,                          \
          "Print histogram of the executed bytecode pairs")                 \
                                                                            \
  diagnostic(bool, PrintSignatureHandlers, false,                           \
          "Print code generated for native method signature handlers")      \
                                                                            \
  develop(bool, VerifyOops, false,                                          \
          "Do plausibility checks for oops")                                \
                                                                            \
  develop(bool, CheckUnhandledOops, false,                                  \
          "Check for unhandled oops in VM code")                            \
                                                                            \
  develop(bool, VerifyJNIFields, trueInDebug,                               \
          "Verify jfieldIDs for instance fields")                           \
                                                                            \
  notproduct(bool, VerifyJNIEnvThread, false,                               \
          "Verify JNIEnv.thread == Thread::current() when entering VM "     \
          "from JNI")                                                       \
                                                                            \
  develop(bool, VerifyFPU, false,                                           \
          "Verify FPU state (check for NaN's, etc.)")                       \
                                                                            \
  develop(bool, VerifyThread, false,                                        \
          "Watch the thread register for corruption (SPARC only)")          \
                                                                            \
  develop(bool, VerifyActivationFrameSize, false,                           \
          "Verify that activation frame didn't become smaller than its "    \
          "minimal size")                                                   \
                                                                            \
  develop(bool, TraceFrequencyInlining, false,                              \
          "Trace frequency based inlining")                                 \
                                                                            \
  develop_pd(bool, InlineIntrinsics,                                        \
           "Inline intrinsics that can be statically resolved")             \
                                                                            \
  product_pd(bool, ProfileInterpreter,                                      \
           "Profile at the bytecode level during interpretation")           \
                                                                            \
  develop_pd(bool, ProfileTraps,                                            \
          "Profile deoptimization traps at the bytecode level")             \
                                                                            \
  product(intx, ProfileMaturityPercentage, 20,                              \
          "number of method invocations/branches (expressed as % of "       \
          "CompileThreshold) before using the method's profile")            \
                                                                            \
  develop(bool, PrintMethodData, false,                                     \
           "Print the results of +ProfileInterpreter at end of run")        \
                                                                            \
  develop(bool, VerifyDataPointer, trueInDebug,                             \
          "Verify the method data pointer during interpreter profiling")    \
                                                                            \
  develop(bool, VerifyCompiledCode, false,                                  \
          "Include miscellaneous runtime verifications in nmethod code; "   \
          "default off because it disturbs nmethod size heuristics")        \
                                                                            \
  notproduct(bool, CrashGCForDumpingJavaThread, false,                      \
          "Manually make GC thread crash then dump java stack trace;  "     \
          "Test only")                                                      \
                                                                            \
  /* compilation */                                                         \
  product(bool, UseCompiler, true,                                          \
          "use compilation")                                                \
                                                                            \
  develop(bool, TraceCompilationPolicy, false,                              \
          "Trace compilation policy")                                       \
                                                                            \
  develop(bool, TimeCompilationPolicy, false,                               \
          "Time the compilation policy")                                    \
                                                                            \
  product(bool, UseCounterDecay, true,                                      \
           "adjust recompilation counters")                                 \
                                                                            \
  develop(intx, CounterHalfLifeTime,    30,                                 \
          "half-life time of invocation counters (in secs)")                \
                                                                            \
  develop(intx, CounterDecayMinIntervalLength,   500,                       \
          "Min. ms. between invocation of CounterDecay")                    \
                                                                            \
  product(bool, AlwaysCompileLoopMethods, false,                            \
          "when using recompilation, never interpret methods "              \
          "containing loops")                                               \
                                                                            \
  product(bool, DontCompileHugeMethods, true,                               \
          "don't compile methods > HugeMethodLimit")                        \
                                                                            \
  /* Bytecode escape analysis estimation. */                                \
  product(bool, EstimateArgEscape, true,                                    \
          "Analyze bytecodes to estimate escape state of arguments")        \
                                                                            \
  product(intx, BCEATraceLevel, 0,                                          \
          "How much tracing to do of bytecode escape analysis estimates")   \
                                                                            \
  product(intx, MaxBCEAEstimateLevel, 5,                                    \
          "Maximum number of nested calls that are analyzed by BC EA.")     \
                                                                            \
  product(intx, MaxBCEAEstimateSize, 150,                                   \
          "Maximum bytecode size of a method to be analyzed by BC EA.")     \
                                                                            \
  product(intx,  AllocatePrefetchStyle, 1,                                  \
          "0 = no prefetch, "                                               \
          "1 = prefetch instructions for each allocation, "                 \
          "2 = use TLAB watermark to gate allocation prefetch, "            \
          "3 = use BIS instruction on Sparc for allocation prefetch")       \
                                                                            \
  product(intx,  AllocatePrefetchDistance, -1,                              \
          "Distance to prefetch ahead of allocation pointer")               \
                                                                            \
  product(intx,  AllocatePrefetchLines, 3,                                  \
          "Number of lines to prefetch ahead of array allocation pointer")  \
                                                                            \
  product(intx,  AllocateInstancePrefetchLines, 1,                          \
          "Number of lines to prefetch ahead of instance allocation pointer") \
                                                                            \
  product(intx,  AllocatePrefetchStepSize, 16,                              \
          "Step size in bytes of sequential prefetch instructions")         \
                                                                            \
  product(intx,  AllocatePrefetchInstr, 0,                                  \
          "Prefetch instruction to prefetch ahead of allocation pointer")   \
                                                                            \
  /* deoptimization */                                                      \
  develop(bool, TraceDeoptimization, false,                                 \
          "Trace deoptimization")                                           \
                                                                            \
  develop(bool, DebugDeoptimization, false,                                 \
          "Tracing various information while debugging deoptimization")     \
                                                                            \
  product(intx, SelfDestructTimer, 0,                                       \
          "Will cause VM to terminate after a given time (in minutes) "     \
          "(0 means off)")                                                  \
                                                                            \
  product(intx, MaxJavaStackTraceDepth, 1024,                               \
          "Max. no. of lines in the stack trace for Java exceptions "       \
          "(0 means all)")                                                  \
                                                                            \
  NOT_EMBEDDED(diagnostic(intx, GuaranteedSafepointInterval, 1000,          \
          "Guarantee a safepoint (at least) every so many milliseconds "    \
          "(0 means none)"))                                                \
                                                                            \
  EMBEDDED_ONLY(product(intx, GuaranteedSafepointInterval, 0,               \
          "Guarantee a safepoint (at least) every so many milliseconds "    \
          "(0 means none)"))                                                \
                                                                            \
  product(intx, SafepointTimeoutDelay, 10000,                               \
          "Delay in milliseconds for option SafepointTimeout")              \
                                                                            \
  product(intx, NmethodSweepFraction, 16,                                   \
          "Number of invocations of sweeper to cover all nmethods")         \
                                                                            \
  product(intx, NmethodSweepCheckInterval, 5,                               \
          "Compilers wake up every n seconds to possibly sweep nmethods")   \
                                                                            \
  notproduct(bool, LogSweeper, false,                                       \
            "Keep a ring buffer of sweeper activity")                       \
                                                                            \
  notproduct(intx, SweeperLogEntries, 1024,                                 \
            "Number of records in the ring buffer of sweeper activity")     \
                                                                            \
  notproduct(intx, MemProfilingInterval, 500,                               \
          "Time between each invocation of the MemProfiler")                \
                                                                            \
  develop(intx, MallocCatchPtr, -1,                                         \
          "Hit breakpoint when mallocing/freeing this pointer")             \
                                                                            \
  notproduct(intx, AssertRepeat, 1,                                         \
          "number of times to evaluate expression in assert "               \
          "(to estimate overhead); only works with -DUSE_REPEATED_ASSERTS") \
                                                                            \
  notproduct(ccstrlist, SuppressErrorAt, "",                                \
          "List of assertions (file:line) to muzzle")                       \
                                                                            \
  notproduct(uintx, HandleAllocationLimit, 1024,                            \
          "Threshold for HandleMark allocation when +TraceHandleAllocation "\
          "is used")                                                        \
                                                                            \
  develop(uintx, TotalHandleAllocationLimit, 1024,                          \
          "Threshold for total handle allocation when "                     \
          "+TraceHandleAllocation is used")                                 \
                                                                            \
  develop(intx, StackPrintLimit, 100,                                       \
          "number of stack frames to print in VM-level stack dump")         \
                                                                            \
  notproduct(intx, MaxElementPrintSize, 256,                                \
          "maximum number of elements to print")                            \
                                                                            \
  notproduct(intx, MaxSubklassPrintSize, 4,                                 \
          "maximum number of subklasses to print when printing klass")      \
                                                                            \
  product(intx, MaxInlineLevel, 9,                                          \
          "maximum number of nested calls that are inlined")                \
                                                                            \
  product(intx, MaxRecursiveInlineLevel, 1,                                 \
          "maximum number of nested recursive calls that are inlined")      \
                                                                            \
  product_pd(intx, InlineSmallCode,                                         \
          "Only inline already compiled methods if their code size is "     \
          "less than this")                                                 \
                                                                            \
  product(intx, MaxInlineSize, 35,                                          \
          "maximum bytecode size of a method to be inlined")                \
                                                                            \
  product_pd(intx, FreqInlineSize,                                          \
          "maximum bytecode size of a frequent method to be inlined")       \
                                                                            \
  product(intx, MaxTrivialSize, 6,                                          \
          "maximum bytecode size of a trivial method to be inlined")        \
                                                                            \
  product(intx, MinInliningThreshold, 250,                                  \
          "min. invocation count a method needs to have to be inlined")     \
                                                                            \
  develop(intx, MethodHistogramCutoff, 100,                                 \
          "cutoff value for method invoc. histogram (+CountCalls)")         \
                                                                            \
  develop(intx, ProfilerNumberOfInterpretedMethods, 25,                     \
          "# of interpreted methods to show in profile")                    \
                                                                            \
  develop(intx, ProfilerNumberOfCompiledMethods, 25,                        \
          "# of compiled methods to show in profile")                       \
                                                                            \
  develop(intx, ProfilerNumberOfStubMethods, 25,                            \
          "# of stub methods to show in profile")                           \
                                                                            \
  develop(intx, ProfilerNumberOfRuntimeStubNodes, 25,                       \
          "# of runtime stub nodes to show in profile")                     \
                                                                            \
  product(intx, ProfileIntervalsTicks, 100,                                 \
          "# of ticks between printing of interval profile "                \
          "(+ProfileIntervals)")                                            \
                                                                            \
  notproduct(intx, ScavengeALotInterval,     1,                             \
          "Interval between which scavenge will occur with +ScavengeALot")  \
                                                                            \
  notproduct(intx, FullGCALotInterval,     1,                               \
          "Interval between which full gc will occur with +FullGCALot")     \
                                                                            \
  notproduct(intx, FullGCALotStart,     0,                                  \
          "For which invocation to start FullGCAlot")                       \
                                                                            \
  notproduct(intx, FullGCALotDummies,  32*K,                                \
          "Dummy object allocated with +FullGCALot, forcing all objects "   \
          "to move")                                                        \
                                                                            \
  develop(intx, DontYieldALotInterval,    10,                               \
          "Interval between which yields will be dropped (milliseconds)")   \
                                                                            \
  develop(intx, MinSleepInterval,     1,                                    \
          "Minimum sleep() interval (milliseconds) when "                   \
          "ConvertSleepToYield is off (used for SOLARIS)")                  \
                                                                            \
  develop(intx, ProfilerPCTickThreshold,    15,                             \
          "Number of ticks in a PC buckets to be a hotspot")                \
                                                                            \
  notproduct(intx, DeoptimizeALotInterval,     5,                           \
          "Number of exits until DeoptimizeALot kicks in")                  \
                                                                            \
  notproduct(intx, ZombieALotInterval,     5,                               \
          "Number of exits until ZombieALot kicks in")                      \
                                                                            \
  develop(bool, StressNonEntrant, false,                                    \
          "Mark nmethods non-entrant at registration")                      \
                                                                            \
  diagnostic(intx, MallocVerifyInterval,     0,                             \
          "if non-zero, verify C heap after every N calls to "              \
          "malloc/realloc/free")                                            \
                                                                            \
  diagnostic(intx, MallocVerifyStart,     0,                                \
          "if non-zero, start verifying C heap after Nth call to "          \
          "malloc/realloc/free")                                            \
                                                                            \
  product(intx, TypeProfileWidth,     2,                                    \
          "number of receiver types to record in call/cast profile")        \
                                                                            \
  develop(intx, BciProfileWidth,      2,                                    \
          "number of return bci's to record in ret profile")                \
                                                                            \
  product(intx, PerMethodRecompilationCutoff, 400,                          \
          "After recompiling N times, stay in the interpreter (-1=>'Inf')") \
                                                                            \
  product(intx, PerBytecodeRecompilationCutoff, 200,                        \
          "Per-BCI limit on repeated recompilation (-1=>'Inf')")            \
                                                                            \
  product(intx, PerMethodTrapLimit,  100,                                   \
          "Limit on traps (of one kind) in a method (includes inlines)")    \
                                                                            \
  product(intx, PerBytecodeTrapLimit,  4,                                   \
          "Limit on traps (of one kind) at a particular BCI")               \
                                                                            \
  develop(intx, InlineFrequencyRatio,    20,                                \
          "Ratio of call site execution to caller method invocation")       \
                                                                            \
  develop_pd(intx, InlineFrequencyCount,                                    \
          "Count of call site execution necessary to trigger frequent "     \
          "inlining")                                                       \
                                                                            \
  develop(intx, InlineThrowCount,    50,                                    \
          "Force inlining of interpreted methods that throw this often")    \
                                                                            \
  develop(intx, InlineThrowMaxSize,   200,                                  \
          "Force inlining of throwing methods smaller than this")           \
                                                                            \
  develop(intx, ProfilerNodeSize,  1024,                                    \
          "Size in K to allocate for the Profile Nodes of each thread")     \
                                                                            \
  product_pd(intx, PreInflateSpin,                                          \
          "Number of times to spin wait before inflation")                  \
                                                                            \
  /* gc parameters */                                                       \
  product(uintx, InitialHeapSize, 0,                                        \
          "Initial heap size (in bytes); zero means OldSize + NewSize")     \
                                                                            \
  product(uintx, MaxHeapSize, ScaleForWordSize(96*M),                       \
          "Maximum heap size (in bytes)")                                   \
                                                                            \
  product(uintx, OldSize, ScaleForWordSize(4*M),                            \
          "Initial tenured generation size (in bytes)")                     \
                                                                            \
  product(uintx, NewSize, ScaleForWordSize(1*M),                            \
          "Initial new generation size (in bytes)")                         \
                                                                            \
  product(uintx, MaxNewSize, max_uintx,                                     \
          "Maximum new generation size (in bytes), max_uintx means set "    \
          "ergonomically")                                                  \
                                                                            \
  product(uintx, PretenureSizeThreshold, 0,                                 \
          "Maximum size in bytes of objects allocated in DefNew "           \
          "generation; zero means no maximum")                              \
                                                                            \
  product(uintx, TLABSize, 0,                                               \
          "Starting TLAB size (in bytes); zero means set ergonomically")    \
                                                                            \
  product(uintx, MinTLABSize, 2*K,                                          \
          "Minimum allowed TLAB size (in bytes)")                           \
                                                                            \
  product(uintx, TLABAllocationWeight, 35,                                  \
          "Allocation averaging weight")                                    \
                                                                            \
  product(uintx, TLABWasteTargetPercent, 1,                                 \
          "Percentage of Eden that can be wasted")                          \
                                                                            \
  product(uintx, TLABRefillWasteFraction,    64,                            \
          "Max TLAB waste at a refill (internal fragmentation)")            \
                                                                            \
  product(uintx, TLABWasteIncrement,    4,                                  \
          "Increment allowed waste at slow allocation")                     \
                                                                            \
  product(uintx, SurvivorRatio, 8,                                          \
          "Ratio of eden/survivor space size")                              \
                                                                            \
  product(uintx, NewRatio, 2,                                               \
          "Ratio of new/old generation sizes")                              \
                                                                            \
  product_pd(uintx, NewSizeThreadIncrease,                                  \
          "Additional size added to desired new generation size per "       \
          "non-daemon thread (in bytes)")                                   \
                                                                            \
  product_pd(uintx, MetaspaceSize,                                          \
          "Initial size of Metaspaces (in bytes)")                          \
                                                                            \
  product(uintx, MaxMetaspaceSize, max_uintx,                               \
          "Maximum size of Metaspaces (in bytes)")                          \
                                                                            \
  product(uintx, ClassMetaspaceSize, 2*M,                                   \
          "Maximum size of InstanceKlass area in Metaspace used for "       \
          "UseCompressedKlassPointers")                                     \
                                                                            \
  product(uintx, MinHeapFreeRatio,    40,                                   \
          "Min percentage of heap free after GC to avoid expansion")        \
                                                                            \
  product(uintx, MaxHeapFreeRatio,    70,                                   \
          "Max percentage of heap free after GC to avoid shrinking")        \
                                                                            \
  product(intx, SoftRefLRUPolicyMSPerMB, 1000,                              \
          "Number of milliseconds per MB of free space in the heap")        \
                                                                            \
  product(uintx, MinHeapDeltaBytes, ScaleForWordSize(128*K),                \
          "Min change in heap space due to GC (in bytes)")                  \
                                                                            \
  product(uintx, MinMetaspaceExpansion, ScaleForWordSize(256*K),            \
          "Min expansion of Metaspace (in bytes)")                          \
                                                                            \
  product(uintx, MinMetaspaceFreeRatio,    40,                              \
          "Min percentage of Metaspace free after GC to avoid expansion")   \
                                                                            \
  product(uintx, MaxMetaspaceFreeRatio,    70,                              \
          "Max percentage of Metaspace free after GC to avoid shrinking")   \
                                                                            \
  product(uintx, MaxMetaspaceExpansion, ScaleForWordSize(4*M),              \
          "Max expansion of Metaspace without full GC (in bytes)")          \
                                                                            \
  product(intx, QueuedAllocationWarningCount, 0,                            \
          "Number of times an allocation that queues behind a GC "          \
          "will retry before printing a warning")                           \
                                                                            \
  diagnostic(uintx, VerifyGCStartAt,   0,                                   \
          "GC invoke count where +VerifyBefore/AfterGC kicks in")           \
                                                                            \
  diagnostic(intx, VerifyGCLevel,     0,                                    \
          "Generation level at which to start +VerifyBefore/AfterGC")       \
                                                                            \
  product(uintx, MaxTenuringThreshold,    15,                               \
          "Maximum value for tenuring threshold")                           \
                                                                            \
  product(uintx, InitialTenuringThreshold,    7,                            \
          "Initial value for tenuring threshold")                           \
                                                                            \
  product(uintx, TargetSurvivorRatio,    50,                                \
          "Desired percentage of survivor space used after scavenge")       \
                                                                            \
  product(uintx, MarkSweepDeadRatio,     5,                                 \
          "Percentage (0-100) of the old gen allowed as dead wood."         \
          "Serial mark sweep treats this as both the min and max value."    \
          "CMS uses this value only if it falls back to mark sweep."        \
          "Par compact uses a variable scale based on the density of the"   \
          "generation and treats this as the max value when the heap is"    \
          "either completely full or completely empty.  Par compact also"   \
          "has a smaller default value; see arguments.cpp.")                \
                                                                            \
  product(intx, MarkSweepAlwaysCompactCount,     4,                         \
          "How often should we fully compact the heap (ignoring the dead "  \
          "space parameters)")                                              \
                                                                            \
  product(intx, PrintCMSStatistics, 0,                                      \
          "Statistics for CMS")                                             \
                                                                            \
  product(bool, PrintCMSInitiationStatistics, false,                        \
          "Statistics for initiating a CMS collection")                     \
                                                                            \
  product(intx, PrintFLSStatistics, 0,                                      \
          "Statistics for CMS' FreeListSpace")                              \
                                                                            \
  product(intx, PrintFLSCensus, 0,                                          \
          "Census for CMS' FreeListSpace")                                  \
                                                                            \
  develop(uintx, GCExpandToAllocateDelayMillis, 0,                          \
          "Delay in ms between expansion and allocation")                   \
                                                                            \
  develop(uintx, GCWorkerDelayMillis, 0,                                    \
          "Delay in ms in scheduling GC workers")                           \
                                                                            \
  product(intx, DeferThrSuspendLoopCount,     4000,                         \
          "(Unstable) Number of times to iterate in safepoint loop "        \
          " before blocking VM threads ")                                   \
                                                                            \
  product(intx, DeferPollingPageLoopCount,     -1,                          \
          "(Unsafe,Unstable) Number of iterations in safepoint loop "       \
          "before changing safepoint polling page to RO ")                  \
                                                                            \
  product(intx, SafepointSpinBeforeYield, 2000,  "(Unstable)")              \
                                                                            \
  product(bool, PSChunkLargeArrays, true,                                   \
          "true: process large arrays in chunks")                           \
                                                                            \
  product(uintx, GCDrainStackTargetSize, 64,                                \
          "how many entries we'll try to leave on the stack during "        \
          "parallel GC")                                                    \
                                                                            \
  /* stack parameters */                                                    \
  product_pd(intx, StackYellowPages,                                        \
          "Number of yellow zone (recoverable overflows) pages")            \
                                                                            \
  product_pd(intx, StackRedPages,                                           \
          "Number of red zone (unrecoverable overflows) pages")             \
                                                                            \
  product_pd(intx, StackShadowPages,                                        \
          "Number of shadow zone (for overflow checking) pages"             \
          " this should exceed the depth of the VM and native call stack")  \
                                                                            \
  product_pd(intx, ThreadStackSize,                                         \
          "Thread Stack Size (in Kbytes)")                                  \
                                                                            \
  product_pd(intx, VMThreadStackSize,                                       \
          "Non-Java Thread Stack Size (in Kbytes)")                         \
                                                                            \
  product_pd(intx, CompilerThreadStackSize,                                 \
          "Compiler Thread Stack Size (in Kbytes)")                         \
                                                                            \
  develop_pd(uintx, JVMInvokeMethodSlack,                                   \
          "Stack space (bytes) required for JVM_InvokeMethod to complete")  \
                                                                            \
  product(uintx, ThreadSafetyMargin, 50*M,                                  \
          "Thread safety margin is used on fixed-stack LinuxThreads (on "   \
          "Linux/x86 only) to prevent heap-stack collision. Set to 0 to "   \
          "disable this feature")                                           \
                                                                            \
  /* code cache parameters */                                               \
  develop(uintx, CodeCacheSegmentSize, 64,                                  \
          "Code cache segment size (in bytes) - smallest unit of "          \
          "allocation")                                                     \
                                                                            \
  develop_pd(intx, CodeEntryAlignment,                                      \
          "Code entry alignment for generated code (in bytes)")             \
                                                                            \
  product_pd(intx, OptoLoopAlignment,                                       \
          "Align inner loops to zero relative to this modulus")             \
                                                                            \
  product_pd(uintx, InitialCodeCacheSize,                                   \
          "Initial code cache size (in bytes)")                             \
                                                                            \
  product_pd(uintx, ReservedCodeCacheSize,                                  \
          "Reserved code cache size (in bytes) - maximum code cache size")  \
                                                                            \
  product(uintx, CodeCacheMinimumFreeSpace, 500*K,                          \
          "When less than X space left, we stop compiling.")                \
                                                                            \
  product_pd(uintx, CodeCacheExpansionSize,                                 \
          "Code cache expansion size (in bytes)")                           \
                                                                            \
  develop_pd(uintx, CodeCacheMinBlockLength,                                \
          "Minimum number of segments in a code cache block.")              \
                                                                            \
  notproduct(bool, ExitOnFullCodeCache, false,                              \
          "Exit the VM if we fill the code cache.")                         \
                                                                            \
  product(bool, UseCodeCacheFlushing, true,                                 \
          "Attempt to clean the code cache before shutting off compiler")   \
                                                                            \
  product(intx,  MinCodeCacheFlushingInterval, 30,                          \
          "Min number of seconds between code cache cleaning sessions")     \
                                                                            \
  product(uintx,  CodeCacheFlushingMinimumFreeSpace, 1500*K,                \
          "When less than X space left, start code cache cleaning")         \
                                                                            \
  /* interpreter debugging */                                               \
  develop(intx, BinarySwitchThreshold, 5,                                   \
          "Minimal number of lookupswitch entries for rewriting to binary " \
          "switch")                                                         \
                                                                            \
  develop(intx, StopInterpreterAt, 0,                                       \
          "Stops interpreter execution at specified bytecode number")       \
                                                                            \
  develop(intx, TraceBytecodesAt, 0,                                        \
          "Traces bytecodes starting with specified bytecode number")       \
                                                                            \
  /* compiler interface */                                                  \
  develop(intx, CIStart, 0,                                                 \
          "the id of the first compilation to permit")                      \
                                                                            \
  develop(intx, CIStop,    -1,                                              \
          "the id of the last compilation to permit")                       \
                                                                            \
  develop(intx, CIStartOSR,     0,                                          \
          "the id of the first osr compilation to permit "                  \
          "(CICountOSR must be on)")                                        \
                                                                            \
  develop(intx, CIStopOSR,    -1,                                           \
          "the id of the last osr compilation to permit "                   \
          "(CICountOSR must be on)")                                        \
                                                                            \
  develop(intx, CIBreakAtOSR,    -1,                                        \
          "id of osr compilation to break at")                              \
                                                                            \
  develop(intx, CIBreakAt,    -1,                                           \
          "id of compilation to break at")                                  \
                                                                            \
  product(ccstrlist, CompileOnly, "",                                       \
          "List of methods (pkg/class.name) to restrict compilation to")    \
                                                                            \
  product(ccstr, CompileCommandFile, NULL,                                  \
          "Read compiler commands from this file [.hotspot_compiler]")      \
                                                                            \
  product(ccstrlist, CompileCommand, "",                                    \
          "Prepend to .hotspot_compiler; e.g. log,java/lang/String.<init>") \
                                                                            \
  develop(bool, ReplayCompiles, false,                                      \
          "Enable replay of compilations from ReplayDataFile")              \
                                                                            \
  develop(ccstr, ReplayDataFile, "replay.txt",                              \
          "file containing compilation replay information")                 \
                                                                            \
  develop(intx, ReplaySuppressInitializers, 2,                              \
          "Controls handling of class initialization during replay"         \
          "0 - don't do anything special"                                   \
          "1 - treat all class initializers as empty"                       \
          "2 - treat class initializers for application classes as empty"   \
          "3 - allow all class initializers to run during bootstrap but"    \
          "    pretend they are empty after starting replay")               \
                                                                            \
  develop(bool, ReplayIgnoreInitErrors, false,                              \
          "Ignore exceptions thrown during initialization for replay")      \
                                                                            \
  develop(bool, DumpReplayDataOnError, true,                                \
          "record replay data for crashing compiler threads")               \
                                                                            \
  product(bool, CICompilerCountPerCPU, false,                               \
          "1 compiler thread for log(N CPUs)")                              \
                                                                            \
  develop(intx, CIFireOOMAt,    -1,                                         \
          "Fire OutOfMemoryErrors throughout CI for testing the compiler "  \
          "(non-negative value throws OOM after this many CI accesses "     \
          "in each compile)")                                               \
                                                                            \
  notproduct(bool, CIObjectFactoryVerify, false,                            \
          "enable potentially expensive verification in ciObjectFactory")   \
                                                                            \
  /* Priorities */                                                          \
  product_pd(bool, UseThreadPriorities,  "Use native thread priorities")    \
                                                                            \
  product(intx, ThreadPriorityPolicy, 0,                                    \
          "0 : Normal.                                                     "\
          "    VM chooses priorities that are appropriate for normal       "\
          "    applications. On Solaris NORM_PRIORITY and above are mapped "\
          "    to normal native priority. Java priorities below NORM_PRIORITY"\
          "    map to lower native priority values. On Windows applications"\
          "    are allowed to use higher native priorities. However, with  "\
          "    ThreadPriorityPolicy=0, VM will not use the highest possible"\
          "    native priority, THREAD_PRIORITY_TIME_CRITICAL, as it may   "\
          "    interfere with system threads. On Linux thread priorities   "\
          "    are ignored because the OS does not support static priority "\
          "    in SCHED_OTHER scheduling class which is the only choice for"\
          "    non-root, non-realtime applications.                        "\
          "1 : Aggressive.                                                 "\
          "    Java thread priorities map over to the entire range of      "\
          "    native thread priorities. Higher Java thread priorities map "\
          "    to higher native thread priorities. This policy should be   "\
          "    used with care, as sometimes it can cause performance       "\
          "    degradation in the application and/or the entire system. On "\
          "    Linux this policy requires root privilege.")                 \
                                                                            \
  product(bool, ThreadPriorityVerbose, false,                               \
          "Print priority changes")                                         \
                                                                            \
  product(intx, DefaultThreadPriority, -1,                                  \
          "The native priority at which threads run if not elsewhere "      \
          "specified (-1 means no change)")                                 \
                                                                            \
  product(intx, CompilerThreadPriority, -1,                                 \
          "The native priority at which compiler threads should run "       \
          "(-1 means no change)")                                           \
                                                                            \
  product(intx, VMThreadPriority, -1,                                       \
          "The native priority at which the VM thread should run "          \
          "(-1 means no change)")                                           \
                                                                            \
  product(bool, CompilerThreadHintNoPreempt, true,                          \
          "(Solaris only) Give compiler threads an extra quanta")           \
                                                                            \
  product(bool, VMThreadHintNoPreempt, false,                               \
          "(Solaris only) Give VM thread an extra quanta")                  \
                                                                            \
  product(intx, JavaPriority1_To_OSPriority, -1, "Map Java priorities to OS priorities") \
  product(intx, JavaPriority2_To_OSPriority, -1, "Map Java priorities to OS priorities") \
  product(intx, JavaPriority3_To_OSPriority, -1, "Map Java priorities to OS priorities") \
  product(intx, JavaPriority4_To_OSPriority, -1, "Map Java priorities to OS priorities") \
  product(intx, JavaPriority5_To_OSPriority, -1, "Map Java priorities to OS priorities") \
  product(intx, JavaPriority6_To_OSPriority, -1, "Map Java priorities to OS priorities") \
  product(intx, JavaPriority7_To_OSPriority, -1, "Map Java priorities to OS priorities") \
  product(intx, JavaPriority8_To_OSPriority, -1, "Map Java priorities to OS priorities") \
  product(intx, JavaPriority9_To_OSPriority, -1, "Map Java priorities to OS priorities") \
  product(intx, JavaPriority10_To_OSPriority,-1, "Map Java priorities to OS priorities") \
                                                                            \
  experimental(bool, UseCriticalJavaThreadPriority, false,                  \
          "Java thread priority 10 maps to critical scheduling priority")   \
                                                                            \
  experimental(bool, UseCriticalCompilerThreadPriority, false,              \
          "Compiler thread(s) run at critical scheduling priority")         \
                                                                            \
  experimental(bool, UseCriticalCMSThreadPriority, false,                   \
          "ConcurrentMarkSweep thread runs at critical scheduling priority")\
                                                                            \
  /* compiler debugging */                                                  \
  notproduct(intx, CompileTheWorldStartAt,     1,                           \
          "First class to consider when using +CompileTheWorld")            \
                                                                            \
  notproduct(intx, CompileTheWorldStopAt, max_jint,                         \
          "Last class to consider when using +CompileTheWorld")             \
                                                                            \
  develop(intx, NewCodeParameter,      0,                                   \
          "Testing Only: Create a dedicated integer parameter before "      \
          "putback")                                                        \
                                                                            \
  /* new oopmap storage allocation */                                       \
  develop(intx, MinOopMapAllocation,     8,                                 \
          "Minimum number of OopMap entries in an OopMapSet")               \
                                                                            \
  /* Background Compilation */                                              \
  develop(intx, LongCompileThreshold,     50,                               \
          "Used with +TraceLongCompiles")                                   \
                                                                            \
  product(intx, StarvationMonitorInterval,    200,                          \
          "Pause between each check in ms")                                 \
                                                                            \
  /* recompilation */                                                       \
  product_pd(intx, CompileThreshold,                                        \
          "number of interpreted method invocations before (re-)compiling") \
                                                                            \
  product_pd(intx, BackEdgeThreshold,                                       \
          "Interpreter Back edge threshold at which an OSR compilation is invoked")\
                                                                            \
  product(intx, Tier0InvokeNotifyFreqLog, 7,                                \
          "Interpreter (tier 0) invocation notification frequency.")        \
                                                                            \
  product(intx, Tier2InvokeNotifyFreqLog, 11,                               \
          "C1 without MDO (tier 2) invocation notification frequency.")     \
                                                                            \
  product(intx, Tier3InvokeNotifyFreqLog, 10,                               \
          "C1 with MDO profiling (tier 3) invocation notification "         \
          "frequency.")                                                     \
                                                                            \
  product(intx, Tier23InlineeNotifyFreqLog, 20,                             \
          "Inlinee invocation (tiers 2 and 3) notification frequency")      \
                                                                            \
  product(intx, Tier0BackedgeNotifyFreqLog, 10,                             \
          "Interpreter (tier 0) invocation notification frequency.")        \
                                                                            \
  product(intx, Tier2BackedgeNotifyFreqLog, 14,                             \
          "C1 without MDO (tier 2) invocation notification frequency.")     \
                                                                            \
  product(intx, Tier3BackedgeNotifyFreqLog, 13,                             \
          "C1 with MDO profiling (tier 3) invocation notification "         \
          "frequency.")                                                     \
                                                                            \
  product(intx, Tier2CompileThreshold, 0,                                   \
          "threshold at which tier 2 compilation is invoked")               \
                                                                            \
  product(intx, Tier2BackEdgeThreshold, 0,                                  \
          "Back edge threshold at which tier 2 compilation is invoked")     \
                                                                            \
  product(intx, Tier3InvocationThreshold, 200,                              \
          "Compile if number of method invocations crosses this "           \
          "threshold")                                                      \
                                                                            \
  product(intx, Tier3MinInvocationThreshold, 100,                           \
          "Minimum invocation to compile at tier 3")                        \
                                                                            \
  product(intx, Tier3CompileThreshold, 2000,                                \
          "Threshold at which tier 3 compilation is invoked (invocation "   \
          "minimum must be satisfied.")                                     \
                                                                            \
  product(intx, Tier3BackEdgeThreshold,  60000,                             \
          "Back edge threshold at which tier 3 OSR compilation is invoked") \
                                                                            \
  product(intx, Tier4InvocationThreshold, 5000,                             \
          "Compile if number of method invocations crosses this "           \
          "threshold")                                                      \
                                                                            \
  product(intx, Tier4MinInvocationThreshold, 600,                           \
          "Minimum invocation to compile at tier 4")                        \
                                                                            \
  product(intx, Tier4CompileThreshold, 15000,                               \
          "Threshold at which tier 4 compilation is invoked (invocation "   \
          "minimum must be satisfied.")                                     \
                                                                            \
  product(intx, Tier4BackEdgeThreshold, 40000,                              \
          "Back edge threshold at which tier 4 OSR compilation is invoked") \
                                                                            \
  product(intx, Tier3DelayOn, 5,                                            \
          "If C2 queue size grows over this amount per compiler thread "    \
          "stop compiling at tier 3 and start compiling at tier 2")         \
                                                                            \
  product(intx, Tier3DelayOff, 2,                                           \
          "If C2 queue size is less than this amount per compiler thread "  \
          "allow methods compiled at tier 2 transition to tier 3")          \
                                                                            \
  product(intx, Tier3LoadFeedback, 5,                                       \
          "Tier 3 thresholds will increase twofold when C1 queue size "     \
          "reaches this amount per compiler thread")                        \
                                                                            \
  product(intx, Tier4LoadFeedback, 3,                                       \
          "Tier 4 thresholds will increase twofold when C2 queue size "     \
          "reaches this amount per compiler thread")                        \
                                                                            \
  product(intx, TieredCompileTaskTimeout, 50,                               \
          "Kill compile task if method was not used within "                \
          "given timeout in milliseconds")                                  \
                                                                            \
  product(intx, TieredStopAtLevel, 4,                                       \
          "Stop at given compilation level")                                \
                                                                            \
  product(intx, Tier0ProfilingStartPercentage, 200,                         \
          "Start profiling in interpreter if the counters exceed tier 3"    \
          "thresholds by the specified percentage")                         \
                                                                            \
  product(intx, TieredRateUpdateMinTime, 1,                                 \
          "Minimum rate sampling interval (in milliseconds)")               \
                                                                            \
  product(intx, TieredRateUpdateMaxTime, 25,                                \
          "Maximum rate sampling interval (in milliseconds)")               \
                                                                            \
  product_pd(bool, TieredCompilation,                                       \
          "Enable tiered compilation")                                      \
                                                                            \
  product(bool, PrintTieredEvents, false,                                   \
          "Print tiered events notifications")                              \
                                                                            \
  product_pd(intx, OnStackReplacePercentage,                                \
          "NON_TIERED number of method invocations/branches (expressed as %"\
          "of CompileThreshold) before (re-)compiling OSR code")            \
                                                                            \
  product(intx, InterpreterProfilePercentage, 33,                           \
          "NON_TIERED number of method invocations/branches (expressed as %"\
          "of CompileThreshold) before profiling in the interpreter")       \
                                                                            \
  develop(intx, MaxRecompilationSearchLength,    10,                        \
          "max. # frames to inspect searching for recompilee")              \
                                                                            \
  develop(intx, MaxInterpretedSearchLength,     3,                          \
          "max. # interp. frames to skip when searching for recompilee")    \
                                                                            \
  develop(intx, DesiredMethodLimit,  8000,                                  \
          "desired max. method size (in bytecodes) after inlining")         \
                                                                            \
  develop(intx, HugeMethodLimit,  8000,                                     \
          "don't compile methods larger than this if "                      \
          "+DontCompileHugeMethods")                                        \
                                                                            \
  /* New JDK 1.4 reflection implementation */                               \
                                                                            \
  develop(bool, UseNewReflection, true,                                     \
          "Temporary flag for transition to reflection based on dynamic "   \
          "bytecode generation in 1.4; can no longer be turned off in 1.4 " \
          "JDK, and is unneeded in 1.3 JDK, but marks most places VM "      \
          "changes were needed")                                            \
                                                                            \
  develop(bool, VerifyReflectionBytecodes, false,                           \
          "Force verification of 1.4 reflection bytecodes. Does not work "  \
          "in situations like that described in 4486457 or for "            \
          "constructors generated for serialization, so can not be enabled "\
          "in product.")                                                    \
                                                                            \
  product(bool, ReflectionWrapResolutionErrors, true,                       \
          "Temporary flag for transition to AbstractMethodError wrapped "   \
          "in InvocationTargetException. See 6531596")                      \
                                                                            \
                                                                            \
  develop(intx, FastSuperclassLimit, 8,                                     \
          "Depth of hardwired instanceof accelerator array")                \
                                                                            \
  /* Properties for Java libraries  */                                      \
                                                                            \
  product(uintx, MaxDirectMemorySize, 0,                                    \
          "Maximum total size of NIO direct-buffer allocations")            \
                                                                            \
  /* temporary developer defined flags  */                                  \
                                                                            \
  diagnostic(bool, UseNewCode, false,                                       \
          "Testing Only: Use the new version while testing")                \
                                                                            \
  diagnostic(bool, UseNewCode2, false,                                      \
          "Testing Only: Use the new version while testing")                \
                                                                            \
  diagnostic(bool, UseNewCode3, false,                                      \
          "Testing Only: Use the new version while testing")                \
                                                                            \
  /* flags for performance data collection */                               \
                                                                            \
  product(bool, UsePerfData, falseInEmbedded,                               \
          "Flag to disable jvmstat instrumentation for performance testing" \
          "and problem isolation purposes.")                                \
                                                                            \
  product(bool, PerfDataSaveToFile, false,                                  \
          "Save PerfData memory to hsperfdata_<pid> file on exit")          \
                                                                            \
  product(ccstr, PerfDataSaveFile, NULL,                                    \
          "Save PerfData memory to the specified absolute pathname,"        \
           "%p in the file name if present will be replaced by pid")        \
                                                                            \
  product(intx, PerfDataSamplingInterval, 50 /*ms*/,                        \
          "Data sampling interval in milliseconds")                         \
                                                                            \
  develop(bool, PerfTraceDataCreation, false,                               \
          "Trace creation of Performance Data Entries")                     \
                                                                            \
  develop(bool, PerfTraceMemOps, false,                                     \
          "Trace PerfMemory create/attach/detach calls")                    \
                                                                            \
  product(bool, PerfDisableSharedMem, false,                                \
          "Store performance data in standard memory")                      \
                                                                            \
  product(intx, PerfDataMemorySize, 32*K,                                   \
          "Size of performance data memory region. Will be rounded "        \
          "up to a multiple of the native os page size.")                   \
                                                                            \
  product(intx, PerfMaxStringConstLength, 1024,                             \
          "Maximum PerfStringConstant string length before truncation")     \
                                                                            \
  product(bool, PerfAllowAtExitRegistration, false,                         \
          "Allow registration of atexit() methods")                         \
                                                                            \
  product(bool, PerfBypassFileSystemCheck, false,                           \
          "Bypass Win32 file system criteria checks (Windows Only)")        \
                                                                            \
  product(intx, UnguardOnExecutionViolation, 0,                             \
          "Unguard page and retry on no-execute fault (Win32 only)"         \
          "0=off, 1=conservative, 2=aggressive")                            \
                                                                            \
  /* Serviceability Support */                                              \
                                                                            \
  product(bool, ManagementServer, false,                                    \
          "Create JMX Management Server")                                   \
                                                                            \
  product(bool, DisableAttachMechanism, false,                              \
         "Disable mechanism that allows tools to attach to this VM")        \
                                                                            \
  product(bool, StartAttachListener, false,                                 \
          "Always start Attach Listener at VM startup")                     \
                                                                            \
  manageable(bool, PrintConcurrentLocks, false,                             \
          "Print java.util.concurrent locks in thread dump")                \
                                                                            \
  product(bool, TransmitErrorReport, false,                                 \
          "Enable error report transmission on erroneous termination")      \
                                                                            \
  product(ccstr, ErrorReportServer, NULL,                                   \
          "Override built-in error report server address")                  \
                                                                            \
  /* Shared spaces */                                                       \
                                                                            \
  product(bool, UseSharedSpaces, true,                                      \
          "Use shared spaces for metadata")                                 \
                                                                            \
  product(bool, RequireSharedSpaces, false,                                 \
          "Require shared spaces for metadata")                             \
                                                                            \
  product(bool, DumpSharedSpaces, false,                                    \
           "Special mode: JVM reads a class list, loads classes, builds "   \
            "shared spaces, and dumps the shared spaces to a file to be "   \
            "used in future JVM runs.")                                     \
                                                                            \
  product(bool, PrintSharedSpaces, false,                                   \
          "Print usage of shared spaces")                                   \
                                                                            \
  product(uintx, SharedReadWriteSize,  NOT_LP64(12*M) LP64_ONLY(16*M),      \
          "Size of read-write space for metadata (in bytes)")               \
                                                                            \
  product(uintx, SharedReadOnlySize,  NOT_LP64(12*M) LP64_ONLY(16*M),       \
          "Size of read-only space for metadata (in bytes)")                \
                                                                            \
  product(uintx, SharedMiscDataSize,    NOT_LP64(2*M) LP64_ONLY(4*M),       \
          "Size of the shared miscellaneous data area (in bytes)")          \
                                                                            \
  product(uintx, SharedMiscCodeSize,    120*K,                              \
          "Size of the shared miscellaneous code area (in bytes)")          \
                                                                            \
  product(uintx, SharedDummyBlockSize, 0,                                   \
          "Size of dummy block used to shift heap addresses (in bytes)")    \
                                                                            \
  diagnostic(bool, EnableInvokeDynamic, true,                               \
          "support JSR 292 (method handles, invokedynamic, "                \
          "anonymous classes")                                              \
                                                                            \
  diagnostic(bool, PrintMethodHandleStubs, false,                           \
          "Print generated stub code for method handles")                   \
                                                                            \
  develop(bool, TraceMethodHandles, false,                                  \
          "trace internal method handle operations")                        \
                                                                            \
  diagnostic(bool, VerifyMethodHandles, trueInDebug,                        \
          "perform extra checks when constructing method handles")          \
                                                                            \
  diagnostic(bool, ShowHiddenFrames, false,                                 \
          "show method handle implementation frames (usually hidden)")      \
                                                                            \
  experimental(bool, TrustFinalNonStaticFields, false,                      \
          "trust final non-static declarations for constant folding")       \
                                                                            \
  develop(bool, TraceInvokeDynamic, false,                                  \
          "trace internal invoke dynamic operations")                       \
                                                                            \
  diagnostic(bool, PauseAtStartup,      false,                              \
          "Causes the VM to pause at startup time and wait for the pause "  \
          "file to be removed (default: ./vm.paused.<pid>)")                \
                                                                            \
  diagnostic(ccstr, PauseAtStartupFile, NULL,                               \
          "The file to create and for whose removal to await when pausing " \
          "at startup. (default: ./vm.paused.<pid>)")                       \
                                                                            \
  diagnostic(bool, PauseAtExit, false,                                      \
          "Pause and wait for keypress on exit if a debugger is attached")  \
                                                                            \
  product(bool, ExtendedDTraceProbes,    false,                             \
          "Enable performance-impacting dtrace probes")                     \
                                                                            \
  product(bool, DTraceMethodProbes, false,                                  \
          "Enable dtrace probes for method-entry and method-exit")          \
                                                                            \
  product(bool, DTraceAllocProbes, false,                                   \
          "Enable dtrace probes for object allocation")                     \
                                                                            \
  product(bool, DTraceMonitorProbes, false,                                 \
          "Enable dtrace probes for monitor events")                        \
                                                                            \
  product(bool, RelaxAccessControlCheck, false,                             \
          "Relax the access control checks in the verifier")                \
                                                                            \
  diagnostic(bool, PrintDTraceDOF, false,                                   \
             "Print the DTrace DOF passed to the system for JSDT probes")   \
                                                                            \
  product(uintx, StringTableSize, defaultStringTableSize,                   \
          "Number of buckets in the interned String table")                 \
                                                                            \
  develop(bool, TraceDefaultMethods, false,                                 \
          "Trace the default method processing steps")                      \
                                                                            \
  develop(bool, ParseAllGenericSignatures, false,                           \
          "Parse all generic signatures while classloading")                \
                                                                            \
  develop(bool, VerifyGenericSignatures, false,                             \
          "Abort VM on erroneous or inconsistent generic signatures")       \
                                                                            \
  product(bool, UseVMInterruptibleIO, false,                                \
          "(Unstable, Solaris-specific) Thread interrupt before or with "   \
          "EINTR for I/O operations results in OS_INTRPT. The default value"\
          " of this flag is true for JDK 6 and earlier")                    \
                                                                            \
  diagnostic(bool, WhiteBoxAPI, false,                                      \
          "Enable internal testing APIs")                                   \
                                                                            \
  product(bool, PrintGCCause, true,                                         \
          "Include GC cause in GC logging")

/*
 *  Macros for factoring of globals
 */

// Interface macros
#define DECLARE_PRODUCT_FLAG(type, name, value, doc)    extern "C" type name;
#define DECLARE_PD_PRODUCT_FLAG(type, name, doc)        extern "C" type name;
#define DECLARE_DIAGNOSTIC_FLAG(type, name, value, doc) extern "C" type name;
#define DECLARE_EXPERIMENTAL_FLAG(type, name, value, doc) extern "C" type name;
#define DECLARE_MANAGEABLE_FLAG(type, name, value, doc) extern "C" type name;
#define DECLARE_PRODUCT_RW_FLAG(type, name, value, doc) extern "C" type name;
#ifdef PRODUCT
#define DECLARE_DEVELOPER_FLAG(type, name, value, doc)  const type name = value;
#define DECLARE_PD_DEVELOPER_FLAG(type, name, doc)      const type name = pd_##name;
#define DECLARE_NOTPRODUCT_FLAG(type, name, value, doc)
#else
#define DECLARE_DEVELOPER_FLAG(type, name, value, doc)  extern "C" type name;
#define DECLARE_PD_DEVELOPER_FLAG(type, name, doc)      extern "C" type name;
#define DECLARE_NOTPRODUCT_FLAG(type, name, value, doc)  extern "C" type name;
#endif
// Special LP64 flags, product only needed for now.
#ifdef _LP64
#define DECLARE_LP64_PRODUCT_FLAG(type, name, value, doc) extern "C" type name;
#else
#define DECLARE_LP64_PRODUCT_FLAG(type, name, value, doc) const type name = value;
#endif // _LP64

// Implementation macros
#define MATERIALIZE_PRODUCT_FLAG(type, name, value, doc)   type name = value;
#define MATERIALIZE_PD_PRODUCT_FLAG(type, name, doc)       type name = pd_##name;
#define MATERIALIZE_DIAGNOSTIC_FLAG(type, name, value, doc) type name = value;
#define MATERIALIZE_EXPERIMENTAL_FLAG(type, name, value, doc) type name = value;
#define MATERIALIZE_MANAGEABLE_FLAG(type, name, value, doc) type name = value;
#define MATERIALIZE_PRODUCT_RW_FLAG(type, name, value, doc) type name = value;
#ifdef PRODUCT
#define MATERIALIZE_DEVELOPER_FLAG(type, name, value, doc) /* flag name is constant */
#define MATERIALIZE_PD_DEVELOPER_FLAG(type, name, doc)     /* flag name is constant */
#define MATERIALIZE_NOTPRODUCT_FLAG(type, name, value, doc)
#else
#define MATERIALIZE_DEVELOPER_FLAG(type, name, value, doc) type name = value;
#define MATERIALIZE_PD_DEVELOPER_FLAG(type, name, doc)     type name = pd_##name;
#define MATERIALIZE_NOTPRODUCT_FLAG(type, name, value, doc) type name = value;
#endif
#ifdef _LP64
#define MATERIALIZE_LP64_PRODUCT_FLAG(type, name, value, doc)   type name = value;
#else
#define MATERIALIZE_LP64_PRODUCT_FLAG(type, name, value, doc) /* flag is constant */
#endif // _LP64

RUNTIME_FLAGS(DECLARE_DEVELOPER_FLAG, DECLARE_PD_DEVELOPER_FLAG, DECLARE_PRODUCT_FLAG, DECLARE_PD_PRODUCT_FLAG, DECLARE_DIAGNOSTIC_FLAG, DECLARE_EXPERIMENTAL_FLAG, DECLARE_NOTPRODUCT_FLAG, DECLARE_MANAGEABLE_FLAG, DECLARE_PRODUCT_RW_FLAG, DECLARE_LP64_PRODUCT_FLAG)

RUNTIME_OS_FLAGS(DECLARE_DEVELOPER_FLAG, DECLARE_PD_DEVELOPER_FLAG, DECLARE_PRODUCT_FLAG, DECLARE_PD_PRODUCT_FLAG, DECLARE_DIAGNOSTIC_FLAG, DECLARE_NOTPRODUCT_FLAG)

ARCH_FLAGS(DECLARE_DEVELOPER_FLAG, DECLARE_PRODUCT_FLAG, DECLARE_DIAGNOSTIC_FLAG, DECLARE_EXPERIMENTAL_FLAG, DECLARE_NOTPRODUCT_FLAG)

// Extensions

#include "runtime/globals_ext.hpp"

#endif // SHARE_VM_RUNTIME_GLOBALS_HPP<|MERGE_RESOLUTION|>--- conflicted
+++ resolved
@@ -1179,12 +1179,10 @@
   notproduct(bool, PrintCompactFieldsSavings, false,                        \
           "Print how many words were saved with CompactFields")             \
                                                                             \
-<<<<<<< HEAD
   AARCH64_ONLY(product_pd(bool, UseBiasedLocking,			    \
 			  "Enable biased locking in JVM"))		    \
   NOT_AARCH64(product(bool, UseBiasedLocking, true,			    \
 		      "Enable biased locking in JVM"))			    \
-=======
   notproduct(bool, PrintFieldLayout, false,                                 \
           "Print field layout for each class")                              \
                                                                             \
@@ -1197,9 +1195,6 @@
   product(bool, RestrictContended, true,                                    \
           "Restrict @Contended to trusted classes")                         \
                                                                             \
-  product(bool, UseBiasedLocking, true,                                     \
-          "Enable biased locking in JVM")                                   \
->>>>>>> 436d45ce
                                                                             \
   product(intx, BiasedLockingStartupDelay, 4000,                            \
           "Number of milliseconds to wait before enabling biased locking")  \
