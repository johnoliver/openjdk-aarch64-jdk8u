--- conflicted
+++ resolved
@@ -118,37 +118,7 @@
 #endif // COMPILER2
 }
 
-<<<<<<< HEAD
-//----------------------------generate_ricochet_blob---------------------------
-void SharedRuntime::generate_ricochet_blob() {
-  if (!EnableInvokeDynamic)  return;  // leave it as a null
-
-  // allocate space for the code
-  ResourceMark rm;
-  // setup code generation tools
-  CodeBuffer buffer("ricochet_blob", 256 LP64_ONLY(+ 256), 256);  // XXX x86 LP64L: 512, 512
-  MacroAssembler* masm = new MacroAssembler(&buffer);
-
-  int bounce_offset = -1, exception_offset = -1, frame_size_in_words = -1;
-  MethodHandles::RicochetFrame::generate_ricochet_blob(masm, &bounce_offset, &exception_offset, &frame_size_in_words);
-
-  // -------------
-  // make sure all code is generated
-  masm->flush();
-
   // FIXME
-  // failed to generate?
-  // if (bounce_offset < 0 || exception_offset < 0 || frame_size_in_words < 0) {
-  //   assert(false, "bad ricochet blob");
-  //   return;
-  // }
-
-  _ricochet_blob = RicochetBlob::create(&buffer, bounce_offset, exception_offset, frame_size_in_words);
-}
-
-
-=======
->>>>>>> b69859aa
 #include <math.h>
 
 #ifndef USDT2
