/*
 * Copyright (c) 1998, 2014, Oracle and/or its affiliates. All rights reserved.
 * DO NOT ALTER OR REMOVE COPYRIGHT NOTICES OR THIS FILE HEADER.
 *
 * This code is free software; you can redistribute it and/or modify it
 * under the terms of the GNU General Public License version 2 only, as
 * published by the Free Software Foundation.
 *
 * This code is distributed in the hope that it will be useful, but WITHOUT
 * ANY WARRANTY; without even the implied warranty of MERCHANTABILITY or
 * FITNESS FOR A PARTICULAR PURPOSE.  See the GNU General Public License
 * version 2 for more details (a copy is included in the LICENSE file that
 * accompanied this code).
 *
 * You should have received a copy of the GNU General Public License version
 * 2 along with this work; if not, write to the Free Software Foundation,
 * Inc., 51 Franklin St, Fifth Floor, Boston, MA 02110-1301 USA.
 *
 * Please contact Oracle, 500 Oracle Parkway, Redwood Shores, CA 94065 USA
 * or visit www.oracle.com if you need additional information or have any
 * questions.
 *
 */

#include "precompiled.hpp"
#include "classfile/classFileStream.hpp"
#include "classfile/javaClasses.hpp"
#include "classfile/stackMapTable.hpp"
#include "classfile/stackMapFrame.hpp"
#include "classfile/stackMapTableFormat.hpp"
#include "classfile/systemDictionary.hpp"
#include "classfile/verifier.hpp"
#include "classfile/vmSymbols.hpp"
#include "interpreter/bytecodes.hpp"
#include "interpreter/bytecodeStream.hpp"
#include "memory/oopFactory.hpp"
#include "memory/resourceArea.hpp"
#include "oops/instanceKlass.hpp"
#include "oops/oop.inline.hpp"
#include "oops/typeArrayOop.hpp"
#include "prims/jvm.h"
#include "runtime/fieldDescriptor.hpp"
#include "runtime/handles.inline.hpp"
#include "runtime/interfaceSupport.hpp"
#include "runtime/javaCalls.hpp"
#include "runtime/orderAccess.hpp"
#include "runtime/os.hpp"
#ifdef TARGET_ARCH_x86
# include "bytes_x86.hpp"
#endif
#ifdef TARGET_ARCH_sparc
# include "bytes_sparc.hpp"
#endif
#ifdef TARGET_ARCH_zero
# include "bytes_zero.hpp"
#endif
#ifdef TARGET_ARCH_arm
# include "bytes_arm.hpp"
#endif
#ifdef TARGET_ARCH_ppc
# include "bytes_ppc.hpp"
#endif

#define NOFAILOVER_MAJOR_VERSION                       51
#define NONZERO_PADDING_BYTES_IN_SWITCH_MAJOR_VERSION  51
#define STATIC_METHOD_IN_INTERFACE_MAJOR_VERSION       52

// Access to external entry for VerifyClassCodes - old byte code verifier

extern "C" {
  typedef jboolean (*verify_byte_codes_fn_t)(JNIEnv *, jclass, char *, jint);
  typedef jboolean (*verify_byte_codes_fn_new_t)(JNIEnv *, jclass, char *, jint, jint);
}

static void* volatile _verify_byte_codes_fn = NULL;

static volatile jint _is_new_verify_byte_codes_fn = (jint) true;

static void* verify_byte_codes_fn() {
  if (_verify_byte_codes_fn == NULL) {
    void *lib_handle = os::native_java_library();
    void *func = os::dll_lookup(lib_handle, "VerifyClassCodesForMajorVersion");
    OrderAccess::release_store_ptr(&_verify_byte_codes_fn, func);
    if (func == NULL) {
      OrderAccess::release_store(&_is_new_verify_byte_codes_fn, false);
      func = os::dll_lookup(lib_handle, "VerifyClassCodes");
      OrderAccess::release_store_ptr(&_verify_byte_codes_fn, func);
    }
  }
  return (void*)_verify_byte_codes_fn;
}


// Methods in Verifier

bool Verifier::should_verify_for(oop class_loader, bool should_verify_class) {
  return (class_loader == NULL || !should_verify_class) ?
    BytecodeVerificationLocal : BytecodeVerificationRemote;
}

bool Verifier::relax_verify_for(oop loader) {
  bool trusted = java_lang_ClassLoader::is_trusted_loader(loader);
  bool need_verify =
    // verifyAll
    (BytecodeVerificationLocal && BytecodeVerificationRemote) ||
    // verifyRemote
    (!BytecodeVerificationLocal && BytecodeVerificationRemote && !trusted);
  return !need_verify;
}

bool Verifier::verify(instanceKlassHandle klass, Verifier::Mode mode, bool should_verify_class, TRAPS) {
  HandleMark hm;
  ResourceMark rm(THREAD);

  Symbol* exception_name = NULL;
  const size_t message_buffer_len = klass->name()->utf8_length() + 1024;
  char* message_buffer = NEW_RESOURCE_ARRAY(char, message_buffer_len);
  char* exception_message = message_buffer;

  const char* klassName = klass->external_name();
  bool can_failover = FailOverToOldVerifier &&
      klass->major_version() < NOFAILOVER_MAJOR_VERSION;

  // If the class should be verified, first see if we can use the split
  // verifier.  If not, or if verification fails and FailOverToOldVerifier
  // is set, then call the inference verifier.
  if (is_eligible_for_verification(klass, should_verify_class)) {
    if (TraceClassInitialization) {
      tty->print_cr("Start class verification for: %s", klassName);
    }
    if (klass->major_version() >= STACKMAP_ATTRIBUTE_MAJOR_VERSION) {
      ClassVerifier split_verifier(klass, THREAD);
      split_verifier.verify_class(THREAD);
      exception_name = split_verifier.result();
      if (can_failover && !HAS_PENDING_EXCEPTION &&
          (exception_name == vmSymbols::java_lang_VerifyError() ||
           exception_name == vmSymbols::java_lang_ClassFormatError())) {
        if (TraceClassInitialization || VerboseVerification) {
          tty->print_cr(
            "Fail over class verification to old verifier for: %s", klassName);
        }
        exception_name = inference_verify(
          klass, message_buffer, message_buffer_len, THREAD);
      }
      if (exception_name != NULL) {
        exception_message = split_verifier.exception_message();
      }
    } else {
      exception_name = inference_verify(
          klass, message_buffer, message_buffer_len, THREAD);
    }

    if (TraceClassInitialization || VerboseVerification) {
      if (HAS_PENDING_EXCEPTION) {
        tty->print("Verification for %s has", klassName);
        tty->print_cr(" exception pending %s ",
          InstanceKlass::cast(PENDING_EXCEPTION->klass())->external_name());
      } else if (exception_name != NULL) {
        tty->print_cr("Verification for %s failed", klassName);
      }
      tty->print_cr("End class verification for: %s", klassName);
    }
  }

  if (HAS_PENDING_EXCEPTION) {
    return false; // use the existing exception
  } else if (exception_name == NULL) {
    return true; // verifcation succeeded
  } else { // VerifyError or ClassFormatError to be created and thrown
    ResourceMark rm(THREAD);
    instanceKlassHandle kls =
      SystemDictionary::resolve_or_fail(exception_name, true, CHECK_false);
    while (!kls.is_null()) {
      if (kls == klass) {
        // If the class being verified is the exception we're creating
        // or one of it's superclasses, we're in trouble and are going
        // to infinitely recurse when we try to initialize the exception.
        // So bail out here by throwing the preallocated VM error.
        THROW_OOP_(Universe::virtual_machine_error_instance(), false);
      }
      kls = kls->super();
    }
    message_buffer[message_buffer_len - 1] = '\0'; // just to be sure
    THROW_MSG_(exception_name, exception_message, false);
  }
}

bool Verifier::is_eligible_for_verification(instanceKlassHandle klass, bool should_verify_class) {
  Symbol* name = klass->name();
  Klass* refl_magic_klass = SystemDictionary::reflect_MagicAccessorImpl_klass();

  bool is_reflect = refl_magic_klass != NULL && klass->is_subtype_of(refl_magic_klass);

  return (should_verify_for(klass->class_loader(), should_verify_class) &&
    // return if the class is a bootstrapping class
    // or defineClass specified not to verify by default (flags override passed arg)
    // We need to skip the following four for bootstraping
    name != vmSymbols::java_lang_Object() &&
    name != vmSymbols::java_lang_Class() &&
    name != vmSymbols::java_lang_String() &&
    name != vmSymbols::java_lang_Throwable() &&

    // Can not verify the bytecodes for shared classes because they have
    // already been rewritten to contain constant pool cache indices,
    // which the verifier can't understand.
    // Shared classes shouldn't have stackmaps either.
    !klass()->is_shared() &&

    // As of the fix for 4486457 we disable verification for all of the
    // dynamically-generated bytecodes associated with the 1.4
    // reflection implementation, not just those associated with
    // sun/reflect/SerializationConstructorAccessor.
    // NOTE: this is called too early in the bootstrapping process to be
    // guarded by Universe::is_gte_jdk14x_version()/UseNewReflection.
    // Also for lambda generated code, gte jdk8
    (!is_reflect || VerifyReflectionBytecodes));
}

Symbol* Verifier::inference_verify(
    instanceKlassHandle klass, char* message, size_t message_len, TRAPS) {
  JavaThread* thread = (JavaThread*)THREAD;
  JNIEnv *env = thread->jni_environment();

  void* verify_func = verify_byte_codes_fn();

  if (verify_func == NULL) {
    jio_snprintf(message, message_len, "Could not link verifier");
    return vmSymbols::java_lang_VerifyError();
  }

  ResourceMark rm(THREAD);
  if (VerboseVerification) {
    tty->print_cr("Verifying class %s with old format", klass->external_name());
  }

  jclass cls = (jclass) JNIHandles::make_local(env, klass->java_mirror());
  jint result;

  {
    HandleMark hm(thread);
    ThreadToNativeFromVM ttn(thread);
    // ThreadToNativeFromVM takes care of changing thread_state, so safepoint
    // code knows that we have left the VM

    if (_is_new_verify_byte_codes_fn) {
      verify_byte_codes_fn_new_t func =
        CAST_TO_FN_PTR(verify_byte_codes_fn_new_t, verify_func);
      result = (*func)(env, cls, message, (int)message_len,
          klass->major_version());
    } else {
      verify_byte_codes_fn_t func =
        CAST_TO_FN_PTR(verify_byte_codes_fn_t, verify_func);
      result = (*func)(env, cls, message, (int)message_len);
    }
  }

  JNIHandles::destroy_local(cls);

  // These numbers are chosen so that VerifyClassCodes interface doesn't need
  // to be changed (still return jboolean (unsigned char)), and result is
  // 1 when verification is passed.
  if (result == 0) {
    return vmSymbols::java_lang_VerifyError();
  } else if (result == 1) {
    return NULL; // verified.
  } else if (result == 2) {
    THROW_MSG_(vmSymbols::java_lang_OutOfMemoryError(), message, NULL);
  } else if (result == 3) {
    return vmSymbols::java_lang_ClassFormatError();
  } else {
    ShouldNotReachHere();
    return NULL;
  }
}

TypeOrigin TypeOrigin::null() {
  return TypeOrigin();
}
TypeOrigin TypeOrigin::local(u2 index, StackMapFrame* frame) {
  assert(frame != NULL, "Must have a frame");
  return TypeOrigin(CF_LOCALS, index, StackMapFrame::copy(frame),
     frame->local_at(index));
}
TypeOrigin TypeOrigin::stack(u2 index, StackMapFrame* frame) {
  assert(frame != NULL, "Must have a frame");
  return TypeOrigin(CF_STACK, index, StackMapFrame::copy(frame),
      frame->stack_at(index));
}
TypeOrigin TypeOrigin::sm_local(u2 index, StackMapFrame* frame) {
  assert(frame != NULL, "Must have a frame");
  return TypeOrigin(SM_LOCALS, index, StackMapFrame::copy(frame),
      frame->local_at(index));
}
TypeOrigin TypeOrigin::sm_stack(u2 index, StackMapFrame* frame) {
  assert(frame != NULL, "Must have a frame");
  return TypeOrigin(SM_STACK, index, StackMapFrame::copy(frame),
      frame->stack_at(index));
}
TypeOrigin TypeOrigin::bad_index(u2 index) {
  return TypeOrigin(BAD_INDEX, index, NULL, VerificationType::bogus_type());
}
TypeOrigin TypeOrigin::cp(u2 index, VerificationType vt) {
  return TypeOrigin(CONST_POOL, index, NULL, vt);
}
TypeOrigin TypeOrigin::signature(VerificationType vt) {
  return TypeOrigin(SIG, 0, NULL, vt);
}
TypeOrigin TypeOrigin::implicit(VerificationType t) {
  return TypeOrigin(IMPLICIT, 0, NULL, t);
}
TypeOrigin TypeOrigin::frame(StackMapFrame* frame) {
  return TypeOrigin(FRAME_ONLY, 0, StackMapFrame::copy(frame),
                    VerificationType::bogus_type());
}

void TypeOrigin::reset_frame() {
  if (_frame != NULL) {
    _frame->restore();
  }
}

void TypeOrigin::details(outputStream* ss) const {
  _type.print_on(ss);
  switch (_origin) {
    case CF_LOCALS:
      ss->print(" (current frame, locals[%d])", _index);
      break;
    case CF_STACK:
      ss->print(" (current frame, stack[%d])", _index);
      break;
    case SM_LOCALS:
      ss->print(" (stack map, locals[%d])", _index);
      break;
    case SM_STACK:
      ss->print(" (stack map, stack[%d])", _index);
      break;
    case CONST_POOL:
      ss->print(" (constant pool %d)", _index);
      break;
    case SIG:
      ss->print(" (from method signature)");
      break;
    case IMPLICIT:
    case FRAME_ONLY:
    case NONE:
    default:
      ;
  }
}

#ifdef ASSERT
void TypeOrigin::print_on(outputStream* str) const {
  str->print("{%d,%d,%p:", _origin, _index, _frame);
  if (_frame != NULL) {
    _frame->print_on(str);
  } else {
    str->print("null");
  }
  str->print(",");
  _type.print_on(str);
  str->print("}");
}
#endif

void ErrorContext::details(outputStream* ss, const Method* method) const {
  if (is_valid()) {
    ss->cr();
    ss->print_cr("Exception Details:");
    location_details(ss, method);
    reason_details(ss);
    frame_details(ss);
    bytecode_details(ss, method);
    handler_details(ss, method);
    stackmap_details(ss, method);
  }
}

void ErrorContext::reason_details(outputStream* ss) const {
  streamIndentor si(ss);
  ss->indent().print_cr("Reason:");
  streamIndentor si2(ss);
  ss->indent().print("%s", "");
  switch (_fault) {
    case INVALID_BYTECODE:
      ss->print("Error exists in the bytecode");
      break;
    case WRONG_TYPE:
      if (_expected.is_valid()) {
        ss->print("Type ");
        _type.details(ss);
        ss->print(" is not assignable to ");
        _expected.details(ss);
      } else {
        ss->print("Invalid type: ");
        _type.details(ss);
      }
      break;
    case FLAGS_MISMATCH:
      if (_expected.is_valid()) {
        ss->print("Current frame's flags are not assignable "
                  "to stack map frame's.");
      } else {
        ss->print("Current frame's flags are invalid in this context.");
      }
      break;
    case BAD_CP_INDEX:
      ss->print("Constant pool index %d is invalid", _type.index());
      break;
    case BAD_LOCAL_INDEX:
      ss->print("Local index %d is invalid", _type.index());
      break;
    case LOCALS_SIZE_MISMATCH:
      ss->print("Current frame's local size doesn't match stackmap.");
      break;
    case STACK_SIZE_MISMATCH:
      ss->print("Current frame's stack size doesn't match stackmap.");
      break;
    case STACK_OVERFLOW:
      ss->print("Exceeded max stack size.");
      break;
    case STACK_UNDERFLOW:
      ss->print("Attempt to pop empty stack.");
      break;
    case MISSING_STACKMAP:
      ss->print("Expected stackmap frame at this location.");
      break;
    case BAD_STACKMAP:
      ss->print("Invalid stackmap specification.");
      break;
    case UNKNOWN:
    default:
      ShouldNotReachHere();
      ss->print_cr("Unknown");
  }
  ss->cr();
}

void ErrorContext::location_details(outputStream* ss, const Method* method) const {
  if (_bci != -1 && method != NULL) {
    streamIndentor si(ss);
    const char* bytecode_name = "<invalid>";
    if (method->validate_bci_from_bcx(_bci) != -1) {
      Bytecodes::Code code = Bytecodes::code_or_bp_at(method->bcp_from(_bci));
      if (Bytecodes::is_defined(code)) {
          bytecode_name = Bytecodes::name(code);
      } else {
          bytecode_name = "<illegal>";
      }
    }
    InstanceKlass* ik = method->method_holder();
    ss->indent().print_cr("Location:");
    streamIndentor si2(ss);
    ss->indent().print_cr("%s.%s%s @%d: %s",
        ik->name()->as_C_string(), method->name()->as_C_string(),
        method->signature()->as_C_string(), _bci, bytecode_name);
  }
}

void ErrorContext::frame_details(outputStream* ss) const {
  streamIndentor si(ss);
  if (_type.is_valid() && _type.frame() != NULL) {
    ss->indent().print_cr("Current Frame:");
    streamIndentor si2(ss);
    _type.frame()->print_on(ss);
  }
  if (_expected.is_valid() && _expected.frame() != NULL) {
    ss->indent().print_cr("Stackmap Frame:");
    streamIndentor si2(ss);
    _expected.frame()->print_on(ss);
  }
}

void ErrorContext::bytecode_details(outputStream* ss, const Method* method) const {
  if (method != NULL) {
    streamIndentor si(ss);
    ss->indent().print_cr("Bytecode:");
    streamIndentor si2(ss);
    ss->print_data(method->code_base(), method->code_size(), false);
  }
}

void ErrorContext::handler_details(outputStream* ss, const Method* method) const {
  if (method != NULL) {
    streamIndentor si(ss);
    ExceptionTable table(method);
    if (table.length() > 0) {
      ss->indent().print_cr("Exception Handler Table:");
      streamIndentor si2(ss);
      for (int i = 0; i < table.length(); ++i) {
        ss->indent().print_cr("bci [%d, %d] => handler: %d", table.start_pc(i),
            table.end_pc(i), table.handler_pc(i));
      }
    }
  }
}

void ErrorContext::stackmap_details(outputStream* ss, const Method* method) const {
  if (method != NULL && method->has_stackmap_table()) {
    streamIndentor si(ss);
    ss->indent().print_cr("Stackmap Table:");
    Array<u1>* data = method->stackmap_data();
    stack_map_table* sm_table =
        stack_map_table::at((address)data->adr_at(0));
    stack_map_frame* sm_frame = sm_table->entries();
    streamIndentor si2(ss);
    int current_offset = -1;
    for (u2 i = 0; i < sm_table->number_of_entries(); ++i) {
      ss->indent();
      sm_frame->print_on(ss, current_offset);
      ss->cr();
      current_offset += sm_frame->offset_delta();
      sm_frame = sm_frame->next();
    }
  }
}

// Methods in ClassVerifier

ClassVerifier::ClassVerifier(
    instanceKlassHandle klass, TRAPS)
    : _thread(THREAD), _exception_type(NULL), _message(NULL), _klass(klass) {
  _this_type = VerificationType::reference_type(klass->name());
  // Create list to hold symbols in reference area.
  _symbols = new GrowableArray<Symbol*>(100, 0, NULL);
}

ClassVerifier::~ClassVerifier() {
  // Decrement the reference count for any symbols created.
  for (int i = 0; i < _symbols->length(); i++) {
    Symbol* s = _symbols->at(i);
    s->decrement_refcount();
  }
}

VerificationType ClassVerifier::object_type() const {
  return VerificationType::reference_type(vmSymbols::java_lang_Object());
}

TypeOrigin ClassVerifier::ref_ctx(const char* sig, TRAPS) {
  VerificationType vt = VerificationType::reference_type(
      create_temporary_symbol(sig, (int)strlen(sig), THREAD));
  return TypeOrigin::implicit(vt);
}

void ClassVerifier::verify_class(TRAPS) {
  if (VerboseVerification) {
    tty->print_cr("Verifying class %s with new format",
      _klass->external_name());
  }

  Array<Method*>* methods = _klass->methods();
  int num_methods = methods->length();

  for (int index = 0; index < num_methods; index++) {
    // Check for recursive re-verification before each method.
    if (was_recursively_verified())  return;

    Method* m = methods->at(index);
    if (m->is_native() || m->is_abstract() || m->is_overpass()) {
      // If m is native or abstract, skip it.  It is checked in class file
      // parser that methods do not override a final method.  Overpass methods
      // are trusted since the VM generates them.
      continue;
    }
    verify_method(methodHandle(THREAD, m), CHECK_VERIFY(this));
  }

  if (VerboseVerification || TraceClassInitialization) {
    if (was_recursively_verified())
      tty->print_cr("Recursive verification detected for: %s",
          _klass->external_name());
  }
}

void ClassVerifier::verify_method(methodHandle m, TRAPS) {
  HandleMark hm(THREAD);
  _method = m;   // initialize _method
  if (VerboseVerification) {
    tty->print_cr("Verifying method %s", m->name_and_sig_as_C_string());
  }

// For clang, the only good constant format string is a literal constant format string.
#define bad_type_msg "Bad type on operand stack in %s"

  int32_t max_stack = m->verifier_max_stack();
  int32_t max_locals = m->max_locals();
  constantPoolHandle cp(THREAD, m->constants());

  if (!SignatureVerifier::is_valid_method_signature(m->signature())) {
    class_format_error("Invalid method signature");
    return;
  }

  // Initial stack map frame: offset is 0, stack is initially empty.
  StackMapFrame current_frame(max_locals, max_stack, this);
  // Set initial locals
  VerificationType return_type = current_frame.set_locals_from_arg(
    m, current_type(), CHECK_VERIFY(this));

  int32_t stackmap_index = 0; // index to the stackmap array

  u4 code_length = m->code_size();

  // Scan the bytecode and map each instruction's start offset to a number.
  char* code_data = generate_code_data(m, code_length, CHECK_VERIFY(this));

  int ex_min = code_length;
  int ex_max = -1;
  // Look through each item on the exception table. Each of the fields must refer
  // to a legal instruction.
  verify_exception_handler_table(
    code_length, code_data, ex_min, ex_max, CHECK_VERIFY(this));

  // Look through each entry on the local variable table and make sure
  // its range of code array offsets is valid. (4169817)
  if (m->has_localvariable_table()) {
    verify_local_variable_table(code_length, code_data, CHECK_VERIFY(this));
  }

  Array<u1>* stackmap_data = m->stackmap_data();
  StackMapStream stream(stackmap_data);
  StackMapReader reader(this, &stream, code_data, code_length, THREAD);
  StackMapTable stackmap_table(&reader, &current_frame, max_locals, max_stack,
                               code_data, code_length, CHECK_VERIFY(this));

  if (VerboseVerification) {
    stackmap_table.print_on(tty);
  }

  RawBytecodeStream bcs(m);

  // Scan the byte code linearly from the start to the end
  bool no_control_flow = false; // Set to true when there is no direct control
                                // flow from current instruction to the next
                                // instruction in sequence

  set_furthest_jump(0);

  Bytecodes::Code opcode;
  while (!bcs.is_last_bytecode()) {
    // Check for recursive re-verification before each bytecode.
    if (was_recursively_verified())  return;

    opcode = bcs.raw_next();
    u2 bci = bcs.bci();

    // Set current frame's offset to bci
    current_frame.set_offset(bci);
    current_frame.set_mark();

    // Make sure every offset in stackmap table point to the beginning to
    // an instruction. Match current_frame to stackmap_table entry with
    // the same offset if exists.
    stackmap_index = verify_stackmap_table(
      stackmap_index, bci, &current_frame, &stackmap_table,
      no_control_flow, CHECK_VERIFY(this));


    bool this_uninit = false;  // Set to true when invokespecial <init> initialized 'this'

    // Merge with the next instruction
    {
      u2 index;
      int target;
      VerificationType type, type2;
      VerificationType atype;

#ifndef PRODUCT
      if (VerboseVerification) {
        current_frame.print_on(tty);
        tty->print_cr("offset = %d,  opcode = %s", bci, Bytecodes::name(opcode));
      }
#endif

      // Make sure wide instruction is in correct format
      if (bcs.is_wide()) {
        if (opcode != Bytecodes::_iinc   && opcode != Bytecodes::_iload  &&
            opcode != Bytecodes::_aload  && opcode != Bytecodes::_lload  &&
            opcode != Bytecodes::_istore && opcode != Bytecodes::_astore &&
            opcode != Bytecodes::_lstore && opcode != Bytecodes::_fload  &&
            opcode != Bytecodes::_dload  && opcode != Bytecodes::_fstore &&
            opcode != Bytecodes::_dstore) {
          /* Unreachable?  RawBytecodeStream's raw_next() returns 'illegal'
           * if we encounter a wide instruction that modifies an invalid
           * opcode (not one of the ones listed above) */
          verify_error(ErrorContext::bad_code(bci), "Bad wide instruction");
          return;
        }
      }

      switch (opcode) {
        case Bytecodes::_nop :
          no_control_flow = false; break;
        case Bytecodes::_aconst_null :
          current_frame.push_stack(
            VerificationType::null_type(), CHECK_VERIFY(this));
          no_control_flow = false; break;
        case Bytecodes::_iconst_m1 :
        case Bytecodes::_iconst_0 :
        case Bytecodes::_iconst_1 :
        case Bytecodes::_iconst_2 :
        case Bytecodes::_iconst_3 :
        case Bytecodes::_iconst_4 :
        case Bytecodes::_iconst_5 :
          current_frame.push_stack(
            VerificationType::integer_type(), CHECK_VERIFY(this));
          no_control_flow = false; break;
        case Bytecodes::_lconst_0 :
        case Bytecodes::_lconst_1 :
          current_frame.push_stack_2(
            VerificationType::long_type(),
            VerificationType::long2_type(), CHECK_VERIFY(this));
          no_control_flow = false; break;
        case Bytecodes::_fconst_0 :
        case Bytecodes::_fconst_1 :
        case Bytecodes::_fconst_2 :
          current_frame.push_stack(
            VerificationType::float_type(), CHECK_VERIFY(this));
          no_control_flow = false; break;
        case Bytecodes::_dconst_0 :
        case Bytecodes::_dconst_1 :
          current_frame.push_stack_2(
            VerificationType::double_type(),
            VerificationType::double2_type(), CHECK_VERIFY(this));
          no_control_flow = false; break;
        case Bytecodes::_sipush :
        case Bytecodes::_bipush :
          current_frame.push_stack(
            VerificationType::integer_type(), CHECK_VERIFY(this));
          no_control_flow = false; break;
        case Bytecodes::_ldc :
          verify_ldc(
            opcode, bcs.get_index_u1(), &current_frame,
            cp, bci, CHECK_VERIFY(this));
          no_control_flow = false; break;
        case Bytecodes::_ldc_w :
        case Bytecodes::_ldc2_w :
          verify_ldc(
            opcode, bcs.get_index_u2(), &current_frame,
            cp, bci, CHECK_VERIFY(this));
          no_control_flow = false; break;
        case Bytecodes::_iload :
          verify_iload(bcs.get_index(), &current_frame, CHECK_VERIFY(this));
          no_control_flow = false; break;
        case Bytecodes::_iload_0 :
        case Bytecodes::_iload_1 :
        case Bytecodes::_iload_2 :
        case Bytecodes::_iload_3 :
          index = opcode - Bytecodes::_iload_0;
          verify_iload(index, &current_frame, CHECK_VERIFY(this));
          no_control_flow = false; break;
        case Bytecodes::_lload :
          verify_lload(bcs.get_index(), &current_frame, CHECK_VERIFY(this));
          no_control_flow = false; break;
        case Bytecodes::_lload_0 :
        case Bytecodes::_lload_1 :
        case Bytecodes::_lload_2 :
        case Bytecodes::_lload_3 :
          index = opcode - Bytecodes::_lload_0;
          verify_lload(index, &current_frame, CHECK_VERIFY(this));
          no_control_flow = false; break;
        case Bytecodes::_fload :
          verify_fload(bcs.get_index(), &current_frame, CHECK_VERIFY(this));
          no_control_flow = false; break;
        case Bytecodes::_fload_0 :
        case Bytecodes::_fload_1 :
        case Bytecodes::_fload_2 :
        case Bytecodes::_fload_3 :
          index = opcode - Bytecodes::_fload_0;
          verify_fload(index, &current_frame, CHECK_VERIFY(this));
          no_control_flow = false; break;
        case Bytecodes::_dload :
          verify_dload(bcs.get_index(), &current_frame, CHECK_VERIFY(this));
          no_control_flow = false; break;
        case Bytecodes::_dload_0 :
        case Bytecodes::_dload_1 :
        case Bytecodes::_dload_2 :
        case Bytecodes::_dload_3 :
          index = opcode - Bytecodes::_dload_0;
          verify_dload(index, &current_frame, CHECK_VERIFY(this));
          no_control_flow = false; break;
        case Bytecodes::_aload :
          verify_aload(bcs.get_index(), &current_frame, CHECK_VERIFY(this));
          no_control_flow = false; break;
        case Bytecodes::_aload_0 :
        case Bytecodes::_aload_1 :
        case Bytecodes::_aload_2 :
        case Bytecodes::_aload_3 :
          index = opcode - Bytecodes::_aload_0;
          verify_aload(index, &current_frame, CHECK_VERIFY(this));
          no_control_flow = false; break;
        case Bytecodes::_iaload :
          type = current_frame.pop_stack(
            VerificationType::integer_type(), CHECK_VERIFY(this));
          atype = current_frame.pop_stack(
            VerificationType::reference_check(), CHECK_VERIFY(this));
          if (!atype.is_int_array()) {
            verify_error(ErrorContext::bad_type(bci,
                current_frame.stack_top_ctx(), ref_ctx("[I", THREAD)),
                bad_type_msg, "iaload");
            return;
          }
          current_frame.push_stack(
            VerificationType::integer_type(), CHECK_VERIFY(this));
          no_control_flow = false; break;
        case Bytecodes::_baload :
          type = current_frame.pop_stack(
            VerificationType::integer_type(), CHECK_VERIFY(this));
          atype = current_frame.pop_stack(
            VerificationType::reference_check(), CHECK_VERIFY(this));
          if (!atype.is_bool_array() && !atype.is_byte_array()) {
            verify_error(
                ErrorContext::bad_type(bci, current_frame.stack_top_ctx()),
                bad_type_msg, "baload");
            return;
          }
          current_frame.push_stack(
            VerificationType::integer_type(), CHECK_VERIFY(this));
          no_control_flow = false; break;
        case Bytecodes::_caload :
          type = current_frame.pop_stack(
            VerificationType::integer_type(), CHECK_VERIFY(this));
          atype = current_frame.pop_stack(
            VerificationType::reference_check(), CHECK_VERIFY(this));
          if (!atype.is_char_array()) {
            verify_error(ErrorContext::bad_type(bci,
                current_frame.stack_top_ctx(), ref_ctx("[C", THREAD)),
                bad_type_msg, "caload");
            return;
          }
          current_frame.push_stack(
            VerificationType::integer_type(), CHECK_VERIFY(this));
          no_control_flow = false; break;
        case Bytecodes::_saload :
          type = current_frame.pop_stack(
            VerificationType::integer_type(), CHECK_VERIFY(this));
          atype = current_frame.pop_stack(
            VerificationType::reference_check(), CHECK_VERIFY(this));
          if (!atype.is_short_array()) {
            verify_error(ErrorContext::bad_type(bci,
                current_frame.stack_top_ctx(), ref_ctx("[S", THREAD)),
                bad_type_msg, "saload");
            return;
          }
          current_frame.push_stack(
            VerificationType::integer_type(), CHECK_VERIFY(this));
          no_control_flow = false; break;
        case Bytecodes::_laload :
          type = current_frame.pop_stack(
            VerificationType::integer_type(), CHECK_VERIFY(this));
          atype = current_frame.pop_stack(
            VerificationType::reference_check(), CHECK_VERIFY(this));
          if (!atype.is_long_array()) {
            verify_error(ErrorContext::bad_type(bci,
                current_frame.stack_top_ctx(), ref_ctx("[J", THREAD)),
                bad_type_msg, "laload");
            return;
          }
          current_frame.push_stack_2(
            VerificationType::long_type(),
            VerificationType::long2_type(), CHECK_VERIFY(this));
          no_control_flow = false; break;
        case Bytecodes::_faload :
          type = current_frame.pop_stack(
            VerificationType::integer_type(), CHECK_VERIFY(this));
          atype = current_frame.pop_stack(
            VerificationType::reference_check(), CHECK_VERIFY(this));
          if (!atype.is_float_array()) {
            verify_error(ErrorContext::bad_type(bci,
                current_frame.stack_top_ctx(), ref_ctx("[F", THREAD)),
                bad_type_msg, "faload");
            return;
          }
          current_frame.push_stack(
            VerificationType::float_type(), CHECK_VERIFY(this));
          no_control_flow = false; break;
        case Bytecodes::_daload :
          type = current_frame.pop_stack(
            VerificationType::integer_type(), CHECK_VERIFY(this));
          atype = current_frame.pop_stack(
            VerificationType::reference_check(), CHECK_VERIFY(this));
          if (!atype.is_double_array()) {
            verify_error(ErrorContext::bad_type(bci,
                current_frame.stack_top_ctx(), ref_ctx("[D", THREAD)),
                bad_type_msg, "daload");
            return;
          }
          current_frame.push_stack_2(
            VerificationType::double_type(),
            VerificationType::double2_type(), CHECK_VERIFY(this));
          no_control_flow = false; break;
        case Bytecodes::_aaload : {
          type = current_frame.pop_stack(
            VerificationType::integer_type(), CHECK_VERIFY(this));
          atype = current_frame.pop_stack(
            VerificationType::reference_check(), CHECK_VERIFY(this));
          if (!atype.is_reference_array()) {
            verify_error(ErrorContext::bad_type(bci,
                current_frame.stack_top_ctx(),
                TypeOrigin::implicit(VerificationType::reference_check())),
                bad_type_msg, "aaload");
            return;
          }
          if (atype.is_null()) {
            current_frame.push_stack(
              VerificationType::null_type(), CHECK_VERIFY(this));
          } else {
            VerificationType component =
              atype.get_component(this, CHECK_VERIFY(this));
            current_frame.push_stack(component, CHECK_VERIFY(this));
          }
          no_control_flow = false; break;
        }
        case Bytecodes::_istore :
          verify_istore(bcs.get_index(), &current_frame, CHECK_VERIFY(this));
          no_control_flow = false; break;
        case Bytecodes::_istore_0 :
        case Bytecodes::_istore_1 :
        case Bytecodes::_istore_2 :
        case Bytecodes::_istore_3 :
          index = opcode - Bytecodes::_istore_0;
          verify_istore(index, &current_frame, CHECK_VERIFY(this));
          no_control_flow = false; break;
        case Bytecodes::_lstore :
          verify_lstore(bcs.get_index(), &current_frame, CHECK_VERIFY(this));
          no_control_flow = false; break;
        case Bytecodes::_lstore_0 :
        case Bytecodes::_lstore_1 :
        case Bytecodes::_lstore_2 :
        case Bytecodes::_lstore_3 :
          index = opcode - Bytecodes::_lstore_0;
          verify_lstore(index, &current_frame, CHECK_VERIFY(this));
          no_control_flow = false; break;
        case Bytecodes::_fstore :
          verify_fstore(bcs.get_index(), &current_frame, CHECK_VERIFY(this));
          no_control_flow = false; break;
        case Bytecodes::_fstore_0 :
        case Bytecodes::_fstore_1 :
        case Bytecodes::_fstore_2 :
        case Bytecodes::_fstore_3 :
          index = opcode - Bytecodes::_fstore_0;
          verify_fstore(index, &current_frame, CHECK_VERIFY(this));
          no_control_flow = false; break;
        case Bytecodes::_dstore :
          verify_dstore(bcs.get_index(), &current_frame, CHECK_VERIFY(this));
          no_control_flow = false; break;
        case Bytecodes::_dstore_0 :
        case Bytecodes::_dstore_1 :
        case Bytecodes::_dstore_2 :
        case Bytecodes::_dstore_3 :
          index = opcode - Bytecodes::_dstore_0;
          verify_dstore(index, &current_frame, CHECK_VERIFY(this));
          no_control_flow = false; break;
        case Bytecodes::_astore :
          verify_astore(bcs.get_index(), &current_frame, CHECK_VERIFY(this));
          no_control_flow = false; break;
        case Bytecodes::_astore_0 :
        case Bytecodes::_astore_1 :
        case Bytecodes::_astore_2 :
        case Bytecodes::_astore_3 :
          index = opcode - Bytecodes::_astore_0;
          verify_astore(index, &current_frame, CHECK_VERIFY(this));
          no_control_flow = false; break;
        case Bytecodes::_iastore :
          type = current_frame.pop_stack(
            VerificationType::integer_type(), CHECK_VERIFY(this));
          type2 = current_frame.pop_stack(
            VerificationType::integer_type(), CHECK_VERIFY(this));
          atype = current_frame.pop_stack(
            VerificationType::reference_check(), CHECK_VERIFY(this));
          if (!atype.is_int_array()) {
            verify_error(ErrorContext::bad_type(bci,
                current_frame.stack_top_ctx(), ref_ctx("[I", THREAD)),
                bad_type_msg, "iastore");
            return;
          }
          no_control_flow = false; break;
        case Bytecodes::_bastore :
          type = current_frame.pop_stack(
            VerificationType::integer_type(), CHECK_VERIFY(this));
          type2 = current_frame.pop_stack(
            VerificationType::integer_type(), CHECK_VERIFY(this));
          atype = current_frame.pop_stack(
            VerificationType::reference_check(), CHECK_VERIFY(this));
          if (!atype.is_bool_array() && !atype.is_byte_array()) {
            verify_error(
                ErrorContext::bad_type(bci, current_frame.stack_top_ctx()),
                bad_type_msg, "bastore");
            return;
          }
          no_control_flow = false; break;
        case Bytecodes::_castore :
          current_frame.pop_stack(
            VerificationType::integer_type(), CHECK_VERIFY(this));
          current_frame.pop_stack(
            VerificationType::integer_type(), CHECK_VERIFY(this));
          atype = current_frame.pop_stack(
            VerificationType::reference_check(), CHECK_VERIFY(this));
          if (!atype.is_char_array()) {
            verify_error(ErrorContext::bad_type(bci,
                current_frame.stack_top_ctx(), ref_ctx("[C", THREAD)),
                bad_type_msg, "castore");
            return;
          }
          no_control_flow = false; break;
        case Bytecodes::_sastore :
          current_frame.pop_stack(
            VerificationType::integer_type(), CHECK_VERIFY(this));
          current_frame.pop_stack(
            VerificationType::integer_type(), CHECK_VERIFY(this));
          atype = current_frame.pop_stack(
            VerificationType::reference_check(), CHECK_VERIFY(this));
          if (!atype.is_short_array()) {
            verify_error(ErrorContext::bad_type(bci,
                current_frame.stack_top_ctx(), ref_ctx("[S", THREAD)),
                bad_type_msg, "sastore");
            return;
          }
          no_control_flow = false; break;
        case Bytecodes::_lastore :
          current_frame.pop_stack_2(
            VerificationType::long2_type(),
            VerificationType::long_type(), CHECK_VERIFY(this));
          current_frame.pop_stack(
            VerificationType::integer_type(), CHECK_VERIFY(this));
          atype = current_frame.pop_stack(
            VerificationType::reference_check(), CHECK_VERIFY(this));
          if (!atype.is_long_array()) {
            verify_error(ErrorContext::bad_type(bci,
                current_frame.stack_top_ctx(), ref_ctx("[J", THREAD)),
                bad_type_msg, "lastore");
            return;
          }
          no_control_flow = false; break;
        case Bytecodes::_fastore :
          current_frame.pop_stack(
            VerificationType::float_type(), CHECK_VERIFY(this));
          current_frame.pop_stack
            (VerificationType::integer_type(), CHECK_VERIFY(this));
          atype = current_frame.pop_stack(
            VerificationType::reference_check(), CHECK_VERIFY(this));
          if (!atype.is_float_array()) {
            verify_error(ErrorContext::bad_type(bci,
                current_frame.stack_top_ctx(), ref_ctx("[F", THREAD)),
                bad_type_msg, "fastore");
            return;
          }
          no_control_flow = false; break;
        case Bytecodes::_dastore :
          current_frame.pop_stack_2(
            VerificationType::double2_type(),
            VerificationType::double_type(), CHECK_VERIFY(this));
          current_frame.pop_stack(
            VerificationType::integer_type(), CHECK_VERIFY(this));
          atype = current_frame.pop_stack(
            VerificationType::reference_check(), CHECK_VERIFY(this));
          if (!atype.is_double_array()) {
            verify_error(ErrorContext::bad_type(bci,
                current_frame.stack_top_ctx(), ref_ctx("[D", THREAD)),
                bad_type_msg, "dastore");
            return;
          }
          no_control_flow = false; break;
        case Bytecodes::_aastore :
          type = current_frame.pop_stack(object_type(), CHECK_VERIFY(this));
          type2 = current_frame.pop_stack(
            VerificationType::integer_type(), CHECK_VERIFY(this));
          atype = current_frame.pop_stack(
            VerificationType::reference_check(), CHECK_VERIFY(this));
          // more type-checking is done at runtime
          if (!atype.is_reference_array()) {
            verify_error(ErrorContext::bad_type(bci,
                current_frame.stack_top_ctx(),
                TypeOrigin::implicit(VerificationType::reference_check())),
                bad_type_msg, "aastore");
            return;
          }
          // 4938384: relaxed constraint in JVMS 3nd edition.
          no_control_flow = false; break;
        case Bytecodes::_pop :
          current_frame.pop_stack(
            VerificationType::category1_check(), CHECK_VERIFY(this));
          no_control_flow = false; break;
        case Bytecodes::_pop2 :
          type = current_frame.pop_stack(CHECK_VERIFY(this));
          if (type.is_category1()) {
            current_frame.pop_stack(
              VerificationType::category1_check(), CHECK_VERIFY(this));
          } else if (type.is_category2_2nd()) {
            current_frame.pop_stack(
              VerificationType::category2_check(), CHECK_VERIFY(this));
          } else {
            /* Unreachable? Would need a category2_1st on TOS
             * which does not appear possible. */
            verify_error(
                ErrorContext::bad_type(bci, current_frame.stack_top_ctx()),
                bad_type_msg, "pop2");
            return;
          }
          no_control_flow = false; break;
        case Bytecodes::_dup :
          type = current_frame.pop_stack(
            VerificationType::category1_check(), CHECK_VERIFY(this));
          current_frame.push_stack(type, CHECK_VERIFY(this));
          current_frame.push_stack(type, CHECK_VERIFY(this));
          no_control_flow = false; break;
        case Bytecodes::_dup_x1 :
          type = current_frame.pop_stack(
            VerificationType::category1_check(), CHECK_VERIFY(this));
          type2 = current_frame.pop_stack(
            VerificationType::category1_check(), CHECK_VERIFY(this));
          current_frame.push_stack(type, CHECK_VERIFY(this));
          current_frame.push_stack(type2, CHECK_VERIFY(this));
          current_frame.push_stack(type, CHECK_VERIFY(this));
          no_control_flow = false; break;
        case Bytecodes::_dup_x2 :
        {
          VerificationType type3;
          type = current_frame.pop_stack(
            VerificationType::category1_check(), CHECK_VERIFY(this));
          type2 = current_frame.pop_stack(CHECK_VERIFY(this));
          if (type2.is_category1()) {
            type3 = current_frame.pop_stack(
              VerificationType::category1_check(), CHECK_VERIFY(this));
          } else if (type2.is_category2_2nd()) {
            type3 = current_frame.pop_stack(
              VerificationType::category2_check(), CHECK_VERIFY(this));
          } else {
            /* Unreachable? Would need a category2_1st at stack depth 2 with
             * a category1 on TOS which does not appear possible. */
            verify_error(ErrorContext::bad_type(
                bci, current_frame.stack_top_ctx()), bad_type_msg, "dup_x2");
            return;
          }
          current_frame.push_stack(type, CHECK_VERIFY(this));
          current_frame.push_stack(type3, CHECK_VERIFY(this));
          current_frame.push_stack(type2, CHECK_VERIFY(this));
          current_frame.push_stack(type, CHECK_VERIFY(this));
          no_control_flow = false; break;
        }
        case Bytecodes::_dup2 :
          type = current_frame.pop_stack(CHECK_VERIFY(this));
          if (type.is_category1()) {
            type2 = current_frame.pop_stack(
              VerificationType::category1_check(), CHECK_VERIFY(this));
          } else if (type.is_category2_2nd()) {
            type2 = current_frame.pop_stack(
              VerificationType::category2_check(), CHECK_VERIFY(this));
          } else {
            /* Unreachable?  Would need a category2_1st on TOS which does not
             * appear possible. */
            verify_error(
                ErrorContext::bad_type(bci, current_frame.stack_top_ctx()),
                bad_type_msg, "dup2");
            return;
          }
          current_frame.push_stack(type2, CHECK_VERIFY(this));
          current_frame.push_stack(type, CHECK_VERIFY(this));
          current_frame.push_stack(type2, CHECK_VERIFY(this));
          current_frame.push_stack(type, CHECK_VERIFY(this));
          no_control_flow = false; break;
        case Bytecodes::_dup2_x1 :
        {
          VerificationType type3;
          type = current_frame.pop_stack(CHECK_VERIFY(this));
          if (type.is_category1()) {
            type2 = current_frame.pop_stack(
              VerificationType::category1_check(), CHECK_VERIFY(this));
          } else if (type.is_category2_2nd()) {
            type2 = current_frame.pop_stack(
              VerificationType::category2_check(), CHECK_VERIFY(this));
          } else {
            /* Unreachable?  Would need a category2_1st on TOS which does
             * not appear possible. */
            verify_error(
                ErrorContext::bad_type(bci, current_frame.stack_top_ctx()),
                bad_type_msg, "dup2_x1");
            return;
          }
          type3 = current_frame.pop_stack(
            VerificationType::category1_check(), CHECK_VERIFY(this));
          current_frame.push_stack(type2, CHECK_VERIFY(this));
          current_frame.push_stack(type, CHECK_VERIFY(this));
          current_frame.push_stack(type3, CHECK_VERIFY(this));
          current_frame.push_stack(type2, CHECK_VERIFY(this));
          current_frame.push_stack(type, CHECK_VERIFY(this));
          no_control_flow = false; break;
        }
        case Bytecodes::_dup2_x2 :
        {
          VerificationType type3, type4;
          type = current_frame.pop_stack(CHECK_VERIFY(this));
          if (type.is_category1()) {
            type2 = current_frame.pop_stack(
              VerificationType::category1_check(), CHECK_VERIFY(this));
          } else if (type.is_category2_2nd()) {
            type2 = current_frame.pop_stack(
              VerificationType::category2_check(), CHECK_VERIFY(this));
          } else {
            /* Unreachable?  Would need a category2_1st on TOS which does
             * not appear possible. */
            verify_error(
                ErrorContext::bad_type(bci, current_frame.stack_top_ctx()),
                bad_type_msg, "dup2_x2");
            return;
          }
          type3 = current_frame.pop_stack(CHECK_VERIFY(this));
          if (type3.is_category1()) {
            type4 = current_frame.pop_stack(
              VerificationType::category1_check(), CHECK_VERIFY(this));
          } else if (type3.is_category2_2nd()) {
            type4 = current_frame.pop_stack(
              VerificationType::category2_check(), CHECK_VERIFY(this));
          } else {
            /* Unreachable?  Would need a category2_1st on TOS after popping
             * a long/double or two category 1's, which does not
             * appear possible. */
            verify_error(
                ErrorContext::bad_type(bci, current_frame.stack_top_ctx()),
                bad_type_msg, "dup2_x2");
            return;
          }
          current_frame.push_stack(type2, CHECK_VERIFY(this));
          current_frame.push_stack(type, CHECK_VERIFY(this));
          current_frame.push_stack(type4, CHECK_VERIFY(this));
          current_frame.push_stack(type3, CHECK_VERIFY(this));
          current_frame.push_stack(type2, CHECK_VERIFY(this));
          current_frame.push_stack(type, CHECK_VERIFY(this));
          no_control_flow = false; break;
        }
        case Bytecodes::_swap :
          type = current_frame.pop_stack(
            VerificationType::category1_check(), CHECK_VERIFY(this));
          type2 = current_frame.pop_stack(
            VerificationType::category1_check(), CHECK_VERIFY(this));
          current_frame.push_stack(type, CHECK_VERIFY(this));
          current_frame.push_stack(type2, CHECK_VERIFY(this));
          no_control_flow = false; break;
        case Bytecodes::_iadd :
        case Bytecodes::_isub :
        case Bytecodes::_imul :
        case Bytecodes::_idiv :
        case Bytecodes::_irem :
        case Bytecodes::_ishl :
        case Bytecodes::_ishr :
        case Bytecodes::_iushr :
        case Bytecodes::_ior :
        case Bytecodes::_ixor :
        case Bytecodes::_iand :
          current_frame.pop_stack(
            VerificationType::integer_type(), CHECK_VERIFY(this));
          // fall through
        case Bytecodes::_ineg :
          current_frame.pop_stack(
            VerificationType::integer_type(), CHECK_VERIFY(this));
          current_frame.push_stack(
            VerificationType::integer_type(), CHECK_VERIFY(this));
          no_control_flow = false; break;
        case Bytecodes::_ladd :
        case Bytecodes::_lsub :
        case Bytecodes::_lmul :
        case Bytecodes::_ldiv :
        case Bytecodes::_lrem :
        case Bytecodes::_land :
        case Bytecodes::_lor :
        case Bytecodes::_lxor :
          current_frame.pop_stack_2(
            VerificationType::long2_type(),
            VerificationType::long_type(), CHECK_VERIFY(this));
          // fall through
        case Bytecodes::_lneg :
          current_frame.pop_stack_2(
            VerificationType::long2_type(),
            VerificationType::long_type(), CHECK_VERIFY(this));
          current_frame.push_stack_2(
            VerificationType::long_type(),
            VerificationType::long2_type(), CHECK_VERIFY(this));
          no_control_flow = false; break;
        case Bytecodes::_lshl :
        case Bytecodes::_lshr :
        case Bytecodes::_lushr :
          current_frame.pop_stack(
            VerificationType::integer_type(), CHECK_VERIFY(this));
          current_frame.pop_stack_2(
            VerificationType::long2_type(),
            VerificationType::long_type(), CHECK_VERIFY(this));
          current_frame.push_stack_2(
            VerificationType::long_type(),
            VerificationType::long2_type(), CHECK_VERIFY(this));
          no_control_flow = false; break;
        case Bytecodes::_fadd :
        case Bytecodes::_fsub :
        case Bytecodes::_fmul :
        case Bytecodes::_fdiv :
        case Bytecodes::_frem :
          current_frame.pop_stack(
            VerificationType::float_type(), CHECK_VERIFY(this));
          // fall through
        case Bytecodes::_fneg :
          current_frame.pop_stack(
            VerificationType::float_type(), CHECK_VERIFY(this));
          current_frame.push_stack(
            VerificationType::float_type(), CHECK_VERIFY(this));
          no_control_flow = false; break;
        case Bytecodes::_dadd :
        case Bytecodes::_dsub :
        case Bytecodes::_dmul :
        case Bytecodes::_ddiv :
        case Bytecodes::_drem :
          current_frame.pop_stack_2(
            VerificationType::double2_type(),
            VerificationType::double_type(), CHECK_VERIFY(this));
          // fall through
        case Bytecodes::_dneg :
          current_frame.pop_stack_2(
            VerificationType::double2_type(),
            VerificationType::double_type(), CHECK_VERIFY(this));
          current_frame.push_stack_2(
            VerificationType::double_type(),
            VerificationType::double2_type(), CHECK_VERIFY(this));
          no_control_flow = false; break;
        case Bytecodes::_iinc :
          verify_iinc(bcs.get_index(), &current_frame, CHECK_VERIFY(this));
          no_control_flow = false; break;
        case Bytecodes::_i2l :
          type = current_frame.pop_stack(
            VerificationType::integer_type(), CHECK_VERIFY(this));
          current_frame.push_stack_2(
            VerificationType::long_type(),
            VerificationType::long2_type(), CHECK_VERIFY(this));
          no_control_flow = false; break;
       case Bytecodes::_l2i :
          current_frame.pop_stack_2(
            VerificationType::long2_type(),
            VerificationType::long_type(), CHECK_VERIFY(this));
          current_frame.push_stack(
            VerificationType::integer_type(), CHECK_VERIFY(this));
          no_control_flow = false; break;
        case Bytecodes::_i2f :
          current_frame.pop_stack(
            VerificationType::integer_type(), CHECK_VERIFY(this));
          current_frame.push_stack(
            VerificationType::float_type(), CHECK_VERIFY(this));
          no_control_flow = false; break;
        case Bytecodes::_i2d :
          current_frame.pop_stack(
            VerificationType::integer_type(), CHECK_VERIFY(this));
          current_frame.push_stack_2(
            VerificationType::double_type(),
            VerificationType::double2_type(), CHECK_VERIFY(this));
          no_control_flow = false; break;
        case Bytecodes::_l2f :
          current_frame.pop_stack_2(
            VerificationType::long2_type(),
            VerificationType::long_type(), CHECK_VERIFY(this));
          current_frame.push_stack(
            VerificationType::float_type(), CHECK_VERIFY(this));
          no_control_flow = false; break;
        case Bytecodes::_l2d :
          current_frame.pop_stack_2(
            VerificationType::long2_type(),
            VerificationType::long_type(), CHECK_VERIFY(this));
          current_frame.push_stack_2(
            VerificationType::double_type(),
            VerificationType::double2_type(), CHECK_VERIFY(this));
          no_control_flow = false; break;
        case Bytecodes::_f2i :
          current_frame.pop_stack(
            VerificationType::float_type(), CHECK_VERIFY(this));
          current_frame.push_stack(
            VerificationType::integer_type(), CHECK_VERIFY(this));
          no_control_flow = false; break;
        case Bytecodes::_f2l :
          current_frame.pop_stack(
            VerificationType::float_type(), CHECK_VERIFY(this));
          current_frame.push_stack_2(
            VerificationType::long_type(),
            VerificationType::long2_type(), CHECK_VERIFY(this));
          no_control_flow = false; break;
        case Bytecodes::_f2d :
          current_frame.pop_stack(
            VerificationType::float_type(), CHECK_VERIFY(this));
          current_frame.push_stack_2(
            VerificationType::double_type(),
            VerificationType::double2_type(), CHECK_VERIFY(this));
          no_control_flow = false; break;
        case Bytecodes::_d2i :
          current_frame.pop_stack_2(
            VerificationType::double2_type(),
            VerificationType::double_type(), CHECK_VERIFY(this));
          current_frame.push_stack(
            VerificationType::integer_type(), CHECK_VERIFY(this));
          no_control_flow = false; break;
        case Bytecodes::_d2l :
          current_frame.pop_stack_2(
            VerificationType::double2_type(),
            VerificationType::double_type(), CHECK_VERIFY(this));
          current_frame.push_stack_2(
            VerificationType::long_type(),
            VerificationType::long2_type(), CHECK_VERIFY(this));
          no_control_flow = false; break;
        case Bytecodes::_d2f :
          current_frame.pop_stack_2(
            VerificationType::double2_type(),
            VerificationType::double_type(), CHECK_VERIFY(this));
          current_frame.push_stack(
            VerificationType::float_type(), CHECK_VERIFY(this));
          no_control_flow = false; break;
        case Bytecodes::_i2b :
        case Bytecodes::_i2c :
        case Bytecodes::_i2s :
          current_frame.pop_stack(
            VerificationType::integer_type(), CHECK_VERIFY(this));
          current_frame.push_stack(
            VerificationType::integer_type(), CHECK_VERIFY(this));
          no_control_flow = false; break;
        case Bytecodes::_lcmp :
          current_frame.pop_stack_2(
            VerificationType::long2_type(),
            VerificationType::long_type(), CHECK_VERIFY(this));
          current_frame.pop_stack_2(
            VerificationType::long2_type(),
            VerificationType::long_type(), CHECK_VERIFY(this));
          current_frame.push_stack(
            VerificationType::integer_type(), CHECK_VERIFY(this));
          no_control_flow = false; break;
        case Bytecodes::_fcmpl :
        case Bytecodes::_fcmpg :
          current_frame.pop_stack(
            VerificationType::float_type(), CHECK_VERIFY(this));
          current_frame.pop_stack(
            VerificationType::float_type(), CHECK_VERIFY(this));
          current_frame.push_stack(
            VerificationType::integer_type(), CHECK_VERIFY(this));
          no_control_flow = false; break;
        case Bytecodes::_dcmpl :
        case Bytecodes::_dcmpg :
          current_frame.pop_stack_2(
            VerificationType::double2_type(),
            VerificationType::double_type(), CHECK_VERIFY(this));
          current_frame.pop_stack_2(
            VerificationType::double2_type(),
            VerificationType::double_type(), CHECK_VERIFY(this));
          current_frame.push_stack(
            VerificationType::integer_type(), CHECK_VERIFY(this));
          no_control_flow = false; break;
        case Bytecodes::_if_icmpeq:
        case Bytecodes::_if_icmpne:
        case Bytecodes::_if_icmplt:
        case Bytecodes::_if_icmpge:
        case Bytecodes::_if_icmpgt:
        case Bytecodes::_if_icmple:
          current_frame.pop_stack(
            VerificationType::integer_type(), CHECK_VERIFY(this));
          // fall through
        case Bytecodes::_ifeq:
        case Bytecodes::_ifne:
        case Bytecodes::_iflt:
        case Bytecodes::_ifge:
        case Bytecodes::_ifgt:
        case Bytecodes::_ifle:
          current_frame.pop_stack(
            VerificationType::integer_type(), CHECK_VERIFY(this));
          target = bcs.dest();
          stackmap_table.check_jump_target(
            &current_frame, target, CHECK_VERIFY(this));
          no_control_flow = false; break;
        case Bytecodes::_if_acmpeq :
        case Bytecodes::_if_acmpne :
          current_frame.pop_stack(
            VerificationType::reference_check(), CHECK_VERIFY(this));
          // fall through
        case Bytecodes::_ifnull :
        case Bytecodes::_ifnonnull :
          current_frame.pop_stack(
            VerificationType::reference_check(), CHECK_VERIFY(this));
          target = bcs.dest();
          stackmap_table.check_jump_target
            (&current_frame, target, CHECK_VERIFY(this));
          no_control_flow = false; break;
        case Bytecodes::_goto :
          target = bcs.dest();
          stackmap_table.check_jump_target(
            &current_frame, target, CHECK_VERIFY(this));
          no_control_flow = true; break;
        case Bytecodes::_goto_w :
          target = bcs.dest_w();
          stackmap_table.check_jump_target(
            &current_frame, target, CHECK_VERIFY(this));
          no_control_flow = true; break;
        case Bytecodes::_tableswitch :
        case Bytecodes::_lookupswitch :
          verify_switch(
            &bcs, code_length, code_data, &current_frame,
            &stackmap_table, CHECK_VERIFY(this));
          no_control_flow = true; break;
        case Bytecodes::_ireturn :
          type = current_frame.pop_stack(
            VerificationType::integer_type(), CHECK_VERIFY(this));
          verify_return_value(return_type, type, bci,
                              &current_frame, CHECK_VERIFY(this));
          no_control_flow = true; break;
        case Bytecodes::_lreturn :
          type2 = current_frame.pop_stack(
            VerificationType::long2_type(), CHECK_VERIFY(this));
          type = current_frame.pop_stack(
            VerificationType::long_type(), CHECK_VERIFY(this));
          verify_return_value(return_type, type, bci,
                              &current_frame, CHECK_VERIFY(this));
          no_control_flow = true; break;
        case Bytecodes::_freturn :
          type = current_frame.pop_stack(
            VerificationType::float_type(), CHECK_VERIFY(this));
          verify_return_value(return_type, type, bci,
                              &current_frame, CHECK_VERIFY(this));
          no_control_flow = true; break;
        case Bytecodes::_dreturn :
          type2 = current_frame.pop_stack(
            VerificationType::double2_type(),  CHECK_VERIFY(this));
          type = current_frame.pop_stack(
            VerificationType::double_type(), CHECK_VERIFY(this));
          verify_return_value(return_type, type, bci,
                              &current_frame, CHECK_VERIFY(this));
          no_control_flow = true; break;
        case Bytecodes::_areturn :
          type = current_frame.pop_stack(
            VerificationType::reference_check(), CHECK_VERIFY(this));
          verify_return_value(return_type, type, bci,
                              &current_frame, CHECK_VERIFY(this));
          no_control_flow = true; break;
        case Bytecodes::_return :
          if (return_type != VerificationType::bogus_type()) {
            verify_error(ErrorContext::bad_code(bci),
                         "Method expects a return value");
            return;
          }
          // Make sure "this" has been initialized if current method is an
          // <init>
          if (_method->name() == vmSymbols::object_initializer_name() &&
              current_frame.flag_this_uninit()) {
            verify_error(ErrorContext::bad_code(bci),
                         "Constructor must call super() or this() "
                         "before return");
            return;
          }
          no_control_flow = true; break;
        case Bytecodes::_getstatic :
        case Bytecodes::_putstatic :
        case Bytecodes::_getfield :
        case Bytecodes::_putfield :
          verify_field_instructions(
            &bcs, &current_frame, cp, CHECK_VERIFY(this));
          no_control_flow = false; break;
        case Bytecodes::_invokevirtual :
        case Bytecodes::_invokespecial :
        case Bytecodes::_invokestatic :
          verify_invoke_instructions(
            &bcs, code_length, &current_frame,
            &this_uninit, return_type, cp, CHECK_VERIFY(this));
          no_control_flow = false; break;
        case Bytecodes::_invokeinterface :
        case Bytecodes::_invokedynamic :
          verify_invoke_instructions(
            &bcs, code_length, &current_frame,
            &this_uninit, return_type, cp, CHECK_VERIFY(this));
          no_control_flow = false; break;
        case Bytecodes::_new :
        {
          index = bcs.get_index_u2();
          verify_cp_class_type(bci, index, cp, CHECK_VERIFY(this));
          VerificationType new_class_type =
            cp_index_to_type(index, cp, CHECK_VERIFY(this));
          if (!new_class_type.is_object()) {
            verify_error(ErrorContext::bad_type(bci,
                TypeOrigin::cp(index, new_class_type)),
                "Illegal new instruction");
            return;
          }
          type = VerificationType::uninitialized_type(bci);
          current_frame.push_stack(type, CHECK_VERIFY(this));
          no_control_flow = false; break;
        }
        case Bytecodes::_newarray :
          type = get_newarray_type(bcs.get_index(), bci, CHECK_VERIFY(this));
          current_frame.pop_stack(
            VerificationType::integer_type(),  CHECK_VERIFY(this));
          current_frame.push_stack(type, CHECK_VERIFY(this));
          no_control_flow = false; break;
        case Bytecodes::_anewarray :
          verify_anewarray(
            bci, bcs.get_index_u2(), cp, &current_frame, CHECK_VERIFY(this));
          no_control_flow = false; break;
        case Bytecodes::_arraylength :
          type = current_frame.pop_stack(
            VerificationType::reference_check(), CHECK_VERIFY(this));
          if (!(type.is_null() || type.is_array())) {
            verify_error(ErrorContext::bad_type(
                bci, current_frame.stack_top_ctx()),
                bad_type_msg, "arraylength");
          }
          current_frame.push_stack(
            VerificationType::integer_type(), CHECK_VERIFY(this));
          no_control_flow = false; break;
        case Bytecodes::_checkcast :
        {
          index = bcs.get_index_u2();
          verify_cp_class_type(bci, index, cp, CHECK_VERIFY(this));
          current_frame.pop_stack(object_type(), CHECK_VERIFY(this));
          VerificationType klass_type = cp_index_to_type(
            index, cp, CHECK_VERIFY(this));
          current_frame.push_stack(klass_type, CHECK_VERIFY(this));
          no_control_flow = false; break;
        }
        case Bytecodes::_instanceof : {
          index = bcs.get_index_u2();
          verify_cp_class_type(bci, index, cp, CHECK_VERIFY(this));
          current_frame.pop_stack(object_type(), CHECK_VERIFY(this));
          current_frame.push_stack(
            VerificationType::integer_type(), CHECK_VERIFY(this));
          no_control_flow = false; break;
        }
        case Bytecodes::_monitorenter :
        case Bytecodes::_monitorexit :
          current_frame.pop_stack(
            VerificationType::reference_check(), CHECK_VERIFY(this));
          no_control_flow = false; break;
        case Bytecodes::_multianewarray :
        {
          index = bcs.get_index_u2();
          u2 dim = *(bcs.bcp()+3);
          verify_cp_class_type(bci, index, cp, CHECK_VERIFY(this));
          VerificationType new_array_type =
            cp_index_to_type(index, cp, CHECK_VERIFY(this));
          if (!new_array_type.is_array()) {
            verify_error(ErrorContext::bad_type(bci,
                TypeOrigin::cp(index, new_array_type)),
                "Illegal constant pool index in multianewarray instruction");
            return;
          }
          if (dim < 1 || new_array_type.dimensions() < dim) {
            verify_error(ErrorContext::bad_code(bci),
                "Illegal dimension in multianewarray instruction: %d", dim);
            return;
          }
          for (int i = 0; i < dim; i++) {
            current_frame.pop_stack(
              VerificationType::integer_type(), CHECK_VERIFY(this));
          }
          current_frame.push_stack(new_array_type, CHECK_VERIFY(this));
          no_control_flow = false; break;
        }
        case Bytecodes::_athrow :
          type = VerificationType::reference_type(
            vmSymbols::java_lang_Throwable());
          current_frame.pop_stack(type, CHECK_VERIFY(this));
          no_control_flow = true; break;
        default:
          // We only need to check the valid bytecodes in class file.
          // And jsr and ret are not in the new class file format in JDK1.5.
          verify_error(ErrorContext::bad_code(bci),
              "Bad instruction: %02x", opcode);
          no_control_flow = false;
          return;
      }  // end switch
    }  // end Merge with the next instruction

    // Look for possible jump target in exception handlers and see if it
    // matches current_frame
    if (bci >= ex_min && bci < ex_max) {
      verify_exception_handler_targets(
        bci, this_uninit, &current_frame, &stackmap_table, CHECK_VERIFY(this));
    }
  } // end while

  // Make sure that control flow does not fall through end of the method
  if (!no_control_flow) {
    verify_error(ErrorContext::bad_code(code_length),
        "Control flow falls through code end");
    return;
  }
}

#undef bad_type_message

char* ClassVerifier::generate_code_data(methodHandle m, u4 code_length, TRAPS) {
  char* code_data = NEW_RESOURCE_ARRAY(char, code_length);
  memset(code_data, 0, sizeof(char) * code_length);
  RawBytecodeStream bcs(m);

  while (!bcs.is_last_bytecode()) {
    if (bcs.raw_next() != Bytecodes::_illegal) {
      int bci = bcs.bci();
      if (bcs.raw_code() == Bytecodes::_new) {
        code_data[bci] = NEW_OFFSET;
      } else {
        code_data[bci] = BYTECODE_OFFSET;
      }
    } else {
      verify_error(ErrorContext::bad_code(bcs.bci()), "Bad instruction");
      return NULL;
    }
  }

  return code_data;
}

void ClassVerifier::verify_exception_handler_table(u4 code_length, char* code_data, int& min, int& max, TRAPS) {
  ExceptionTable exhandlers(_method());
  int exlength = exhandlers.length();
  constantPoolHandle cp (THREAD, _method->constants());

  for(int i = 0; i < exlength; i++) {
    //reacquire the table in case a GC happened
    ExceptionTable exhandlers(_method());
    u2 start_pc = exhandlers.start_pc(i);
    u2 end_pc = exhandlers.end_pc(i);
    u2 handler_pc = exhandlers.handler_pc(i);
    if (start_pc >= code_length || code_data[start_pc] == 0) {
      class_format_error("Illegal exception table start_pc %d", start_pc);
      return;
    }
    if (end_pc != code_length) {   // special case: end_pc == code_length
      if (end_pc > code_length || code_data[end_pc] == 0) {
        class_format_error("Illegal exception table end_pc %d", end_pc);
        return;
      }
    }
    if (handler_pc >= code_length || code_data[handler_pc] == 0) {
      class_format_error("Illegal exception table handler_pc %d", handler_pc);
      return;
    }
    int catch_type_index = exhandlers.catch_type_index(i);
    if (catch_type_index != 0) {
      VerificationType catch_type = cp_index_to_type(
        catch_type_index, cp, CHECK_VERIFY(this));
      VerificationType throwable =
        VerificationType::reference_type(vmSymbols::java_lang_Throwable());
      bool is_subclass = throwable.is_assignable_from(
        catch_type, this, false, CHECK_VERIFY(this));
      if (!is_subclass) {
        // 4286534: should throw VerifyError according to recent spec change
        verify_error(ErrorContext::bad_type(handler_pc,
            TypeOrigin::cp(catch_type_index, catch_type),
            TypeOrigin::implicit(throwable)),
            "Catch type is not a subclass "
            "of Throwable in exception handler %d", handler_pc);
        return;
      }
    }
    if (start_pc < min) min = start_pc;
    if (end_pc > max) max = end_pc;
  }
}

void ClassVerifier::verify_local_variable_table(u4 code_length, char* code_data, TRAPS) {
  int localvariable_table_length = _method()->localvariable_table_length();
  if (localvariable_table_length > 0) {
    LocalVariableTableElement* table = _method()->localvariable_table_start();
    for (int i = 0; i < localvariable_table_length; i++) {
      u2 start_bci = table[i].start_bci;
      u2 length = table[i].length;

      if (start_bci >= code_length || code_data[start_bci] == 0) {
        class_format_error(
          "Illegal local variable table start_pc %d", start_bci);
        return;
      }
      u4 end_bci = (u4)(start_bci + length);
      if (end_bci != code_length) {
        if (end_bci >= code_length || code_data[end_bci] == 0) {
          class_format_error( "Illegal local variable table length %d", length);
          return;
        }
      }
    }
  }
}

u2 ClassVerifier::verify_stackmap_table(u2 stackmap_index, u2 bci,
                                        StackMapFrame* current_frame,
                                        StackMapTable* stackmap_table,
                                        bool no_control_flow, TRAPS) {
  if (stackmap_index < stackmap_table->get_frame_count()) {
    u2 this_offset = stackmap_table->get_offset(stackmap_index);
    if (no_control_flow && this_offset > bci) {
      verify_error(ErrorContext::missing_stackmap(bci),
                   "Expecting a stack map frame");
      return 0;
    }
    if (this_offset == bci) {
      ErrorContext ctx;
      // See if current stack map can be assigned to the frame in table.
      // current_frame is the stackmap frame got from the last instruction.
      // If matched, current_frame will be updated by this method.
      bool matches = stackmap_table->match_stackmap(
        current_frame, this_offset, stackmap_index,
        !no_control_flow, true, &ctx, CHECK_VERIFY_(this, 0));
      if (!matches) {
        // report type error
        verify_error(ctx, "Instruction type does not match stack map");
        return 0;
      }
      stackmap_index++;
    } else if (this_offset < bci) {
      // current_offset should have met this_offset.
      class_format_error("Bad stack map offset %d", this_offset);
      return 0;
    }
  } else if (no_control_flow) {
    verify_error(ErrorContext::bad_code(bci), "Expecting a stack map frame");
    return 0;
  }
  return stackmap_index;
}

void ClassVerifier::verify_exception_handler_targets(u2 bci, bool this_uninit, StackMapFrame* current_frame,
                                                     StackMapTable* stackmap_table, TRAPS) {
  constantPoolHandle cp (THREAD, _method->constants());
  ExceptionTable exhandlers(_method());
  int exlength = exhandlers.length();
  for(int i = 0; i < exlength; i++) {
    //reacquire the table in case a GC happened
    ExceptionTable exhandlers(_method());
    u2 start_pc = exhandlers.start_pc(i);
    u2 end_pc = exhandlers.end_pc(i);
    u2 handler_pc = exhandlers.handler_pc(i);
    int catch_type_index = exhandlers.catch_type_index(i);
    if(bci >= start_pc && bci < end_pc) {
      u1 flags = current_frame->flags();
      if (this_uninit) {  flags |= FLAG_THIS_UNINIT; }
      StackMapFrame* new_frame = current_frame->frame_in_exception_handler(flags);
      if (catch_type_index != 0) {
        // We know that this index refers to a subclass of Throwable
        VerificationType catch_type = cp_index_to_type(
          catch_type_index, cp, CHECK_VERIFY(this));
        new_frame->push_stack(catch_type, CHECK_VERIFY(this));
      } else {
        VerificationType throwable =
          VerificationType::reference_type(vmSymbols::java_lang_Throwable());
        new_frame->push_stack(throwable, CHECK_VERIFY(this));
      }
      ErrorContext ctx;
      bool matches = stackmap_table->match_stackmap(
        new_frame, handler_pc, true, false, &ctx, CHECK_VERIFY(this));
      if (!matches) {
        verify_error(ctx, "Stack map does not match the one at "
            "exception handler %d", handler_pc);
        return;
      }
    }
  }
}

void ClassVerifier::verify_cp_index(
    u2 bci, constantPoolHandle cp, int index, TRAPS) {
  int nconstants = cp->length();
  if ((index <= 0) || (index >= nconstants)) {
    verify_error(ErrorContext::bad_cp_index(bci, index),
        "Illegal constant pool index %d in class %s",
        index, cp->pool_holder()->external_name());
    return;
  }
}

void ClassVerifier::verify_cp_type(
    u2 bci, int index, constantPoolHandle cp, unsigned int types, TRAPS) {

  // In some situations, bytecode rewriting may occur while we're verifying.
  // In this case, a constant pool cache exists and some indices refer to that
  // instead.  Be sure we don't pick up such indices by accident.
  // We must check was_recursively_verified() before we get here.
  guarantee(cp->cache() == NULL, "not rewritten yet");

  verify_cp_index(bci, cp, index, CHECK_VERIFY(this));
  unsigned int tag = cp->tag_at(index).value();
  if ((types & (1 << tag)) == 0) {
    verify_error(ErrorContext::bad_cp_index(bci, index),
      "Illegal type at constant pool entry %d in class %s",
      index, cp->pool_holder()->external_name());
    return;
  }
}

void ClassVerifier::verify_cp_class_type(
    u2 bci, int index, constantPoolHandle cp, TRAPS) {
  verify_cp_index(bci, cp, index, CHECK_VERIFY(this));
  constantTag tag = cp->tag_at(index);
  if (!tag.is_klass() && !tag.is_unresolved_klass()) {
    verify_error(ErrorContext::bad_cp_index(bci, index),
        "Illegal type at constant pool entry %d in class %s",
        index, cp->pool_holder()->external_name());
    return;
  }
}

void ClassVerifier::verify_error(ErrorContext ctx, const char* msg, ...) {
  stringStream ss;

  ctx.reset_frames();
  _exception_type = vmSymbols::java_lang_VerifyError();
  _error_context = ctx;
  va_list va;
  va_start(va, msg);
  ss.vprint(msg, va);
  va_end(va);
  _message = ss.as_string();
#ifdef ASSERT
  ResourceMark rm;
  const char* exception_name = _exception_type->as_C_string();
  Exceptions::debug_check_abort(exception_name, NULL);
#endif // ndef ASSERT
}

void ClassVerifier::class_format_error(const char* msg, ...) {
  stringStream ss;
  _exception_type = vmSymbols::java_lang_ClassFormatError();
  va_list va;
  va_start(va, msg);
  ss.vprint(msg, va);
  va_end(va);
  if (!_method.is_null()) {
    ss.print(" in method %s", _method->name_and_sig_as_C_string());
  }
  _message = ss.as_string();
}

Klass* ClassVerifier::load_class(Symbol* name, TRAPS) {
  // Get current loader and protection domain first.
  oop loader = current_class()->class_loader();
  oop protection_domain = current_class()->protection_domain();

  return SystemDictionary::resolve_or_fail(
    name, Handle(THREAD, loader), Handle(THREAD, protection_domain),
    true, CHECK_NULL);
}

bool ClassVerifier::is_protected_access(instanceKlassHandle this_class,
                                        Klass* target_class,
                                        Symbol* field_name,
                                        Symbol* field_sig,
                                        bool is_method) {
  No_Safepoint_Verifier nosafepoint;

  // If target class isn't a super class of this class, we don't worry about this case
  if (!this_class->is_subclass_of(target_class)) {
    return false;
  }
  // Check if the specified method or field is protected
  InstanceKlass* target_instance = InstanceKlass::cast(target_class);
  fieldDescriptor fd;
  if (is_method) {
    Method* m = target_instance->uncached_lookup_method(field_name, field_sig, Klass::normal);
    if (m != NULL && m->is_protected()) {
      if (!this_class->is_same_class_package(m->method_holder())) {
        return true;
      }
    }
  } else {
    Klass* member_klass = target_instance->find_field(field_name, field_sig, &fd);
    if (member_klass != NULL && fd.is_protected()) {
      if (!this_class->is_same_class_package(member_klass)) {
        return true;
      }
    }
  }
  return false;
}

void ClassVerifier::verify_ldc(
    int opcode, u2 index, StackMapFrame* current_frame,
    constantPoolHandle cp, u2 bci, TRAPS) {
  verify_cp_index(bci, cp, index, CHECK_VERIFY(this));
  constantTag tag = cp->tag_at(index);
  unsigned int types;
  if (opcode == Bytecodes::_ldc || opcode == Bytecodes::_ldc_w) {
    if (!tag.is_unresolved_klass()) {
      types = (1 << JVM_CONSTANT_Integer) | (1 << JVM_CONSTANT_Float)
            | (1 << JVM_CONSTANT_String)  | (1 << JVM_CONSTANT_Class)
            | (1 << JVM_CONSTANT_MethodHandle) | (1 << JVM_CONSTANT_MethodType);
      // Note:  The class file parser already verified the legality of
      // MethodHandle and MethodType constants.
      verify_cp_type(bci, index, cp, types, CHECK_VERIFY(this));
    }
  } else {
    assert(opcode == Bytecodes::_ldc2_w, "must be ldc2_w");
    types = (1 << JVM_CONSTANT_Double) | (1 << JVM_CONSTANT_Long);
    verify_cp_type(bci, index, cp, types, CHECK_VERIFY(this));
  }
  if (tag.is_string() && cp->is_pseudo_string_at(index)) {
    current_frame->push_stack(object_type(), CHECK_VERIFY(this));
  } else if (tag.is_string()) {
    current_frame->push_stack(
      VerificationType::reference_type(
        vmSymbols::java_lang_String()), CHECK_VERIFY(this));
  } else if (tag.is_klass() || tag.is_unresolved_klass()) {
    current_frame->push_stack(
      VerificationType::reference_type(
        vmSymbols::java_lang_Class()), CHECK_VERIFY(this));
  } else if (tag.is_int()) {
    current_frame->push_stack(
      VerificationType::integer_type(), CHECK_VERIFY(this));
  } else if (tag.is_float()) {
    current_frame->push_stack(
      VerificationType::float_type(), CHECK_VERIFY(this));
  } else if (tag.is_double()) {
    current_frame->push_stack_2(
      VerificationType::double_type(),
      VerificationType::double2_type(), CHECK_VERIFY(this));
  } else if (tag.is_long()) {
    current_frame->push_stack_2(
      VerificationType::long_type(),
      VerificationType::long2_type(), CHECK_VERIFY(this));
  } else if (tag.is_method_handle()) {
    current_frame->push_stack(
      VerificationType::reference_type(
        vmSymbols::java_lang_invoke_MethodHandle()), CHECK_VERIFY(this));
  } else if (tag.is_method_type()) {
    current_frame->push_stack(
      VerificationType::reference_type(
        vmSymbols::java_lang_invoke_MethodType()), CHECK_VERIFY(this));
  } else {
    /* Unreachable? verify_cp_type has already validated the cp type. */
    verify_error(
        ErrorContext::bad_cp_index(bci, index), "Invalid index in ldc");
    return;
  }
}

void ClassVerifier::verify_switch(
    RawBytecodeStream* bcs, u4 code_length, char* code_data,
    StackMapFrame* current_frame, StackMapTable* stackmap_table, TRAPS) {
  int bci = bcs->bci();
  address bcp = bcs->bcp();
  address aligned_bcp = (address) round_to((intptr_t)(bcp + 1), jintSize);

  if (_klass->major_version() < NONZERO_PADDING_BYTES_IN_SWITCH_MAJOR_VERSION) {
    // 4639449 & 4647081: padding bytes must be 0
    u2 padding_offset = 1;
    while ((bcp + padding_offset) < aligned_bcp) {
      if(*(bcp + padding_offset) != 0) {
        verify_error(ErrorContext::bad_code(bci),
                     "Nonzero padding byte in lookswitch or tableswitch");
        return;
      }
      padding_offset++;
    }
  }

  int default_offset = (int) Bytes::get_Java_u4(aligned_bcp);
  int keys, delta;
  current_frame->pop_stack(
    VerificationType::integer_type(), CHECK_VERIFY(this));
  if (bcs->raw_code() == Bytecodes::_tableswitch) {
    jint low = (jint)Bytes::get_Java_u4(aligned_bcp + jintSize);
    jint high = (jint)Bytes::get_Java_u4(aligned_bcp + 2*jintSize);
    if (low > high) {
      verify_error(ErrorContext::bad_code(bci),
          "low must be less than or equal to high in tableswitch");
      return;
    }
    keys = high - low + 1;
    if (keys < 0) {
      verify_error(ErrorContext::bad_code(bci), "too many keys in tableswitch");
      return;
    }
    delta = 1;
  } else {
    keys = (int)Bytes::get_Java_u4(aligned_bcp + jintSize);
    if (keys < 0) {
      verify_error(ErrorContext::bad_code(bci),
                   "number of keys in lookupswitch less than 0");
      return;
    }
    delta = 2;
    // Make sure that the lookupswitch items are sorted
    for (int i = 0; i < (keys - 1); i++) {
      jint this_key = Bytes::get_Java_u4(aligned_bcp + (2+2*i)*jintSize);
      jint next_key = Bytes::get_Java_u4(aligned_bcp + (2+2*i+2)*jintSize);
      if (this_key >= next_key) {
        verify_error(ErrorContext::bad_code(bci),
                     "Bad lookupswitch instruction");
        return;
      }
    }
  }
  int target = bci + default_offset;
  stackmap_table->check_jump_target(current_frame, target, CHECK_VERIFY(this));
  for (int i = 0; i < keys; i++) {
    // Because check_jump_target() may safepoint, the bytecode could have
    // moved, which means 'aligned_bcp' is no good and needs to be recalculated.
    aligned_bcp = (address)round_to((intptr_t)(bcs->bcp() + 1), jintSize);
    target = bci + (jint)Bytes::get_Java_u4(aligned_bcp+(3+i*delta)*jintSize);
    stackmap_table->check_jump_target(
      current_frame, target, CHECK_VERIFY(this));
  }
  NOT_PRODUCT(aligned_bcp = NULL);  // no longer valid at this point
}

bool ClassVerifier::name_in_supers(
    Symbol* ref_name, instanceKlassHandle current) {
  Klass* super = current->super();
  while (super != NULL) {
    if (super->name() == ref_name) {
      return true;
    }
    super = super->super();
  }
  return false;
}

void ClassVerifier::verify_field_instructions(RawBytecodeStream* bcs,
                                              StackMapFrame* current_frame,
                                              constantPoolHandle cp,
                                              TRAPS) {
  u2 index = bcs->get_index_u2();
  verify_cp_type(bcs->bci(), index, cp,
      1 << JVM_CONSTANT_Fieldref, CHECK_VERIFY(this));

  // Get field name and signature
  Symbol* field_name = cp->name_ref_at(index);
  Symbol* field_sig = cp->signature_ref_at(index);

  if (!SignatureVerifier::is_valid_type_signature(field_sig)) {
    class_format_error(
      "Invalid signature for field in class %s referenced "
      "from constant pool index %d", _klass->external_name(), index);
    return;
  }

  // Get referenced class type
  VerificationType ref_class_type = cp_ref_index_to_type(
    index, cp, CHECK_VERIFY(this));
  if (!ref_class_type.is_object()) {
    /* Unreachable?  Class file parser verifies Fieldref contents */
    verify_error(ErrorContext::bad_type(bcs->bci(),
        TypeOrigin::cp(index, ref_class_type)),
        "Expecting reference to class in class %s at constant pool index %d",
        _klass->external_name(), index);
    return;
  }
  VerificationType target_class_type = ref_class_type;

  assert(sizeof(VerificationType) == sizeof(uintptr_t),
        "buffer type must match VerificationType size");
  uintptr_t field_type_buffer[2];
  VerificationType* field_type = (VerificationType*)field_type_buffer;
  // If we make a VerificationType[2] array directly, the compiler calls
  // to the c-runtime library to do the allocation instead of just
  // stack allocating it.  Plus it would run constructors.  This shows up
  // in performance profiles.

  SignatureStream sig_stream(field_sig, false);
  VerificationType stack_object_type;
  int n = change_sig_to_verificationType(
    &sig_stream, field_type, CHECK_VERIFY(this));
  u2 bci = bcs->bci();
  bool is_assignable;
  switch (bcs->raw_code()) {
    case Bytecodes::_getstatic: {
      for (int i = 0; i < n; i++) {
        current_frame->push_stack(field_type[i], CHECK_VERIFY(this));
      }
      break;
    }
    case Bytecodes::_putstatic: {
      for (int i = n - 1; i >= 0; i--) {
        current_frame->pop_stack(field_type[i], CHECK_VERIFY(this));
      }
      break;
    }
    case Bytecodes::_getfield: {
      stack_object_type = current_frame->pop_stack(
        target_class_type, CHECK_VERIFY(this));
      for (int i = 0; i < n; i++) {
        current_frame->push_stack(field_type[i], CHECK_VERIFY(this));
      }
      goto check_protected;
    }
    case Bytecodes::_putfield: {
      for (int i = n - 1; i >= 0; i--) {
        current_frame->pop_stack(field_type[i], CHECK_VERIFY(this));
      }
      stack_object_type = current_frame->pop_stack(CHECK_VERIFY(this));

      // The JVMS 2nd edition allows field initialization before the superclass
      // initializer, if the field is defined within the current class.
      fieldDescriptor fd;
      if (stack_object_type == VerificationType::uninitialized_this_type() &&
          target_class_type.equals(current_type()) &&
          _klass->find_local_field(field_name, field_sig, &fd)) {
        stack_object_type = current_type();
      }
      is_assignable = target_class_type.is_assignable_from(
        stack_object_type, this, false, CHECK_VERIFY(this));
      if (!is_assignable) {
        verify_error(ErrorContext::bad_type(bci,
            current_frame->stack_top_ctx(),
            TypeOrigin::cp(index, target_class_type)),
            "Bad type on operand stack in putfield");
        return;
      }
    }
    check_protected: {
      if (_this_type == stack_object_type)
        break; // stack_object_type must be assignable to _current_class_type
      Symbol* ref_class_name =
        cp->klass_name_at(cp->klass_ref_index_at(index));
      if (!name_in_supers(ref_class_name, current_class()))
        // stack_object_type must be assignable to _current_class_type since:
        // 1. stack_object_type must be assignable to ref_class.
        // 2. ref_class must be _current_class or a subclass of it. It can't
        //    be a superclass of it. See revised JVMS 5.4.4.
        break;

      Klass* ref_class_oop = load_class(ref_class_name, CHECK);
      if (is_protected_access(current_class(), ref_class_oop, field_name,
                              field_sig, false)) {
        // It's protected access, check if stack object is assignable to
        // current class.
        is_assignable = current_type().is_assignable_from(
          stack_object_type, this, true, CHECK_VERIFY(this));
        if (!is_assignable) {
          verify_error(ErrorContext::bad_type(bci,
              current_frame->stack_top_ctx(),
              TypeOrigin::implicit(current_type())),
              "Bad access to protected data in getfield");
          return;
        }
      }
      break;
    }
    default: ShouldNotReachHere();
  }
}

void ClassVerifier::verify_invoke_init(
    RawBytecodeStream* bcs, u2 ref_class_index, VerificationType ref_class_type,
    StackMapFrame* current_frame, u4 code_length, bool *this_uninit,
    constantPoolHandle cp, TRAPS) {
  u2 bci = bcs->bci();
  VerificationType type = current_frame->pop_stack(
    VerificationType::reference_check(), CHECK_VERIFY(this));
  if (type == VerificationType::uninitialized_this_type()) {
    // The method must be an <init> method of this class or its superclass
    Klass* superk = current_class()->super();
    if (ref_class_type.name() != current_class()->name() &&
        ref_class_type.name() != superk->name()) {
      verify_error(ErrorContext::bad_type(bci,
          TypeOrigin::implicit(ref_class_type),
          TypeOrigin::implicit(current_type())),
          "Bad <init> method call");
      return;
    }

    // Make sure that this call is not jumped over.
    if (bci < furthest_jump()) {
      verify_error(ErrorContext::bad_code(bci),
                   "Bad <init> method call from inside of a branch");
      return;
    }

    // Make sure that this call is not done from within a TRY block because
    // that can result in returning an incomplete object.  Simply checking
    // (bci >= start_pc) also ensures that this call is not done after a TRY
    // block.  That is also illegal because this call must be the first Java
    // statement in the constructor.
    ExceptionTable exhandlers(_method());
    int exlength = exhandlers.length();
    for(int i = 0; i < exlength; i++) {
      if (bci >= exhandlers.start_pc(i)) {
        verify_error(ErrorContext::bad_code(bci),
                     "Bad <init> method call from after the start of a try block");
        return;
      }
    }

    current_frame->initialize_object(type, current_type());
    *this_uninit = true;
  } else if (type.is_uninitialized()) {
    u2 new_offset = type.bci();
    address new_bcp = bcs->bcp() - bci + new_offset;
    if (new_offset > (code_length - 3) || (*new_bcp) != Bytecodes::_new) {
      /* Unreachable?  Stack map parsing ensures valid type and new
       * instructions have a valid BCI. */
      verify_error(ErrorContext::bad_code(new_offset),
                   "Expecting new instruction");
      return;
    }
    u2 new_class_index = Bytes::get_Java_u2(new_bcp + 1);
    verify_cp_class_type(bci, new_class_index, cp, CHECK_VERIFY(this));

    // The method must be an <init> method of the indicated class
    VerificationType new_class_type = cp_index_to_type(
      new_class_index, cp, CHECK_VERIFY(this));
    if (!new_class_type.equals(ref_class_type)) {
      verify_error(ErrorContext::bad_type(bci,
          TypeOrigin::cp(new_class_index, new_class_type),
          TypeOrigin::cp(ref_class_index, ref_class_type)),
          "Call to wrong <init> method");
      return;
    }
    // According to the VM spec, if the referent class is a superclass of the
    // current class, and is in a different runtime package, and the method is
    // protected, then the objectref must be the current class or a subclass
    // of the current class.
    VerificationType objectref_type = new_class_type;
    if (name_in_supers(ref_class_type.name(), current_class())) {
      Klass* ref_klass = load_class(
        ref_class_type.name(), CHECK_VERIFY(this));
      Method* m = InstanceKlass::cast(ref_klass)->uncached_lookup_method(
        vmSymbols::object_initializer_name(),
        cp->signature_ref_at(bcs->get_index_u2()), Klass::normal);
      // Do nothing if method is not found.  Let resolution detect the error.
      if (m != NULL) {
        instanceKlassHandle mh(THREAD, m->method_holder());
        if (m->is_protected() && !mh->is_same_class_package(_klass())) {
          bool assignable = current_type().is_assignable_from(
<<<<<<< HEAD
            objectref_type, this, true, CHECK_VERIFY(this));
=======
            objectref_type, this, CHECK_VERIFY(this));
>>>>>>> d7f4ecc6
          if (!assignable) {
            verify_error(ErrorContext::bad_type(bci,
                TypeOrigin::cp(new_class_index, objectref_type),
                TypeOrigin::implicit(current_type())),
                "Bad access to protected <init> method");
            return;
          }
        }
      }
    }
    current_frame->initialize_object(type, new_class_type);
  } else {
    verify_error(ErrorContext::bad_type(bci, current_frame->stack_top_ctx()),
        "Bad operand type when invoking <init>");
    return;
  }
}

bool ClassVerifier::is_same_or_direct_interface(
    instanceKlassHandle klass,
    VerificationType klass_type,
    VerificationType ref_class_type) {
  if (ref_class_type.equals(klass_type)) return true;
  Array<Klass*>* local_interfaces = klass->local_interfaces();
  if (local_interfaces != NULL) {
    for (int x = 0; x < local_interfaces->length(); x++) {
      Klass* k = local_interfaces->at(x);
      assert (k != NULL && k->is_interface(), "invalid interface");
      if (ref_class_type.equals(VerificationType::reference_type(k->name()))) {
        return true;
      }
    }
  }
  return false;
}

void ClassVerifier::verify_invoke_instructions(
    RawBytecodeStream* bcs, u4 code_length, StackMapFrame* current_frame,
    bool *this_uninit, VerificationType return_type,
    constantPoolHandle cp, TRAPS) {
  // Make sure the constant pool item is the right type
  u2 index = bcs->get_index_u2();
  Bytecodes::Code opcode = bcs->raw_code();
  unsigned int types;
  switch (opcode) {
    case Bytecodes::_invokeinterface:
      types = 1 << JVM_CONSTANT_InterfaceMethodref;
      break;
    case Bytecodes::_invokedynamic:
      types = 1 << JVM_CONSTANT_InvokeDynamic;
      break;
    case Bytecodes::_invokespecial:
    case Bytecodes::_invokestatic:
      types = (_klass->major_version() < STATIC_METHOD_IN_INTERFACE_MAJOR_VERSION) ?
        (1 << JVM_CONSTANT_Methodref) :
        ((1 << JVM_CONSTANT_InterfaceMethodref) | (1 << JVM_CONSTANT_Methodref));
      break;
    default:
      types = 1 << JVM_CONSTANT_Methodref;
  }
  verify_cp_type(bcs->bci(), index, cp, types, CHECK_VERIFY(this));

  // Get method name and signature
  Symbol* method_name = cp->name_ref_at(index);
  Symbol* method_sig = cp->signature_ref_at(index);

  if (!SignatureVerifier::is_valid_method_signature(method_sig)) {
    class_format_error(
      "Invalid method signature in class %s referenced "
      "from constant pool index %d", _klass->external_name(), index);
    return;
  }

  // Get referenced class type
  VerificationType ref_class_type;
  if (opcode == Bytecodes::_invokedynamic) {
    if (!EnableInvokeDynamic ||
        _klass->major_version() < Verifier::INVOKEDYNAMIC_MAJOR_VERSION) {
        if (!EnableInvokeDynamic) {
            class_format_error("invokedynamic instructions not enabled in this JVM");
        } else {
            class_format_error("invokedynamic instructions not supported by this class file version (%d), class %s",
                               _klass->major_version(), _klass->external_name());
        }
      return;
    }
  } else {
    ref_class_type = cp_ref_index_to_type(index, cp, CHECK_VERIFY(this));
  }

  // For a small signature length, we just allocate 128 bytes instead
  // of parsing the signature once to find its size.
  // -3 is for '(', ')' and return descriptor; multiply by 2 is for
  // longs/doubles to be consertive.
  assert(sizeof(VerificationType) == sizeof(uintptr_t),
        "buffer type must match VerificationType size");
  uintptr_t on_stack_sig_types_buffer[128];
  // If we make a VerificationType[128] array directly, the compiler calls
  // to the c-runtime library to do the allocation instead of just
  // stack allocating it.  Plus it would run constructors.  This shows up
  // in performance profiles.

  VerificationType* sig_types;
  int size = (method_sig->utf8_length() - 3) * 2;
  if (size > 128) {
    // Long and double occupies two slots here.
    ArgumentSizeComputer size_it(method_sig);
    size = size_it.size();
    sig_types = NEW_RESOURCE_ARRAY_IN_THREAD(THREAD, VerificationType, size);
  } else{
    sig_types = (VerificationType*)on_stack_sig_types_buffer;
  }
  SignatureStream sig_stream(method_sig);
  int sig_i = 0;
  while (!sig_stream.at_return_type()) {
    sig_i += change_sig_to_verificationType(
      &sig_stream, &sig_types[sig_i], CHECK_VERIFY(this));
    sig_stream.next();
  }
  int nargs = sig_i;

#ifdef ASSERT
  {
    ArgumentSizeComputer size_it(method_sig);
    assert(nargs == size_it.size(), "Argument sizes do not match");
    assert(nargs <= (method_sig->utf8_length() - 3) * 2, "estimate of max size isn't conservative enough");
  }
#endif

  // Check instruction operands
  u2 bci = bcs->bci();
  if (opcode == Bytecodes::_invokeinterface) {
    address bcp = bcs->bcp();
    // 4905268: count operand in invokeinterface should be nargs+1, not nargs.
    // JSR202 spec: The count operand of an invokeinterface instruction is valid if it is
    // the difference between the size of the operand stack before and after the instruction
    // executes.
    if (*(bcp+3) != (nargs+1)) {
      verify_error(ErrorContext::bad_code(bci),
          "Inconsistent args count operand in invokeinterface");
      return;
    }
    if (*(bcp+4) != 0) {
      verify_error(ErrorContext::bad_code(bci),
          "Fourth operand byte of invokeinterface must be zero");
      return;
    }
  }

  if (opcode == Bytecodes::_invokedynamic) {
    address bcp = bcs->bcp();
    if (*(bcp+3) != 0 || *(bcp+4) != 0) {
      verify_error(ErrorContext::bad_code(bci),
          "Third and fourth operand bytes of invokedynamic must be zero");
      return;
    }
  }

  if (method_name->byte_at(0) == '<') {
    // Make sure <init> can only be invoked by invokespecial
    if (opcode != Bytecodes::_invokespecial ||
        method_name != vmSymbols::object_initializer_name()) {
      verify_error(ErrorContext::bad_code(bci),
          "Illegal call to internal method");
      return;
    }
  } else if (opcode == Bytecodes::_invokespecial
             && !is_same_or_direct_interface(current_class(), current_type(), ref_class_type)
             && !ref_class_type.equals(VerificationType::reference_type(
                  current_class()->super()->name()))) {
    bool subtype = false;
    bool have_imr_indirect = cp->tag_at(index).value() == JVM_CONSTANT_InterfaceMethodref;
    if (!current_class()->is_anonymous()) {
      subtype = ref_class_type.is_assignable_from(
                 current_type(), this, false, CHECK_VERIFY(this));
    } else {
      VerificationType host_klass_type =
                        VerificationType::reference_type(current_class()->host_klass()->name());
      subtype = ref_class_type.is_assignable_from(host_klass_type, this, false, CHECK_VERIFY(this));

      // If invokespecial of IMR, need to recheck for same or
      // direct interface relative to the host class
      have_imr_indirect = (have_imr_indirect &&
                           !is_same_or_direct_interface(
                             InstanceKlass::cast(current_class()->host_klass()),
                             host_klass_type, ref_class_type));
    }
    if (!subtype) {
      verify_error(ErrorContext::bad_code(bci),
          "Bad invokespecial instruction: "
          "current class isn't assignable to reference class.");
       return;
    } else if (have_imr_indirect) {
      verify_error(ErrorContext::bad_code(bci),
          "Bad invokespecial instruction: "
          "interface method reference is in an indirect superinterface.");
      return;
    }

  }
  // Match method descriptor with operand stack
  for (int i = nargs - 1; i >= 0; i--) {  // Run backwards
    current_frame->pop_stack(sig_types[i], CHECK_VERIFY(this));
  }
  // Check objectref on operand stack
  if (opcode != Bytecodes::_invokestatic &&
      opcode != Bytecodes::_invokedynamic) {
    if (method_name == vmSymbols::object_initializer_name()) {  // <init> method
      verify_invoke_init(bcs, index, ref_class_type, current_frame,
        code_length, this_uninit, cp, CHECK_VERIFY(this));
    } else {   // other methods
      // Ensures that target class is assignable to method class.
      if (opcode == Bytecodes::_invokespecial) {
        if (!current_class()->is_anonymous()) {
          current_frame->pop_stack(current_type(), CHECK_VERIFY(this));
        } else {
          // anonymous class invokespecial calls: check if the
          // objectref is a subtype of the host_klass of the current class
          // to allow an anonymous class to reference methods in the host_klass
          VerificationType top = current_frame->pop_stack(CHECK_VERIFY(this));
          VerificationType hosttype =
            VerificationType::reference_type(current_class()->host_klass()->name());
          bool subtype = hosttype.is_assignable_from(top, this, false, CHECK_VERIFY(this));
          if (!subtype) {
            verify_error( ErrorContext::bad_type(current_frame->offset(),
              current_frame->stack_top_ctx(),
              TypeOrigin::implicit(top)),
              "Bad type on operand stack");
            return;
          }
        }
      } else if (opcode == Bytecodes::_invokevirtual) {
        VerificationType stack_object_type =
          current_frame->pop_stack(ref_class_type, CHECK_VERIFY(this));
        if (current_type() != stack_object_type) {
          assert(cp->cache() == NULL, "not rewritten yet");
          Symbol* ref_class_name =
            cp->klass_name_at(cp->klass_ref_index_at(index));
          // See the comments in verify_field_instructions() for
          // the rationale behind this.
          if (name_in_supers(ref_class_name, current_class())) {
            Klass* ref_class = load_class(ref_class_name, CHECK);
            if (is_protected_access(
                  _klass, ref_class, method_name, method_sig, true)) {
              // It's protected access, check if stack object is
              // assignable to current class.
              bool is_assignable = current_type().is_assignable_from(
                stack_object_type, this, true, CHECK_VERIFY(this));
              if (!is_assignable) {
                if (ref_class_type.name() == vmSymbols::java_lang_Object()
                    && stack_object_type.is_array()
                    && method_name == vmSymbols::clone_name()) {
                  // Special case: arrays pretend to implement public Object
                  // clone().
                } else {
                  verify_error(ErrorContext::bad_type(bci,
                      current_frame->stack_top_ctx(),
                      TypeOrigin::implicit(current_type())),
                      "Bad access to protected data in invokevirtual");
                  return;
                }
              }
            }
          }
        }
      } else {
        assert(opcode == Bytecodes::_invokeinterface, "Unexpected opcode encountered");
        current_frame->pop_stack(ref_class_type, CHECK_VERIFY(this));
      }
    }
  }
  // Push the result type.
  if (sig_stream.type() != T_VOID) {
    if (method_name == vmSymbols::object_initializer_name()) {
      // <init> method must have a void return type
      /* Unreachable?  Class file parser verifies that methods with '<' have
       * void return */
      verify_error(ErrorContext::bad_code(bci),
          "Return type must be void in <init> method");
      return;
    }
    VerificationType return_type[2];
    int n = change_sig_to_verificationType(
      &sig_stream, return_type, CHECK_VERIFY(this));
    for (int i = 0; i < n; i++) {
      current_frame->push_stack(return_type[i], CHECK_VERIFY(this)); // push types backwards
    }
  }
}

VerificationType ClassVerifier::get_newarray_type(
    u2 index, u2 bci, TRAPS) {
  const char* from_bt[] = {
    NULL, NULL, NULL, NULL, "[Z", "[C", "[F", "[D", "[B", "[S", "[I", "[J",
  };
  if (index < T_BOOLEAN || index > T_LONG) {
    verify_error(ErrorContext::bad_code(bci), "Illegal newarray instruction");
    return VerificationType::bogus_type();
  }

  // from_bt[index] contains the array signature which has a length of 2
  Symbol* sig = create_temporary_symbol(
    from_bt[index], 2, CHECK_(VerificationType::bogus_type()));
  return VerificationType::reference_type(sig);
}

void ClassVerifier::verify_anewarray(
    u2 bci, u2 index, constantPoolHandle cp,
    StackMapFrame* current_frame, TRAPS) {
  verify_cp_class_type(bci, index, cp, CHECK_VERIFY(this));
  current_frame->pop_stack(
    VerificationType::integer_type(), CHECK_VERIFY(this));

  VerificationType component_type =
    cp_index_to_type(index, cp, CHECK_VERIFY(this));
  int length;
  char* arr_sig_str;
  if (component_type.is_array()) {     // it's an array
    const char* component_name = component_type.name()->as_utf8();
    // add one dimension to component
    length = (int)strlen(component_name) + 1;
    arr_sig_str = NEW_RESOURCE_ARRAY_IN_THREAD(THREAD, char, length);
    arr_sig_str[0] = '[';
    strncpy(&arr_sig_str[1], component_name, length - 1);
  } else {         // it's an object or interface
    const char* component_name = component_type.name()->as_utf8();
    // add one dimension to component with 'L' prepended and ';' postpended.
    length = (int)strlen(component_name) + 3;
    arr_sig_str = NEW_RESOURCE_ARRAY_IN_THREAD(THREAD, char, length);
    arr_sig_str[0] = '[';
    arr_sig_str[1] = 'L';
    strncpy(&arr_sig_str[2], component_name, length - 2);
    arr_sig_str[length - 1] = ';';
  }
  Symbol* arr_sig = create_temporary_symbol(
    arr_sig_str, length, CHECK_VERIFY(this));
  VerificationType new_array_type = VerificationType::reference_type(arr_sig);
  current_frame->push_stack(new_array_type, CHECK_VERIFY(this));
}

void ClassVerifier::verify_iload(u2 index, StackMapFrame* current_frame, TRAPS) {
  current_frame->get_local(
    index, VerificationType::integer_type(), CHECK_VERIFY(this));
  current_frame->push_stack(
    VerificationType::integer_type(), CHECK_VERIFY(this));
}

void ClassVerifier::verify_lload(u2 index, StackMapFrame* current_frame, TRAPS) {
  current_frame->get_local_2(
    index, VerificationType::long_type(),
    VerificationType::long2_type(), CHECK_VERIFY(this));
  current_frame->push_stack_2(
    VerificationType::long_type(),
    VerificationType::long2_type(), CHECK_VERIFY(this));
}

void ClassVerifier::verify_fload(u2 index, StackMapFrame* current_frame, TRAPS) {
  current_frame->get_local(
    index, VerificationType::float_type(), CHECK_VERIFY(this));
  current_frame->push_stack(
    VerificationType::float_type(), CHECK_VERIFY(this));
}

void ClassVerifier::verify_dload(u2 index, StackMapFrame* current_frame, TRAPS) {
  current_frame->get_local_2(
    index, VerificationType::double_type(),
    VerificationType::double2_type(), CHECK_VERIFY(this));
  current_frame->push_stack_2(
    VerificationType::double_type(),
    VerificationType::double2_type(), CHECK_VERIFY(this));
}

void ClassVerifier::verify_aload(u2 index, StackMapFrame* current_frame, TRAPS) {
  VerificationType type = current_frame->get_local(
    index, VerificationType::reference_check(), CHECK_VERIFY(this));
  current_frame->push_stack(type, CHECK_VERIFY(this));
}

void ClassVerifier::verify_istore(u2 index, StackMapFrame* current_frame, TRAPS) {
  current_frame->pop_stack(
    VerificationType::integer_type(), CHECK_VERIFY(this));
  current_frame->set_local(
    index, VerificationType::integer_type(), CHECK_VERIFY(this));
}

void ClassVerifier::verify_lstore(u2 index, StackMapFrame* current_frame, TRAPS) {
  current_frame->pop_stack_2(
    VerificationType::long2_type(),
    VerificationType::long_type(), CHECK_VERIFY(this));
  current_frame->set_local_2(
    index, VerificationType::long_type(),
    VerificationType::long2_type(), CHECK_VERIFY(this));
}

void ClassVerifier::verify_fstore(u2 index, StackMapFrame* current_frame, TRAPS) {
  current_frame->pop_stack(VerificationType::float_type(), CHECK_VERIFY(this));
  current_frame->set_local(
    index, VerificationType::float_type(), CHECK_VERIFY(this));
}

void ClassVerifier::verify_dstore(u2 index, StackMapFrame* current_frame, TRAPS) {
  current_frame->pop_stack_2(
    VerificationType::double2_type(),
    VerificationType::double_type(), CHECK_VERIFY(this));
  current_frame->set_local_2(
    index, VerificationType::double_type(),
    VerificationType::double2_type(), CHECK_VERIFY(this));
}

void ClassVerifier::verify_astore(u2 index, StackMapFrame* current_frame, TRAPS) {
  VerificationType type = current_frame->pop_stack(
    VerificationType::reference_check(), CHECK_VERIFY(this));
  current_frame->set_local(index, type, CHECK_VERIFY(this));
}

void ClassVerifier::verify_iinc(u2 index, StackMapFrame* current_frame, TRAPS) {
  VerificationType type = current_frame->get_local(
    index, VerificationType::integer_type(), CHECK_VERIFY(this));
  current_frame->set_local(index, type, CHECK_VERIFY(this));
}

void ClassVerifier::verify_return_value(
    VerificationType return_type, VerificationType type, u2 bci,
    StackMapFrame* current_frame, TRAPS) {
  if (return_type == VerificationType::bogus_type()) {
    verify_error(ErrorContext::bad_type(bci,
        current_frame->stack_top_ctx(), TypeOrigin::signature(return_type)),
        "Method expects a return value");
    return;
  }
  bool match = return_type.is_assignable_from(type, this, false, CHECK_VERIFY(this));
  if (!match) {
    verify_error(ErrorContext::bad_type(bci,
        current_frame->stack_top_ctx(), TypeOrigin::signature(return_type)),
        "Bad return type");
    return;
  }
}

// The verifier creates symbols which are substrings of Symbols.
// These are stored in the verifier until the end of verification so that
// they can be reference counted.
Symbol* ClassVerifier::create_temporary_symbol(const Symbol *s, int begin,
                                               int end, TRAPS) {
  Symbol* sym = SymbolTable::new_symbol(s, begin, end, CHECK_NULL);
  _symbols->push(sym);
  return sym;
}

Symbol* ClassVerifier::create_temporary_symbol(const char *s, int length, TRAPS) {
  Symbol* sym = SymbolTable::new_symbol(s, length, CHECK_NULL);
  _symbols->push(sym);
  return sym;
}<|MERGE_RESOLUTION|>--- conflicted
+++ resolved
@@ -2315,11 +2315,7 @@
         instanceKlassHandle mh(THREAD, m->method_holder());
         if (m->is_protected() && !mh->is_same_class_package(_klass())) {
           bool assignable = current_type().is_assignable_from(
-<<<<<<< HEAD
-            objectref_type, this, true, CHECK_VERIFY(this));
-=======
             objectref_type, this, CHECK_VERIFY(this));
->>>>>>> d7f4ecc6
           if (!assignable) {
             verify_error(ErrorContext::bad_type(bci,
                 TypeOrigin::cp(new_class_index, objectref_type),
