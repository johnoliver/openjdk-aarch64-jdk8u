--- conflicted
+++ resolved
@@ -957,10 +957,7 @@
                 next = next.next;
                 nextIndex++;
             }
-<<<<<<< HEAD
-=======
             lastReturned = next;
->>>>>>> cc9ea4d1
             checkForComodification();
         }
 
