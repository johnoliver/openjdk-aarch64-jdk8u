--- conflicted
+++ resolved
@@ -26,10 +26,7 @@
 
 package sun.reflect.misc;
 
-<<<<<<< HEAD
 import java.lang.reflect.Member;
-=======
->>>>>>> 664e931e
 import java.lang.reflect.Method;
 import java.lang.reflect.Modifier;
 import java.lang.reflect.Proxy;
@@ -337,8 +334,6 @@
         }
         return false;
     }
-<<<<<<< HEAD
-=======
 
     /**
      * Checks if {@code Class cls} is a VM-anonymous class
@@ -348,5 +343,4 @@
     public static boolean isVMAnonymousClass(Class<?> cls) {
         return cls.getName().indexOf("/") > -1;
     }
->>>>>>> 664e931e
 }