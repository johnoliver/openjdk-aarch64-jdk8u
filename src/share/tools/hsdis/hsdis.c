/*
 * Copyright (c) 2008, 2018, Oracle and/or its affiliates. All rights reserved.
 * DO NOT ALTER OR REMOVE COPYRIGHT NOTICES OR THIS FILE HEADER.
 *
 * The Universal Permissive License (UPL), Version 1.0
 *
 * Subject to the condition set forth below, permission is hereby granted to
 * any person obtaining a copy of this software, associated documentation
 * and/or data (collectively the "Software"), free of charge and under any
 * and all copyright rights in the Software, and any and all patent rights
 * owned or freely licensable by each licensor hereunder covering either (i)
 * the unmodified Software as contributed to or provided by such licensor,
 * or (ii) the Larger Works (as defined below), to deal in both
 *
 * (a) the Software, and
 *
 * (b) any piece of software and/or hardware listed in the lrgrwrks.txt file
 * if one is included with the Software (each a "Larger Work" to which the
 * Software is contributed by such licensors),
 *
 * without restriction, including without limitation the rights to copy,
 * create derivative works of, display, perform, and distribute the Software
 * and make, use, sell, offer for sale, import, export, have made, and have
 * sold the Software and the Larger Work(s), and to sublicense the foregoing
 * rights on either these or other terms.
 *
 * This license is subject to the following condition:
 *
 * The above copyright notice and either this complete permission notice or
 * at a minimum a reference to the UPL must be included in all copies or
 * substantial portions of the Software.
 *
 * THE SOFTWARE IS PROVIDED "AS IS", WITHOUT WARRANTY OF ANY KIND, EXPRESS
 * OR IMPLIED, INCLUDING BUT NOT LIMITED TO THE WARRANTIES OF
 * MERCHANTABILITY, FITNESS FOR A PARTICULAR PURPOSE AND NONINFRINGEMENT. IN
 * NO EVENT SHALL THE AUTHORS OR COPYRIGHT HOLDERS BE LIABLE FOR ANY CLAIM,
 * DAMAGES OR OTHER LIABILITY, WHETHER IN AN ACTION OF CONTRACT, TORT OR
 * OTHERWISE, ARISING FROM, OUT OF OR IN CONNECTION WITH THE SOFTWARE OR THE
 * USE OR OTHER DEALINGS IN THE SOFTWARE.
 *
 * Please contact Oracle, 500 Oracle Parkway, Redwood Shores, CA 94065 USA
 * or visit www.oracle.com if you need additional information or have any
 * questions.
 *
 */

/* hsdis.c -- dump a range of addresses as native instructions
   This implements the plugin protocol required by the
   HotSpot PrintAssembly option.
*/

<<<<<<< HEAD
#include <config.h>
=======
#include <config.h> /* required by bfd.h */
#include <errno.h>
#include <inttypes.h>
#include <string.h>

>>>>>>> cce51f9f
#include <libiberty.h>
#include <bfd.h>
#include <bfdver.h>
#include <dis-asm.h>

#include "hsdis.h"

#ifndef bool
#define bool int
#define true 1
#define false 0
#endif /*bool*/

/* short names for stuff in hsdis.h */
typedef decode_instructions_event_callback_ftype  event_callback_t;
typedef decode_instructions_printf_callback_ftype printf_callback_t;

/* disassemble_info.application_data object */
struct hsdis_app_data {
  /* virtual address of data */
  uintptr_t start_va, end_va;
  /* the instructions to be decoded */
  unsigned char* buffer;
  uintptr_t length;
  event_callback_t  event_callback;  void* event_stream;
  printf_callback_t printf_callback; void* printf_stream;
  bool losing;
  bool do_newline;

  /* the architecture being disassembled */
  const char* arch_name;
  const bfd_arch_info_type* arch_info;

  /* the disassembler we are going to use: */
  disassembler_ftype      dfn;
  struct disassemble_info dinfo; /* the actual struct! */

  char mach_option[64];
  char insn_options[256];
};

static void* decode(struct hsdis_app_data* app_data, const char* options);

#define DECL_APP_DATA(dinfo) \
  struct hsdis_app_data* app_data = (struct hsdis_app_data*) (dinfo)->application_data

#define DECL_EVENT_CALLBACK(app_data) \
  event_callback_t  event_callback = (app_data)->event_callback; \
  void*             event_stream   = (app_data)->event_stream

#define DECL_PRINTF_CALLBACK(app_data) \
  printf_callback_t  printf_callback = (app_data)->printf_callback;	\
  void*              printf_stream   = (app_data)->printf_stream


static void print_help(struct hsdis_app_data* app_data,
                       const char* msg, const char* arg);
static void setup_app_data(struct hsdis_app_data* app_data,
                           const char* options);
static const char* format_insn_close(const char* close,
                                     disassemble_info* dinfo,
                                     char* buf, size_t bufsize);

void*
#ifdef DLL_ENTRY
  DLL_ENTRY
#endif
decode_instructions_virtual(uintptr_t start_va, uintptr_t end_va,
                            unsigned char* buffer, uintptr_t length,
                            event_callback_t  event_callback_arg,  void* event_stream_arg,
                            printf_callback_t printf_callback_arg, void* printf_stream_arg,
                            const char* options, int newline) {
  struct hsdis_app_data app_data;
  memset(&app_data, 0, sizeof(app_data));
  app_data.start_va    = start_va;
  app_data.end_va      = end_va;
  app_data.buffer = buffer;
  app_data.length = length;
  app_data.event_callback  = event_callback_arg;
  app_data.event_stream    = event_stream_arg;
  app_data.printf_callback = printf_callback_arg;
  app_data.printf_stream   = printf_stream_arg;
  app_data.do_newline = newline == 0 ? false : true;

  return decode(&app_data, options);
}

/* This is the compatability interface for older version of hotspot */
void*
#ifdef DLL_ENTRY
  DLL_ENTRY
#endif
decode_instructions(void* start_pv, void* end_pv,
                    event_callback_t  event_callback_arg,  void* event_stream_arg,
                    printf_callback_t printf_callback_arg, void* printf_stream_arg,
                    const char* options) {
  decode_instructions_virtual((uintptr_t)start_pv,
                             (uintptr_t)end_pv,
                             (unsigned char*)start_pv,
                             (uintptr_t)end_pv - (uintptr_t)start_pv,
                             event_callback_arg,
                             event_stream_arg,
                             printf_callback_arg,
                             printf_stream_arg,
                             options, false);
}

static void* decode(struct hsdis_app_data* app_data, const char* options) {
  setup_app_data(app_data, options);
  char buf[128];

  {
    /* now reload everything from app_data: */
    DECL_EVENT_CALLBACK(app_data);
    DECL_PRINTF_CALLBACK(app_data);
    uintptr_t start = app_data->start_va;
    uintptr_t end   = app_data->end_va;
    uintptr_t p     = start;

    (*event_callback)(event_stream, "insns", (void*)start);

    (*event_callback)(event_stream, "mach name='%s'",
                      (void*) app_data->arch_info->printable_name);
    if (app_data->dinfo.bytes_per_line != 0) {
      (*event_callback)(event_stream, "format bytes-per-line='%p'/",
                        (void*)(intptr_t) app_data->dinfo.bytes_per_line);
    }

    while (p < end && !app_data->losing) {
      (*event_callback)(event_stream, "insn", (void*) p);

      /* reset certain state, so we can read it with confidence */
      app_data->dinfo.insn_info_valid    = 0;
      app_data->dinfo.branch_delay_insns = 0;
      app_data->dinfo.data_size          = 0;
      app_data->dinfo.insn_type          = 0;

      int size = (*app_data->dfn)((bfd_vma) p, &app_data->dinfo);

      if (size > 0)  p += size;
      else           app_data->losing = true;

      if (!app_data->losing) {
        const char* insn_close = format_insn_close("/insn", &app_data->dinfo,
                                                   buf, sizeof(buf));
        (*event_callback)(event_stream, insn_close, (void*) p);

        if (app_data->do_newline) {
          /* follow each complete insn by a nice newline */
          (*printf_callback)(printf_stream, "\n");
        }
      }
    }

    if (app_data->losing) (*event_callback)(event_stream, "/insns", (void*) p);
    return (void*) p;
  }
}

/* take the address of the function, for luck, and also test the typedef: */
const decode_func_vtype decode_func_virtual_address = &decode_instructions_virtual;
const decode_func_stype decode_func_address = &decode_instructions;

static const char* format_insn_close(const char* close,
                                     disassemble_info* dinfo,
                                     char* buf, size_t bufsize) {
  if (!dinfo->insn_info_valid)
    return close;
  enum dis_insn_type itype = dinfo->insn_type;
  int dsize = dinfo->data_size, delays = dinfo->branch_delay_insns;
  if ((itype == dis_nonbranch && (dsize | delays) == 0)
      || (strlen(close) + 3*20 > bufsize))
    return close;

  const char* type = "unknown";
  switch (itype) {
  case dis_nonbranch:   type = NULL;         break;
  case dis_branch:      type = "branch";     break;
  case dis_condbranch:  type = "condbranch"; break;
  case dis_jsr:         type = "jsr";        break;
  case dis_condjsr:     type = "condjsr";    break;
  case dis_dref:        type = "dref";       break;
  case dis_dref2:       type = "dref2";      break;
  }

  strcpy(buf, close);
  char* p = buf;
  if (type)    sprintf(p += strlen(p), " type='%s'", type);
  if (dsize)   sprintf(p += strlen(p), " dsize='%d'", dsize);
  if (delays)  sprintf(p += strlen(p), " delay='%d'", delays);
  return buf;
}

/* handler functions */

static int
hsdis_read_memory_func(bfd_vma memaddr,
                       bfd_byte* myaddr,
                       unsigned int length,
                       struct disassemble_info* dinfo) {
  DECL_APP_DATA(dinfo);
  /* convert the virtual address memaddr into an address within memory buffer */
  uintptr_t offset = ((uintptr_t) memaddr) - app_data->start_va;
  if (offset + length > app_data->length) {
    /* read is out of bounds */
    return EIO;
  } else {
    memcpy(myaddr, (bfd_byte*) (app_data->buffer + offset), length);
    return 0;
  }
}

static void
hsdis_print_address_func(bfd_vma vma, struct disassemble_info* dinfo) {
  /* the actual value to print: */
  void* addr_value = (void*) (uintptr_t) vma;
  DECL_APP_DATA(dinfo);
  DECL_EVENT_CALLBACK(app_data);

  /* issue the event: */
  void* result =
    (*event_callback)(event_stream, "addr/", addr_value);
  if (result == NULL) {
    /* event declined */
    generic_print_address(vma, dinfo);
  }
}


/* configuration */

static void set_optional_callbacks(struct hsdis_app_data* app_data);
static void parse_caller_options(struct hsdis_app_data* app_data,
                                 const char* caller_options);
static const char* native_arch_name();
static enum bfd_endian native_endian();
static const bfd_arch_info_type* find_arch_info(const char* arch_nane);
static bfd* get_native_bfd(const bfd_arch_info_type* arch_info,
                           /* to avoid malloc: */
                           bfd* empty_bfd, bfd_target* empty_xvec);
static void init_disassemble_info_from_bfd(struct disassemble_info* dinfo,
                                           void *stream,
                                           fprintf_ftype fprintf_func,
                                           bfd* bfd,
                                           char* disassembler_options);
static void parse_fake_insn(disassembler_ftype dfn,
                            struct disassemble_info* dinfo);

static void setup_app_data(struct hsdis_app_data* app_data,
                           const char* caller_options) {
  /* Make reasonable defaults for null callbacks.
     A non-null stream for a null callback is assumed to be a FILE* for output.
     Events are rendered as XML.
  */
  set_optional_callbacks(app_data);

  /* Look into caller_options for anything interesting. */
  if (caller_options != NULL)
    parse_caller_options(app_data, caller_options);

  /* Discover which architecture we are going to disassemble. */
  app_data->arch_name = &app_data->mach_option[0];
  if (app_data->arch_name[0] == '\0')
    app_data->arch_name = native_arch_name();
  app_data->arch_info = find_arch_info(app_data->arch_name);

  /* Make a fake bfd to hold the arch. and byteorder info. */
  struct {
    bfd_target empty_xvec;
    bfd        empty_bfd;
  } buf;
  bfd* native_bfd = get_native_bfd(app_data->arch_info,
                                   /* to avoid malloc: */
                                   &buf.empty_bfd, &buf.empty_xvec);
  init_disassemble_info_from_bfd(&app_data->dinfo,
                                 app_data->printf_stream,
                                 app_data->printf_callback,
                                 native_bfd,
                                 /* On PowerPC we get warnings, if we pass empty options */
                                 (caller_options == NULL) ? NULL : app_data->insn_options);

  /* Finish linking together the various callback blocks. */
  app_data->dinfo.application_data = (void*) app_data;
  app_data->dfn = disassembler(bfd_get_arch(native_bfd),
                               bfd_big_endian(native_bfd),
                               bfd_get_mach(native_bfd),
                               native_bfd);
  app_data->dinfo.print_address_func = hsdis_print_address_func;
  app_data->dinfo.read_memory_func = hsdis_read_memory_func;

  if (app_data->dfn == NULL) {
    const char* bad = app_data->arch_name;
    static bool complained;
    if (bad == &app_data->mach_option[0])
      print_help(app_data, "bad mach=%s", bad);
    else if (!complained)
      print_help(app_data, "bad native mach=%s; please port hsdis to this platform", bad);
    complained = true;
    /* must bail out */
    app_data->losing = true;
    return;
  }

  parse_fake_insn(app_data->dfn, &app_data->dinfo);
}


/* ignore all events, return a null */
static void* null_event_callback(void* ignore_stream, const char* ignore_event, void* arg) {
  return NULL;
}

/* print all events as XML markup */
static void* xml_event_callback(void* stream, const char* event, void* arg) {
  FILE* fp = (FILE*) stream;
#define NS_PFX "dis:"
  if (event[0] != '/') {
    /* issue the tag, with or without a formatted argument */
    fprintf(fp, "<"NS_PFX);
    fprintf(fp, event, arg);
    fprintf(fp, ">");
  } else {
    ++event;                    /* skip slash */
    const char* argp = strchr(event, ' ');
    if (argp == NULL) {
      /* no arguments; just issue the closing tag */
      fprintf(fp, "</"NS_PFX"%s>", event);
    } else {
      /* split out the closing attributes as <dis:foo_done attr='val'/> */
      int event_prefix = (argp - event);
      fprintf(fp, "<"NS_PFX"%.*s_done", event_prefix, event);
      fprintf(fp, argp, arg);
      fprintf(fp, "/></"NS_PFX"%.*s>", event_prefix, event);
    }
  }
  return NULL;
}

static void set_optional_callbacks(struct hsdis_app_data* app_data) {
  if (app_data->printf_callback == NULL) {
    int (*fprintf_callback)(FILE*, const char*, ...) = &fprintf;
    FILE* fprintf_stream = stdout;
    app_data->printf_callback = (printf_callback_t) fprintf_callback;
    if (app_data->printf_stream == NULL)
      app_data->printf_stream   = (void*)           fprintf_stream;
  }
  if (app_data->event_callback == NULL) {
    if (app_data->event_stream == NULL)
      app_data->event_callback = &null_event_callback;
    else
      app_data->event_callback = &xml_event_callback;
  }

}

static void parse_caller_options(struct hsdis_app_data* app_data, const char* caller_options) {
  char* iop_base = app_data->insn_options;
  char* iop_limit = iop_base + sizeof(app_data->insn_options) - 1;
  char* iop = iop_base;
  const char* p;
  for (p = caller_options; p != NULL; ) {
    const char* q = strchr(p, ',');
    size_t plen = (q == NULL) ? strlen(p) : ((q++) - p);
    if (plen == 4 && strncmp(p, "help", plen) == 0) {
      print_help(app_data, NULL, NULL);
    } else if (plen >= 5 && strncmp(p, "mach=", 5) == 0) {
      char*  mach_option = app_data->mach_option;
      size_t mach_size   = sizeof(app_data->mach_option);
      mach_size -= 1;           /*leave room for the null*/
      if (plen > mach_size)  plen = mach_size;
      strncpy(mach_option, p, plen);
      mach_option[plen] = '\0';
    } else if (plen > 6 && strncmp(p, "hsdis-", 6) == 0) {
      // do not pass these to the next level
    } else {
      /* just copy it; {i386,sparc}-dis.c might like to see it  */
      if (iop > iop_base && iop < iop_limit)  (*iop++) = ',';
      if (iop + plen > iop_limit)
        plen = iop_limit - iop;
      strncpy(iop, p, plen);
      iop += plen;
    }
    p = q;
  }
}

static void print_help(struct hsdis_app_data* app_data,
                       const char* msg, const char* arg) {
  DECL_PRINTF_CALLBACK(app_data);
  if (msg != NULL) {
    (*printf_callback)(printf_stream, "hsdis: ");
    (*printf_callback)(printf_stream, msg, arg);
    (*printf_callback)(printf_stream, "\n");
  }
  (*printf_callback)(printf_stream, "hsdis output options:\n");
  if (printf_callback == (printf_callback_t) &fprintf)
    disassembler_usage((FILE*) printf_stream);
  else
    disassembler_usage(stderr); /* better than nothing */
  (*printf_callback)(printf_stream, "  mach=<arch>   select disassembly mode\n");
#if defined(LIBARCH_i386) || defined(LIBARCH_amd64)
  (*printf_callback)(printf_stream, "  mach=i386     select 32-bit mode\n");
  (*printf_callback)(printf_stream, "  mach=x86-64   select 64-bit mode\n");
  (*printf_callback)(printf_stream, "  suffix        always print instruction suffix\n");
#endif
  (*printf_callback)(printf_stream, "  help          print this message\n");
}


/* low-level bfd and arch stuff that binutils doesn't do for us */

static const bfd_arch_info_type* find_arch_info(const char* arch_name) {
  const bfd_arch_info_type* arch_info = bfd_scan_arch(arch_name);
  if (arch_info == NULL) {
    extern const bfd_arch_info_type bfd_default_arch_struct;
    arch_info = &bfd_default_arch_struct;
  }
  return arch_info;
}

static const char* native_arch_name() {
  const char* res = NULL;
#if 0
#ifdef LIBARCH_i386
  res = "i386";
#endif
#ifdef LIBARCH_amd64
  res = "i386:x86-64";
#endif
#ifdef LIBARCH_sparc
  res = "sparc:v8plusb";
#endif
#ifdef LIBARCH_sparcv9
  res = "sparc:v9b";
#endif
#if defined(LIBARCH_ppc64) || defined(LIBARCH_ppc64le)
  res = "powerpc:common64";
#endif
#else
    res = "aarch64";
#endif  
    if (res == NULL)
    res = "architecture not set in Makefile!";
  return res;
}

static enum bfd_endian native_endian() {
  int32_t endian_test = 'x';
  if (*(const char*) &endian_test == 'x')
    return BFD_ENDIAN_LITTLE;
  else
    return BFD_ENDIAN_BIG;
}

static bfd* get_native_bfd(const bfd_arch_info_type* arch_info,
                           bfd* empty_bfd, bfd_target* empty_xvec) {
  memset(empty_bfd,  0, sizeof(*empty_bfd));
  memset(empty_xvec, 0, sizeof(*empty_xvec));
  empty_xvec->flavour = bfd_target_unknown_flavour;
  empty_xvec->byteorder = native_endian();
  empty_bfd->xvec = empty_xvec;
  empty_bfd->arch_info = arch_info;
  return empty_bfd;
}

static int read_zero_data_only(bfd_vma ignore_p,
                               bfd_byte* myaddr, unsigned int length,
                               struct disassemble_info *ignore_info) {
  memset(myaddr, 0, length);
  return 0;
}
static int print_to_dev_null(void* ignore_stream, const char* ignore_format, ...) {
  return 0;
}

/* Prime the pump by running the selected disassembler on a null input.
   This forces the machine-specific disassembler to divulge invariant
   information like bytes_per_line.
 */
static void parse_fake_insn(disassembler_ftype dfn,
                            struct disassemble_info* dinfo) {
  typedef int (*read_memory_ftype)
    (bfd_vma memaddr, bfd_byte *myaddr, unsigned int length,
     struct disassemble_info *info);
  read_memory_ftype read_memory_func = dinfo->read_memory_func;
  fprintf_ftype     fprintf_func     = dinfo->fprintf_func;

  dinfo->read_memory_func = &read_zero_data_only;
  dinfo->fprintf_func     = &print_to_dev_null;
  (*dfn)(0, dinfo);

  /* put it back */
  dinfo->read_memory_func = read_memory_func;
  dinfo->fprintf_func     = fprintf_func;
}

static void init_disassemble_info_from_bfd(struct disassemble_info* dinfo,
                                           void *stream,
                                           fprintf_ftype fprintf_func,
                                           bfd* abfd,
                                           char* disassembler_options) {
  init_disassemble_info(dinfo, stream, fprintf_func);

  dinfo->flavour = bfd_get_flavour(abfd);
  dinfo->arch = bfd_get_arch(abfd);
  dinfo->mach = bfd_get_mach(abfd);
  dinfo->disassembler_options = disassembler_options;
  dinfo->octets_per_byte = bfd_octets_per_byte (abfd);
  dinfo->skip_zeroes = sizeof(void*) * 2;
  dinfo->skip_zeroes_at_end = sizeof(void*)-1;
  dinfo->disassembler_needs_relocs = FALSE;

  if (bfd_big_endian(abfd))
    dinfo->display_endian = dinfo->endian = BFD_ENDIAN_BIG;
  else if (bfd_little_endian(abfd))
    dinfo->display_endian = dinfo->endian = BFD_ENDIAN_LITTLE;
  else
    dinfo->endian = native_endian();

  disassemble_init_for_target(dinfo);
}<|MERGE_RESOLUTION|>--- conflicted
+++ resolved
@@ -49,15 +49,11 @@
    HotSpot PrintAssembly option.
 */
 
-<<<<<<< HEAD
-#include <config.h>
-=======
 #include <config.h> /* required by bfd.h */
 #include <errno.h>
 #include <inttypes.h>
 #include <string.h>
 
->>>>>>> cce51f9f
 #include <libiberty.h>
 #include <bfd.h>
 #include <bfdver.h>
