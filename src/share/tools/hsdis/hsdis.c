--- conflicted
+++ resolved
@@ -49,15 +49,11 @@
    HotSpot PrintAssembly option.
 */
 
-<<<<<<< HEAD
-#include <config.h>
-=======
 #include <config.h> /* required by bfd.h */
 #include <errno.h>
 #include <inttypes.h>
 #include <string.h>
 
->>>>>>> 6d63ac64
 #include <libiberty.h>
 #include <bfd.h>
 #include <bfdver.h>
