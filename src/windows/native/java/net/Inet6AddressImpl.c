/*
 * Copyright (c) 2000, 2012, Oracle and/or its affiliates. All rights reserved.
 * DO NOT ALTER OR REMOVE COPYRIGHT NOTICES OR THIS FILE HEADER.
 *
 * This code is free software; you can redistribute it and/or modify it
 * under the terms of the GNU General Public License version 2 only, as
 * published by the Free Software Foundation.  Oracle designates this
 * particular file as subject to the "Classpath" exception as provided
 * by Oracle in the LICENSE file that accompanied this code.
 *
 * This code is distributed in the hope that it will be useful, but WITHOUT
 * ANY WARRANTY; without even the implied warranty of MERCHANTABILITY or
 * FITNESS FOR A PARTICULAR PURPOSE.  See the GNU General Public License
 * version 2 for more details (a copy is included in the LICENSE file that
 * accompanied this code).
 *
 * You should have received a copy of the GNU General Public License version
 * 2 along with this work; if not, write to the Free Software Foundation,
 * Inc., 51 Franklin St, Fifth Floor, Boston, MA 02110-1301 USA.
 *
 * Please contact Oracle, 500 Oracle Parkway, Redwood Shores, CA 94065 USA
 * or visit www.oracle.com if you need additional information or have any
 * questions.
 */

#include <windows.h>
#include <winsock2.h>
#include <ctype.h>
#include <stdio.h>
#include <stdlib.h>
#include <malloc.h>
#include <sys/types.h>
#include <process.h>

#include "java_net_InetAddress.h"
#include "java_net_Inet4AddressImpl.h"
#include "java_net_Inet6AddressImpl.h"
#include "net_util.h"
#include "icmp.h"

#ifdef WIN32
#ifndef _WIN64

/* Retain this code a little longer to support building in
 * old environments.  _MSC_VER is defined as:
 *     1200 for MSVC++ 6.0
 *     1310 for Vc7
 */
#if defined(_MSC_VER) && _MSC_VER < 1310
#define sockaddr_in6 SOCKADDR_IN6
#endif
#endif
#define uint32_t UINT32
#endif

/*
 * Inet6AddressImpl
 */

/*
 * Class:     java_net_Inet6AddressImpl
 * Method:    getLocalHostName
 * Signature: ()Ljava/lang/String;
 */
JNIEXPORT jstring JNICALL
Java_java_net_Inet6AddressImpl_getLocalHostName (JNIEnv *env, jobject this) {
    char hostname [256];

    if (gethostname (hostname, sizeof (hostname)) == -1) {
        strcpy (hostname, "localhost");
    }
    return JNU_NewStringPlatform (env, hostname);
}

static jclass ni_iacls;
static jclass ni_ia4cls;
static jclass ni_ia6cls;
static jmethodID ni_ia4ctrID;
static jmethodID ni_ia6ctrID;
static int initialized = 0;

JNIEXPORT jobjectArray JNICALL
Java_java_net_Inet6AddressImpl_lookupAllHostAddr(JNIEnv *env, jobject this,
                                                jstring host) {
    const char *hostname;
    jobjectArray ret = 0;
    int retLen = 0;
    jboolean preferIPv6Address;
    static jfieldID ia_preferIPv6AddressID;

    int error=0;
    struct addrinfo hints, *res, *resNew = NULL;

    if (!initialized) {
      ni_iacls = (*env)->FindClass(env, "java/net/InetAddress");
      CHECK_NULL_RETURN(ni_iacls, NULL);
      ni_iacls = (*env)->NewGlobalRef(env, ni_iacls);
      CHECK_NULL_RETURN(ni_iacls, NULL);
      ni_ia4cls = (*env)->FindClass(env, "java/net/Inet4Address");
      CHECK_NULL_RETURN(ni_ia4cls, NULL);
      ni_ia4cls = (*env)->NewGlobalRef(env, ni_ia4cls);
      CHECK_NULL_RETURN(ni_ia4cls, NULL);
      ni_ia6cls = (*env)->FindClass(env, "java/net/Inet6Address");
      CHECK_NULL_RETURN(ni_ia6cls, NULL);
      ni_ia6cls = (*env)->NewGlobalRef(env, ni_ia6cls);
      CHECK_NULL_RETURN(ni_ia6cls, NULL);
      ni_ia4ctrID = (*env)->GetMethodID(env, ni_ia4cls, "<init>", "()V");
      CHECK_NULL_RETURN(ni_ia4ctrID, NULL);
      ni_ia6ctrID = (*env)->GetMethodID(env, ni_ia6cls, "<init>", "()V");
<<<<<<< HEAD
=======
      CHECK_NULL_RETURN(ni_ia6ctrID, NULL);
>>>>>>> 664e931e
      initialized = 1;
    }
    if (IS_NULL(host)) {
        JNU_ThrowNullPointerException(env, "host is null");
        return 0;
    }
    hostname = JNU_GetStringPlatformChars(env, host, JNI_FALSE);
    CHECK_NULL_RETURN(hostname, NULL);

    if (ia_preferIPv6AddressID == NULL) {
        jclass c = (*env)->FindClass(env,"java/net/InetAddress");
        if (c)  {
            ia_preferIPv6AddressID =
                (*env)->GetStaticFieldID(env, c, "preferIPv6Address", "Z");
        }
        if (ia_preferIPv6AddressID == NULL) {
            JNU_ReleaseStringPlatformChars(env, host, hostname);
            return NULL;
        }
    }
    /* get the address preference */
    preferIPv6Address
        = (*env)->GetStaticBooleanField(env, ia_class, ia_preferIPv6AddressID);

    /* Try once, with our static buffer. */
    memset(&hints, 0, sizeof(hints));
    hints.ai_flags = AI_CANONNAME;
    hints.ai_family = AF_UNSPEC;

    error = getaddrinfo(hostname, NULL, &hints, &res);

    if (error) {
        if (WSAGetLastError() == WSATRY_AGAIN) {
            NET_ThrowByNameWithLastError(env,
                                         JNU_JAVANETPKG "UnknownHostException",
                                         hostname);
            JNU_ReleaseStringPlatformChars(env, host, hostname);
            return NULL;
        } else {
            /* report error */
            JNU_ThrowByName(env, JNU_JAVANETPKG "UnknownHostException",
                            (char *)hostname);
            JNU_ReleaseStringPlatformChars(env, host, hostname);
            return NULL;
        }
    } else {
        int i = 0;
        int inetCount = 0, inet6Count = 0, inetIndex, inet6Index;
        struct addrinfo *itr, *last, *iterator = res;
        while (iterator != NULL) {
            int skip = 0;
            itr = resNew;
            while (itr != NULL) {
                if (iterator->ai_family == itr->ai_family &&
                    iterator->ai_addrlen == itr->ai_addrlen) {
                    if (itr->ai_family == AF_INET) { /* AF_INET */
                        struct sockaddr_in *addr1, *addr2;
                        addr1 = (struct sockaddr_in *)iterator->ai_addr;
                        addr2 = (struct sockaddr_in *)itr->ai_addr;
                        if (addr1->sin_addr.s_addr ==
                            addr2->sin_addr.s_addr) {
                            skip = 1;
                            break;
                        }
                    } else {
                        int t;
                        struct sockaddr_in6 *addr1, *addr2;
                        addr1 = (struct sockaddr_in6 *)iterator->ai_addr;
                        addr2 = (struct sockaddr_in6 *)itr->ai_addr;

                        for (t = 0; t < 16; t++) {
                            if (addr1->sin6_addr.s6_addr[t] !=
                                addr2->sin6_addr.s6_addr[t]) {
                                break;
                            }
                        }
                        if (t < 16) {
                            itr = itr->ai_next;
                            continue;
                        } else {
                            skip = 1;
                            break;
                        }
                    }
                } else if (iterator->ai_family != AF_INET &&
                           iterator->ai_family != AF_INET6) {
                    /* we can't handle other family types */
                    skip = 1;
                    break;
                }
                itr = itr->ai_next;
            }

            if (!skip) {
                struct addrinfo *next
                    = (struct addrinfo*) malloc(sizeof(struct addrinfo));
                if (!next) {
                    JNU_ThrowOutOfMemoryError(env, "Native heap allocation failed");
                    ret = NULL;
                    goto cleanupAndReturn;
                }
                memcpy(next, iterator, sizeof(struct addrinfo));
                next->ai_next = NULL;
                if (resNew == NULL) {
                    resNew = next;
                } else {
                    last->ai_next = next;
                }
                last = next;
                i++;
                if (iterator->ai_family == AF_INET) {
                    inetCount ++;
                } else if (iterator->ai_family == AF_INET6) {
                    inet6Count ++;
                }
            }
            iterator = iterator->ai_next;
        }
        retLen = i;
        iterator = resNew;
        i = 0;
        ret = (*env)->NewObjectArray(env, retLen, ni_iacls, NULL);

        if (IS_NULL(ret)) {
            /* we may have memory to free at the end of this */
            goto cleanupAndReturn;
        }

        if (preferIPv6Address) {
            inetIndex = inet6Count;
            inet6Index = 0;
        } else {
            inetIndex = 0;
            inet6Index = inetCount;
        }

        while (iterator != NULL) {
            if (iterator->ai_family == AF_INET) {
              jobject iaObj = (*env)->NewObject(env, ni_ia4cls, ni_ia4ctrID);
              if (IS_NULL(iaObj)) {
                ret = NULL;
                goto cleanupAndReturn;
              }
              setInetAddress_addr(env, iaObj, ntohl(((struct sockaddr_in*)iterator->ai_addr)->sin_addr.s_addr));
              setInetAddress_hostName(env, iaObj, host);
              (*env)->SetObjectArrayElement(env, ret, inetIndex, iaObj);
                inetIndex ++;
            } else if (iterator->ai_family == AF_INET6) {
              jint scope = 0, ret1;
              jobject iaObj = (*env)->NewObject(env, ni_ia6cls, ni_ia6ctrID);
              if (IS_NULL(iaObj)) {
                ret = NULL;
                goto cleanupAndReturn;
              }
              ret1 = setInet6Address_ipaddress(env, iaObj, (jbyte *)&(((struct sockaddr_in6*)iterator->ai_addr)->sin6_addr));

              if (ret1 == JNI_FALSE) {
                ret = NULL;
                goto cleanupAndReturn;
              }
              scope = ((struct sockaddr_in6*)iterator->ai_addr)->sin6_scope_id;
              if (scope != 0) { /* zero is default value, no need to set */
                setInet6Address_scopeid(env, iaObj, scope);
              }
              setInetAddress_hostName(env, iaObj, host);
              (*env)->SetObjectArrayElement(env, ret, inet6Index, iaObj);
              inet6Index ++;
            }
            iterator = iterator->ai_next;
        }
    }

cleanupAndReturn:
    {
        struct addrinfo *iterator, *tmp;
        iterator = resNew;
        while (iterator != NULL) {
            tmp = iterator;
            iterator = iterator->ai_next;
            free(tmp);
        }
        JNU_ReleaseStringPlatformChars(env, host, hostname);
    }

    freeaddrinfo(res);

    return ret;
}

/*
 * Class:     java_net_Inet6AddressImpl
 * Method:    getHostByAddr
 * Signature: (I)Ljava/lang/String;
 */
JNIEXPORT jstring JNICALL
Java_java_net_Inet6AddressImpl_getHostByAddr(JNIEnv *env, jobject this,
                                            jbyteArray addrArray) {
    jstring ret = NULL;

    char host[NI_MAXHOST+1];
    int error = 0;
    int len = 0;
    jbyte caddr[16];

    struct sockaddr_in him4;
    struct sockaddr_in6 him6;
    struct sockaddr *sa;

    /*
     * For IPv4 addresses construct a sockaddr_in structure.
     */
    if ((*env)->GetArrayLength(env, addrArray) == 4) {
        jint addr;
        (*env)->GetByteArrayRegion(env, addrArray, 0, 4, caddr);
        addr = ((caddr[0]<<24) & 0xff000000);
        addr |= ((caddr[1] <<16) & 0xff0000);
        addr |= ((caddr[2] <<8) & 0xff00);
        addr |= (caddr[3] & 0xff);
        memset((char *) &him4, 0, sizeof(him4));
        him4.sin_addr.s_addr = (uint32_t) htonl(addr);
        him4.sin_family = AF_INET;
        sa = (struct sockaddr *) &him4;
        len = sizeof(him4);
    } else {
        /*
         * For IPv6 address construct a sockaddr_in6 structure.
         */
        (*env)->GetByteArrayRegion(env, addrArray, 0, 16, caddr);
        memset((char *) &him6, 0, sizeof(him6));
        memcpy((void *)&(him6.sin6_addr), caddr, sizeof(struct in6_addr) );
        him6.sin6_family = AF_INET6;
        sa = (struct sockaddr *) &him6 ;
        len = sizeof(him6) ;
    }

    error = getnameinfo(sa, len, host, NI_MAXHOST, NULL, 0, NI_NAMEREQD);

    if (!error) {
        ret = (*env)->NewStringUTF(env, host);
    }

    if (ret == NULL) {
        JNU_ThrowByName(env, JNU_JAVANETPKG "UnknownHostException", NULL);
    }

    return ret;
}

#ifdef AF_INET6


/**
 * ping implementation.
 * Send a ICMP_ECHO_REQUEST packet every second until either the timeout
 * expires or a answer is received.
 * Returns true is an ECHO_REPLY is received, otherwise, false.
 */
static jboolean
ping6(JNIEnv *env, jint fd, struct SOCKADDR_IN6* him, jint timeout,
      struct SOCKADDR_IN6* netif, jint ttl) {
    jint size;
    jint n, len, i;
    char sendbuf[1500];
    char auxbuf[1500];
    unsigned char recvbuf[1500];
    struct icmp6_hdr *icmp6;
    struct SOCKADDR_IN6 sa_recv;
    unsigned short pid, seq;
    int read_rv = 0;
    WSAEVENT hEvent;
    struct ip6_pseudo_hdr *pseudo_ip6;
    int timestamp;
    int tmout2;

    /* Initialize the sequence number to a suitable random number and
       shift right one place to allow sufficient room for increamenting. */
    seq = ((unsigned short)rand()) >> 1;

    /* icmp_id is a 16 bit data type, therefore down cast the pid */
    pid = (unsigned short) _getpid();

    size = 60*1024;
    setsockopt(fd, SOL_SOCKET, SO_RCVBUF, (const char *)&size, sizeof(size));
    /**
     * A TTL was specified, let's set the socket option.
     */
    if (ttl > 0) {
      setsockopt(fd, IPPROTO_IPV6, IPV6_UNICAST_HOPS, (const char *) &ttl, sizeof(ttl));
    }

    /**
     * A network interface was specified, let's bind to it.
     */
    if (netif != NULL) {
      if (NET_Bind(fd, (struct sockaddr*)netif, sizeof(struct sockaddr_in6)) < 0){
        NET_ThrowNew(env, WSAGetLastError(), "Can't bind socket to interface");
        closesocket(fd);
        return JNI_FALSE;
      }
    }

    /*
     * Make the socket non blocking
     */
    hEvent = WSACreateEvent();
    WSAEventSelect(fd, hEvent, FD_READ|FD_CONNECT|FD_CLOSE);

    /**
     * send 1 ICMP REQUEST every second until either we get a valid reply
     * or the timeout expired.
     */
    do {
      /* let's tag the ECHO packet with our pid so we can identify it */
      timestamp = GetCurrentTime();
      memset(sendbuf, 0, 1500);
      icmp6 = (struct icmp6_hdr *) sendbuf;
      icmp6->icmp6_type = ICMP6_ECHO_REQUEST;
      icmp6->icmp6_code = 0;
      icmp6->icmp6_id = htons(pid);
      icmp6->icmp6_seq = htons(seq);
      icmp6->icmp6_cksum = 0;
      memcpy((icmp6 + 1), &timestamp, sizeof(int));
      if (netif != NULL) {
        memset(auxbuf, 0, 1500);
        pseudo_ip6 = (struct ip6_pseudo_hdr*) auxbuf;
        memcpy(&pseudo_ip6->ip6_src, &netif->sin6_addr, sizeof(struct in6_addr));
        memcpy(&pseudo_ip6->ip6_dst, &him->sin6_addr, sizeof(struct in6_addr));
        pseudo_ip6->ip6_plen= htonl( 64 );
        pseudo_ip6->ip6_nxt = htonl( IPPROTO_ICMPV6 );
        memcpy(auxbuf + sizeof(struct ip6_pseudo_hdr), icmp6, 64);
        /**
         * We shouldn't have to do that as computing the checksum is supposed
         * to be done by the IPv6 stack. Unfortunately windows, here too, is
         * uterly broken, or non compliant, so let's do it.
         * Problem is to compute the checksum I need to know the source address
         * which happens only if I know the interface to be used...
         */
        icmp6->icmp6_cksum = in_cksum((u_short *)pseudo_ip6, sizeof(struct ip6_pseudo_hdr) + 64);
      }

      /**
       * Ping!
       */
      n = sendto(fd, sendbuf, 64, 0, (struct sockaddr*) him, sizeof(struct sockaddr_in6));
      if (n < 0 && (WSAGetLastError() == WSAEINTR || WSAGetLastError() == WSAEADDRNOTAVAIL)) {
        // Happens when using a "tunnel interface" for instance.
        // Or trying to send a packet on a different scope.
        closesocket(fd);
        WSACloseEvent(hEvent);
        return JNI_FALSE;
      }
      if (n < 0 && WSAGetLastError() != WSAEWOULDBLOCK) {
        NET_ThrowNew(env, WSAGetLastError(), "Can't send ICMP packet");
        closesocket(fd);
        WSACloseEvent(hEvent);
        return JNI_FALSE;
      }

      tmout2 = timeout > 1000 ? 1000 : timeout;
      do {
        tmout2 = NET_Wait(env, fd, NET_WAIT_READ, tmout2);

        if (tmout2 >= 0) {
          len = sizeof(sa_recv);
          memset(recvbuf, 0, 1500);
          /**
           * For some unknown reason, besides plain stupidity, windows
           * truncates the first 4 bytes of the icmpv6 header some we can't
           * check for the ICMP_ECHOREPLY value.
           * we'll check the other values, though
           */
          n = recvfrom(fd, recvbuf + 4, sizeof(recvbuf) - 4, 0, (struct sockaddr*) &sa_recv, &len);
          icmp6 = (struct icmp6_hdr *) (recvbuf);
          memcpy(&i, (icmp6 + 1), sizeof(int));
          /**
           * Is that the reply we were expecting?
           */
          if (n >= 8 && ntohs(icmp6->icmp6_seq) == seq &&
              ntohs(icmp6->icmp6_id) == pid && i == timestamp) {
            closesocket(fd);
            WSACloseEvent(hEvent);
            return JNI_TRUE;
          }
        }
      } while (tmout2 > 0);
      timeout -= 1000;
      seq++;
    } while (timeout > 0);
    closesocket(fd);
    WSACloseEvent(hEvent);
    return JNI_FALSE;
}
#endif /* AF_INET6 */

/*
 * Class:     java_net_Inet6AddressImpl
 * Method:    isReachable0
 * Signature: ([bII[bI)Z
 */
JNIEXPORT jboolean JNICALL
Java_java_net_Inet6AddressImpl_isReachable0(JNIEnv *env, jobject this,
                                           jbyteArray addrArray,
                                           jint scope,
                                           jint timeout,
                                           jbyteArray ifArray,
                                           jint ttl, jint if_scope) {
#ifdef AF_INET6
    jbyte caddr[16];
    jint fd, sz;
    struct sockaddr_in6 him6;
    struct sockaddr_in6* netif = NULL;
    struct sockaddr_in6 inf6;
    WSAEVENT hEvent;
    int len = 0;
    int connect_rv = -1;

    /*
     * If IPv6 is not enable, then we can't reach an IPv6 address, can we?
     * Actually, we probably shouldn't even get here.
     */
    if (!ipv6_available()) {
      return JNI_FALSE;
    }
    /*
     * If it's an IPv4 address, ICMP won't work with IPv4 mapped address,
     * therefore, let's delegate to the Inet4Address method.
     */
    sz = (*env)->GetArrayLength(env, addrArray);
    if (sz == 4) {
      return Java_java_net_Inet4AddressImpl_isReachable0(env, this,
                                                         addrArray,
                                                         timeout,
                                                         ifArray, ttl);
    }

    memset((char *) caddr, 0, 16);
    memset((char *) &him6, 0, sizeof(him6));
    (*env)->GetByteArrayRegion(env, addrArray, 0, 16, caddr);
    memcpy((void *)&(him6.sin6_addr), caddr, sizeof(struct in6_addr) );
    him6.sin6_family = AF_INET6;
    if (scope > 0) {
      him6.sin6_scope_id = scope;
    }
    len = sizeof(struct sockaddr_in6);
    /**
     * A network interface was specified, let's convert the address
     */
    if (!(IS_NULL(ifArray))) {
      memset((char *) caddr, 0, 16);
      memset((char *) &inf6, 0, sizeof(inf6));
      (*env)->GetByteArrayRegion(env, ifArray, 0, 16, caddr);
      memcpy((void *)&(inf6.sin6_addr), caddr, sizeof(struct in6_addr) );
      inf6.sin6_family = AF_INET6;
      inf6.sin6_port = 0;
      inf6.sin6_scope_id = if_scope;
      netif = &inf6;
    }

#if 0
    /*
     * Windows implementation of ICMP & RAW sockets is too unreliable for now.
     * Therefore it's best not to try it at all and rely only on TCP
     * We may revisit and enable this code in the future.
     */

    /*
     * Right now, windows doesn't generate the ICMP checksum automatically
     * so we have to compute it, but we can do it only if we know which
     * interface will be used. Therefore, don't try to use ICMP if no
     * interface was specified.
     * When ICMPv6 support improves in windows, we may change this.
     */
    if (!(IS_NULL(ifArray))) {
      /*
       * If we can create a RAW socket, then when can use the ICMP ECHO_REQUEST
       * otherwise we'll try a tcp socket to the Echo port (7).
       * Note that this is empiric, and not connecting could mean it's blocked
       * or the echo servioe has been disabled.
       */
      fd = NET_Socket(AF_INET6, SOCK_RAW, IPPROTO_ICMPV6);

      if (fd != -1) { /* Good to go, let's do a ping */
        return ping6(env, fd, &him6, timeout, netif, ttl);
      }
    }
#endif

    /* No good, let's fall back on TCP */
    fd = NET_Socket(AF_INET6, SOCK_STREAM, 0);
    if (fd == JVM_IO_ERR) {
        /* note: if you run out of fds, you may not be able to load
         * the exception class, and get a NoClassDefFoundError
         * instead.
         */
        NET_ThrowNew(env, errno, "Can't create socket");
        return JNI_FALSE;
    }

    /**
     * A TTL was specified, let's set the socket option.
     */
    if (ttl > 0) {
      setsockopt(fd, IPPROTO_IPV6, IPV6_UNICAST_HOPS, (const char *)&ttl, sizeof(ttl));
    }

    /**
     * A network interface was specified, let's bind to it.
     */
    if (netif != NULL) {
      if (NET_Bind(fd, (struct sockaddr*)netif, sizeof(struct sockaddr_in6)) < 0) {
        NET_ThrowNew(env, WSAGetLastError(), "Can't bind socket to interface");
        closesocket(fd);
        return JNI_FALSE;
      }
    }

    /**
     * Make the socket non blocking.
     */
    hEvent = WSACreateEvent();
    WSAEventSelect(fd, hEvent, FD_READ|FD_CONNECT|FD_CLOSE);

    /* no need to use NET_Connect as non-blocking */
    him6.sin6_port = htons((short) 7); /* Echo port */
    connect_rv = connect(fd, (struct sockaddr *)&him6, len);

    /**
     * connection established or refused immediately, either way it means
     * we were able to reach the host!
     */
    if (connect_rv == 0 || WSAGetLastError() == WSAECONNREFUSED) {
        WSACloseEvent(hEvent);
        closesocket(fd);
        return JNI_TRUE;
    } else {
        int optlen;

        switch (WSAGetLastError()) {
        case WSAEHOSTUNREACH:   /* Host Unreachable */
        case WSAENETUNREACH:    /* Network Unreachable */
        case WSAENETDOWN:       /* Network is down */
        case WSAEPFNOSUPPORT:   /* Protocol Family unsupported */
          WSACloseEvent(hEvent);
          closesocket(fd);
          return JNI_FALSE;
        }

        if (WSAGetLastError() != WSAEWOULDBLOCK) {
            NET_ThrowByNameWithLastError(env, JNU_JAVANETPKG "ConnectException",
                                         "connect failed");
            WSACloseEvent(hEvent);
            closesocket(fd);
            return JNI_FALSE;
        }

        timeout = NET_Wait(env, fd, NET_WAIT_CONNECT, timeout);

        if (timeout >= 0) {
          /* has connection been established? */
          optlen = sizeof(connect_rv);
          if (getsockopt(fd, SOL_SOCKET, SO_ERROR, (void*)&connect_rv,
                         &optlen) <0) {
            connect_rv = WSAGetLastError();
          }

          if (connect_rv == 0 || connect_rv == WSAECONNREFUSED) {
            WSACloseEvent(hEvent);
            closesocket(fd);
            return JNI_TRUE;
          }
        }
    }
    WSACloseEvent(hEvent);
    closesocket(fd);
#endif /* AF_INET6 */
    return JNI_FALSE;
}<|MERGE_RESOLUTION|>--- conflicted
+++ resolved
@@ -107,10 +107,7 @@
       ni_ia4ctrID = (*env)->GetMethodID(env, ni_ia4cls, "<init>", "()V");
       CHECK_NULL_RETURN(ni_ia4ctrID, NULL);
       ni_ia6ctrID = (*env)->GetMethodID(env, ni_ia6cls, "<init>", "()V");
-<<<<<<< HEAD
-=======
       CHECK_NULL_RETURN(ni_ia6ctrID, NULL);
->>>>>>> 664e931e
       initialized = 1;
     }
     if (IS_NULL(host)) {
