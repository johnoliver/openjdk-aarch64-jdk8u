--- conflicted
+++ resolved
@@ -106,15 +106,12 @@
 }
 
 int isInAquaSession() {
-<<<<<<< HEAD
-=======
     // environment variable to bypass the aqua session check
     char *ev = getenv("AWT_FORCE_HEADFUL");
     if (ev && (strncasecmp(ev, "true", 4) == 0)) {
         // if "true" then tell the caller we're in an Aqua session without actually checking
         return 1;
     }
->>>>>>> 664e931e
     // Is the WindowServer available?
     SecuritySessionId session_id;
     SessionAttributeBits session_info;
