/*
 * Copyright (c) 2000, 2013, Oracle and/or its affiliates. All rights reserved.
 * DO NOT ALTER OR REMOVE COPYRIGHT NOTICES OR THIS FILE HEADER.
 *
 * This code is free software; you can redistribute it and/or modify it
 * under the terms of the GNU General Public License version 2 only, as
 * published by the Free Software Foundation.  Oracle designates this
 * particular file as subject to the "Classpath" exception as provided
 * by Oracle in the LICENSE file that accompanied this code.
 *
 * This code is distributed in the hope that it will be useful, but WITHOUT
 * ANY WARRANTY; without even the implied warranty of MERCHANTABILITY or
 * FITNESS FOR A PARTICULAR PURPOSE.  See the GNU General Public License
 * version 2 for more details (a copy is included in the LICENSE file that
 * accompanied this code).
 *
 * You should have received a copy of the GNU General Public License version
 * 2 along with this work; if not, write to the Free Software Foundation,
 * Inc., 51 Franklin St, Fifth Floor, Boston, MA 02110-1301 USA.
 *
 * Please contact Oracle, 500 Oracle Parkway, Redwood Shores, CA 94065 USA
 * or visit www.oracle.com if you need additional information or have any
 * questions.
 */

#include <errno.h>
#include <sys/time.h>
#include <sys/types.h>
#include <sys/socket.h>
#include <netinet/in.h>
#include <netdb.h>
#include <string.h>
#include <strings.h>
#include <stdlib.h>
#include <ctype.h>
#ifdef MACOSX
#include <ifaddrs.h>
#include <net/if.h>
#include <unistd.h> /* gethostname */
#endif

#include "jvm.h"
#include "jni_util.h"
#include "net_util.h"
#ifndef IPV6_DEFS_H
#include <netinet/icmp6.h>
#endif

#include "java_net_Inet4AddressImpl.h"
#include "java_net_Inet6AddressImpl.h"

/* the initial size of our hostent buffers */
#ifndef NI_MAXHOST
#define NI_MAXHOST 1025
#endif


/************************************************************************
 * Inet6AddressImpl
 */

/*
 * Class:     java_net_Inet6AddressImpl
 * Method:    getLocalHostName
 * Signature: ()Ljava/lang/String;
 */
JNIEXPORT jstring JNICALL
Java_java_net_Inet6AddressImpl_getLocalHostName(JNIEnv *env, jobject this) {
    char hostname[NI_MAXHOST+1];

    hostname[0] = '\0';
    if (JVM_GetHostName(hostname, sizeof(hostname))) {
        /* Something went wrong, maybe networking is not setup? */
        strcpy(hostname, "localhost");
    } else {
        // ensure null-terminated
        hostname[NI_MAXHOST] = '\0';
#if defined(__linux__) || defined(_ALLBSD_SOURCE)
        /* On Linux/FreeBSD gethostname() says "host.domain.sun.com".  On
         * Solaris gethostname() says "host", so extra work is needed.
         */
#else
        /* Solaris doesn't want to give us a fully qualified domain name.
         * We do a reverse lookup to try and get one.  This works
         * if DNS occurs before NIS in /etc/resolv.conf, but fails
         * if NIS comes first (it still gets only a partial name).
         * We use thread-safe system calls.
         */
#ifdef AF_INET6
        struct addrinfo  hints, *res;
        int error;

        memset(&hints, 0, sizeof(hints));
        hints.ai_flags = AI_CANONNAME;
        hints.ai_family = AF_UNSPEC;

        error = getaddrinfo(hostname, NULL, &hints, &res);

        if (error == 0) {
            /* host is known to name service */
            error = getnameinfo(res->ai_addr,
                                res->ai_addrlen,
                                hostname,
                                NI_MAXHOST,
                                NULL,
                                0,
                                NI_NAMEREQD);

            /* if getnameinfo fails hostname is still the value
               from gethostname */

            freeaddrinfo(res);
        }
#endif /* AF_INET6 */
#endif /* __linux__ || _ALLBSD_SOURCE */
    }
    return (*env)->NewStringUTF(env, hostname);
}

static jclass ni_iacls;
static jclass ni_ia4cls;
static jclass ni_ia6cls;
static jmethodID ni_ia4ctrID;
static jmethodID ni_ia6ctrID;
static jboolean preferIPv6Address;

static jboolean initializeInetClasses(JNIEnv *env)
{
    jfieldID ni_preferIPv6AddressID;
    static int initialized = 0;
    if (!initialized) {
        ni_iacls = (*env)->FindClass(env, "java/net/InetAddress");
        CHECK_NULL_RETURN(ni_iacls, JNI_FALSE);
        ni_iacls = (*env)->NewGlobalRef(env, ni_iacls);
        CHECK_NULL_RETURN(ni_iacls, JNI_FALSE);
        ni_ia4cls = (*env)->FindClass(env, "java/net/Inet4Address");
        CHECK_NULL_RETURN(ni_ia4cls, JNI_FALSE);
        ni_ia4cls = (*env)->NewGlobalRef(env, ni_ia4cls);
        CHECK_NULL_RETURN(ni_ia4cls, JNI_FALSE);
        ni_ia6cls = (*env)->FindClass(env, "java/net/Inet6Address");
        CHECK_NULL_RETURN(ni_ia6cls, JNI_FALSE);
        ni_ia6cls = (*env)->NewGlobalRef(env, ni_ia6cls);
        CHECK_NULL_RETURN(ni_ia6cls, JNI_FALSE);
        ni_ia4ctrID = (*env)->GetMethodID(env, ni_ia4cls, "<init>", "()V");
        CHECK_NULL_RETURN(ni_ia4ctrID, JNI_FALSE);
        ni_ia6ctrID = (*env)->GetMethodID(env, ni_ia6cls, "<init>", "()V");
<<<<<<< HEAD
        ni_preferIPv6AddressID =
            (*env)->GetStaticFieldID(env, ni_iacls, "preferIPv6Address", "Z");
=======
        CHECK_NULL_RETURN(ni_ia6ctrID, JNI_FALSE);
        ni_preferIPv6AddressID =
            (*env)->GetStaticFieldID(env, ni_iacls, "preferIPv6Address", "Z");
        CHECK_NULL_RETURN(ni_preferIPv6AddressID, JNI_FALSE);
>>>>>>> 664e931e
        preferIPv6Address =
            (*env)->GetStaticBooleanField(env, ia_class, ia_preferIPv6AddressID);
        initialized = 1;
    }
    return JNI_TRUE;
}

#ifdef MACOSX
/* also called from Inet4AddressImpl.c */
__private_extern__ jobjectArray
lookupIfLocalhost(JNIEnv *env, const char *hostname, jboolean includeV6)
{
    jobjectArray result = NULL;
    char myhostname[NI_MAXHOST+1];
    struct ifaddrs *ifa = NULL;
    int familyOrder = 0;
    int count = 0, i, j;
    int addrs4 = 0, addrs6 = 0, numV4Loopbacks = 0, numV6Loopbacks = 0;
    jboolean includeLoopback = JNI_FALSE;
    jobject name;

    // Make sure static variables we need are set.
<<<<<<< HEAD
    initializeInetClasses(env);
=======
    if (!initializeInetClasses(env))
        return NULL;
>>>>>>> 664e931e

    /* If the requested name matches this host's hostname, return IP addresses
     * from all attached interfaces. (#2844683 et al) This prevents undesired
     * PPP dialup, but may return addresses that don't actually correspond to
     * the name (if the name actually matches something in DNS etc.
     */
    myhostname[0] = '\0';
    if (JVM_GetHostName(myhostname, NI_MAXHOST)) {
        /* Something went wrong, maybe networking is not setup? */
        return NULL;
    }
    myhostname[NI_MAXHOST] = '\0';

    if (strcmp(myhostname, hostname) != 0) {
        // Non-self lookup
        return NULL;
    }

    if (getifaddrs(&ifa) != 0) {
        NET_ThrowNew(env, errno, "Can't get local interface addresses");
        return NULL;
    }

    name = (*env)->NewStringUTF(env, hostname);

    /* Iterate over the interfaces, and total up the number of IPv4 and IPv6
     * addresses we have. Also keep a count of loopback addresses. We need to
     * exclude them in the normal case, but return them if we don't get an IP
     * address.
     */
    struct ifaddrs *iter = ifa;
    while (iter) {
        int family = iter->ifa_addr->sa_family;
        if (iter->ifa_name[0] != '\0'  &&  iter->ifa_addr)
        {
            jboolean isLoopback = iter->ifa_flags & IFF_LOOPBACK;
            if (family == AF_INET) {
                addrs4++;
                if (isLoopback) numV4Loopbacks++;
            } else if (family == AF_INET6 && includeV6) {
                addrs6++;
                if (isLoopback) numV6Loopbacks++;
            } else {
                /* We don't care e.g. AF_LINK */
            }
        }
        iter = iter->ifa_next;
    }

    if (addrs4 == numV4Loopbacks && addrs6 == numV6Loopbacks) {
        // We don't have a real IP address, just loopback. We need to include
        // loopback in our results.
        includeLoopback = JNI_TRUE;
    }

    /* Create and fill the Java array. */
    int arraySize = addrs4 + addrs6 -
        (includeLoopback ? 0 : (numV4Loopbacks + numV6Loopbacks));
    result = (*env)->NewObjectArray(env, arraySize, ni_iacls, NULL);
    if (!result) goto done;

    if (preferIPv6Address) {
        i = includeLoopback ? addrs6 : (addrs6 - numV6Loopbacks);
        j = 0;
    } else {
        i = 0;
        j = includeLoopback ? addrs4 : (addrs4 - numV4Loopbacks);
    }

    // Now loop around the ifaddrs
    iter = ifa;
    while (iter != NULL) {
        jboolean isLoopback = iter->ifa_flags & IFF_LOOPBACK;
        int family = iter->ifa_addr->sa_family;

        if (iter->ifa_name[0] != '\0'  &&  iter->ifa_addr
            && (family == AF_INET || (family == AF_INET6 && includeV6))
            && (!isLoopback || includeLoopback))
        {
            int port;
            int index = (family == AF_INET) ? i++ : j++;
            jobject o = NET_SockaddrToInetAddress(env, iter->ifa_addr, &port);
            if (!o) {
                freeifaddrs(ifa);
                if (!(*env)->ExceptionCheck(env))
                    JNU_ThrowOutOfMemoryError(env, "Object allocation failed");
                return NULL;
            }
            setInetAddress_hostName(env, o, name);
            (*env)->SetObjectArrayElement(env, result, index, o);
            (*env)->DeleteLocalRef(env, o);
        }
        iter = iter->ifa_next;
    }

  done:
    freeifaddrs(ifa);

    return result;
}
#endif

/*
 * Find an internet address for a given hostname.  Note that this
 * code only works for addresses of type INET. The translation
 * of %d.%d.%d.%d to an address (int) occurs in java now, so the
 * String "host" shouldn't *ever* be a %d.%d.%d.%d string
 *
 * Class:     java_net_Inet6AddressImpl
 * Method:    lookupAllHostAddr
 * Signature: (Ljava/lang/String;)[[B
 */

JNIEXPORT jobjectArray JNICALL
Java_java_net_Inet6AddressImpl_lookupAllHostAddr(JNIEnv *env, jobject this,
                                                jstring host) {
    const char *hostname;
    jobjectArray ret = 0;
    int retLen = 0;

    int error=0;
#ifdef AF_INET6
    struct addrinfo hints, *res, *resNew = NULL;
#endif /* AF_INET6 */

    if (!initializeInetClasses(env))
        return NULL;

    if (IS_NULL(host)) {
        JNU_ThrowNullPointerException(env, "host is null");
        return 0;
    }
    hostname = JNU_GetStringPlatformChars(env, host, JNI_FALSE);
    CHECK_NULL_RETURN(hostname, NULL);

#ifdef MACOSX
    /*
     * If we're looking up the local machine, attempt to get the address
     * from getifaddrs. This ensures we get an IPv6 address for the local
     * machine.
     */
    ret = lookupIfLocalhost(env, hostname, JNI_TRUE);
    if (ret != NULL || (*env)->ExceptionCheck(env)) {
        JNU_ReleaseStringPlatformChars(env, host, hostname);
        return ret;
    }
#endif

#ifdef AF_INET6
    /* Try once, with our static buffer. */
    memset(&hints, 0, sizeof(hints));
    hints.ai_flags = AI_CANONNAME;
    hints.ai_family = AF_UNSPEC;

#ifdef __solaris__
    /*
     * Workaround for Solaris bug 4160367 - if a hostname contains a
     * white space then 0.0.0.0 is returned
     */
    if (isspace((unsigned char)hostname[0])) {
        JNU_ThrowByName(env, JNU_JAVANETPKG "UnknownHostException",
                        hostname);
        JNU_ReleaseStringPlatformChars(env, host, hostname);
        return NULL;
    }
#endif

    error = getaddrinfo(hostname, NULL, &hints, &res);

    if (error) {
        /* report error */
        ThrowUnknownHostExceptionWithGaiError(env, hostname, error);
        JNU_ReleaseStringPlatformChars(env, host, hostname);
        return NULL;
    } else {
        int i = 0;
        int inetCount = 0, inet6Count = 0, inetIndex, inet6Index;
        struct addrinfo *itr, *last = NULL, *iterator = res;
        while (iterator != NULL) {
            int skip = 0;
            itr = resNew;
            while (itr != NULL) {
                if (iterator->ai_family == itr->ai_family &&
                    iterator->ai_addrlen == itr->ai_addrlen) {
                    if (itr->ai_family == AF_INET) { /* AF_INET */
                        struct sockaddr_in *addr1, *addr2;
                        addr1 = (struct sockaddr_in *)iterator->ai_addr;
                        addr2 = (struct sockaddr_in *)itr->ai_addr;
                        if (addr1->sin_addr.s_addr ==
                            addr2->sin_addr.s_addr) {
                            skip = 1;
                            break;
                        }
                    } else {
                        int t;
                        struct sockaddr_in6 *addr1, *addr2;
                        addr1 = (struct sockaddr_in6 *)iterator->ai_addr;
                        addr2 = (struct sockaddr_in6 *)itr->ai_addr;

                        for (t = 0; t < 16; t++) {
                            if (addr1->sin6_addr.s6_addr[t] !=
                                addr2->sin6_addr.s6_addr[t]) {
                                break;
                            }
                        }
                        if (t < 16) {
                            itr = itr->ai_next;
                            continue;
                        } else {
                            skip = 1;
                            break;
                        }
                    }
                } else if (iterator->ai_family != AF_INET &&
                           iterator->ai_family != AF_INET6) {
                    /* we can't handle other family types */
                    skip = 1;
                    break;
                }
                itr = itr->ai_next;
            }

            if (!skip) {
                struct addrinfo *next
                    = (struct addrinfo*) malloc(sizeof(struct addrinfo));
                if (!next) {
                    JNU_ThrowOutOfMemoryError(env, "Native heap allocation failed");
                    ret = NULL;
                    goto cleanupAndReturn;
                }
                memcpy(next, iterator, sizeof(struct addrinfo));
                next->ai_next = NULL;
                if (resNew == NULL) {
                    resNew = next;
                } else {
                    last->ai_next = next;
                }
                last = next;
                i++;
                if (iterator->ai_family == AF_INET) {
                    inetCount ++;
                } else if (iterator->ai_family == AF_INET6) {
                    inet6Count ++;
                }
            }
            iterator = iterator->ai_next;
        }
        retLen = i;
        iterator = resNew;

        ret = (*env)->NewObjectArray(env, retLen, ni_iacls, NULL);

        if (IS_NULL(ret)) {
            /* we may have memory to free at the end of this */
            goto cleanupAndReturn;
        }

        if (preferIPv6Address) {
            /* AF_INET addresses will be offset by inet6Count */
            inetIndex = inet6Count;
            inet6Index = 0;
        } else {
            /* AF_INET6 addresses will be offset by inetCount */
            inetIndex = 0;
            inet6Index = inetCount;
        }

        while (iterator != NULL) {
            int ret1;
            if (iterator->ai_family == AF_INET) {
                jobject iaObj = (*env)->NewObject(env, ni_ia4cls, ni_ia4ctrID);
                if (IS_NULL(iaObj)) {
                    ret = NULL;
                    goto cleanupAndReturn;
                }
                setInetAddress_addr(env, iaObj, ntohl(((struct sockaddr_in*)iterator->ai_addr)->sin_addr.s_addr));
                setInetAddress_hostName(env, iaObj, host);
                (*env)->SetObjectArrayElement(env, ret, inetIndex, iaObj);
                inetIndex++;
            } else if (iterator->ai_family == AF_INET6) {
                jint scope = 0;

                jobject iaObj = (*env)->NewObject(env, ni_ia6cls, ni_ia6ctrID);
                if (IS_NULL(iaObj)) {
                    ret = NULL;
                    goto cleanupAndReturn;
                }
                ret1 = setInet6Address_ipaddress(env, iaObj, (char *)&(((struct sockaddr_in6*)iterator->ai_addr)->sin6_addr));
                if (!ret1) {
                    ret = NULL;
                    goto cleanupAndReturn;
                }

                scope = ((struct sockaddr_in6*)iterator->ai_addr)->sin6_scope_id;
                if (scope != 0) { /* zero is default value, no need to set */
                    setInet6Address_scopeid(env, iaObj, scope);
                }
                setInetAddress_hostName(env, iaObj, host);
                (*env)->SetObjectArrayElement(env, ret, inet6Index, iaObj);
                inet6Index++;
            }
            iterator = iterator->ai_next;
        }
    }

 cleanupAndReturn:
    {
      struct addrinfo *iterator, *tmp;
        iterator = resNew;
        while (iterator != NULL) {
            tmp = iterator;
            iterator = iterator->ai_next;
            free(tmp);
        }
        JNU_ReleaseStringPlatformChars(env, host, hostname);
    }

    freeaddrinfo(res);
#endif /* AF_INET6 */

    return ret;
}

/*
 * Class:     java_net_Inet6AddressImpl
 * Method:    getHostByAddr
 * Signature: (I)Ljava/lang/String;
 */
JNIEXPORT jstring JNICALL
Java_java_net_Inet6AddressImpl_getHostByAddr(JNIEnv *env, jobject this,
                                            jbyteArray addrArray) {

    jstring ret = NULL;

#ifdef AF_INET6
    char host[NI_MAXHOST+1];
    int error = 0;
    int len = 0;
    jbyte caddr[16];

    struct sockaddr_in him4;
    struct sockaddr_in6 him6;
    struct sockaddr *sa;

    /*
     * For IPv4 addresses construct a sockaddr_in structure.
     */
    if ((*env)->GetArrayLength(env, addrArray) == 4) {
        jint addr;
        (*env)->GetByteArrayRegion(env, addrArray, 0, 4, caddr);
        addr = ((caddr[0]<<24) & 0xff000000);
        addr |= ((caddr[1] <<16) & 0xff0000);
        addr |= ((caddr[2] <<8) & 0xff00);
        addr |= (caddr[3] & 0xff);
        memset((void *) &him4, 0, sizeof(him4));
        him4.sin_addr.s_addr = (uint32_t) htonl(addr);
        him4.sin_family = AF_INET;
        sa = (struct sockaddr *) &him4;
        len = sizeof(him4);
    } else {
        /*
         * For IPv6 address construct a sockaddr_in6 structure.
         */
        (*env)->GetByteArrayRegion(env, addrArray, 0, 16, caddr);
        memset((void *) &him6, 0, sizeof(him6));
        memcpy((void *)&(him6.sin6_addr), caddr, sizeof(struct in6_addr) );
        him6.sin6_family = AF_INET6;
        sa = (struct sockaddr *) &him6 ;
        len = sizeof(him6) ;
    }

    error = getnameinfo(sa, len, host, NI_MAXHOST, NULL, 0,
                        NI_NAMEREQD);

    if (!error) {
        ret = (*env)->NewStringUTF(env, host);
    }
#endif /* AF_INET6 */

    if (ret == NULL) {
        JNU_ThrowByName(env, JNU_JAVANETPKG "UnknownHostException", NULL);
    }

    return ret;
}

#define SET_NONBLOCKING(fd) {           \
        int flags = fcntl(fd, F_GETFL); \
        flags |= O_NONBLOCK;            \
        fcntl(fd, F_SETFL, flags);      \
}

#ifdef AF_INET6
static jboolean
ping6(JNIEnv *env, jint fd, struct sockaddr_in6* him, jint timeout,
      struct sockaddr_in6* netif, jint ttl) {
    jint size;
    jint n;
    socklen_t len;
    char sendbuf[1500];
    unsigned char recvbuf[1500];
    struct icmp6_hdr *icmp6;
    struct sockaddr_in6 sa_recv;
    jbyte *caddr, *recv_caddr;
    jchar pid;
    jint tmout2, seq = 1;
    struct timeval tv;
    size_t plen;

#ifdef __linux__
    {
    int csum_offset;
    /**
     * For some strange reason, the linux kernel won't calculate the
     * checksum of ICMPv6 packets unless you set this socket option
     */
    csum_offset = 2;
    setsockopt(fd, SOL_RAW, IPV6_CHECKSUM, &csum_offset, sizeof(int));
    }
#endif

    caddr = (jbyte *)&(him->sin6_addr);

    /* icmp_id is a 16 bit data type, therefore down cast the pid */
    pid = (jchar)getpid();
    size = 60*1024;
    setsockopt(fd, SOL_SOCKET, SO_RCVBUF, &size, sizeof(size));
    if (ttl > 0) {
      setsockopt(fd, IPPROTO_IPV6, IPV6_UNICAST_HOPS, &ttl, sizeof(ttl));
    }
    if (netif != NULL) {
      if (bind(fd, (struct sockaddr*)netif, sizeof(struct sockaddr_in6)) <0) {
        NET_ThrowNew(env, errno, "Can't bind socket");
        close(fd);
        return JNI_FALSE;
      }
    }
    SET_NONBLOCKING(fd);

    do {
      icmp6 = (struct icmp6_hdr *) sendbuf;
      icmp6->icmp6_type = ICMP6_ECHO_REQUEST;
      icmp6->icmp6_code = 0;
      /* let's tag the ECHO packet with our pid so we can identify it */
      icmp6->icmp6_id = htons(pid);
      icmp6->icmp6_seq = htons(seq);
      seq++;
      icmp6->icmp6_cksum = 0;
      gettimeofday(&tv, NULL);
      memcpy(sendbuf + sizeof(struct icmp6_hdr), &tv, sizeof(tv));
      plen = sizeof(struct icmp6_hdr) + sizeof(tv);
      n = sendto(fd, sendbuf, plen, 0, (struct sockaddr*) him, sizeof(struct sockaddr_in6));
      if (n < 0 && errno != EINPROGRESS) {
#ifdef __linux__
        if (errno != EINVAL && errno != EHOSTUNREACH)
          /*
           * On some Linux versions, when a socket is  bound to the
           * loopback interface, sendto will fail and errno will be
           * set to EINVAL or EHOSTUNREACH.
           * When that happens, don't throw an exception, just return false.
           */
#endif /*__linux__ */
        NET_ThrowNew(env, errno, "Can't send ICMP packet");
        close(fd);
        return JNI_FALSE;
      }

      tmout2 = timeout > 1000 ? 1000 : timeout;
      do {
        tmout2 = NET_Wait(env, fd, NET_WAIT_READ, tmout2);

        if (tmout2 >= 0) {
          len = sizeof(sa_recv);
          n = recvfrom(fd, recvbuf, sizeof(recvbuf), 0, (struct sockaddr*) &sa_recv, &len);
          icmp6 = (struct icmp6_hdr *) (recvbuf);
          recv_caddr = (jbyte *)&(sa_recv.sin6_addr);
          /*
           * We did receive something, but is it what we were expecting?
           * I.E.: An ICMP6_ECHO_REPLY packet with the proper PID and
           *       from the host that we are trying to determine is reachable.
           */
          if (n >= 8 && icmp6->icmp6_type == ICMP6_ECHO_REPLY &&
              (ntohs(icmp6->icmp6_id) == pid)) {
            if (NET_IsEqual(caddr, recv_caddr)) {
              close(fd);
              return JNI_TRUE;
            }
            if (NET_IsZeroAddr(caddr)) {
              close(fd);
              return JNI_TRUE;
            }
          }
        }
      } while (tmout2 > 0);
      timeout -= 1000;
    } while (timeout > 0);
    close(fd);
    return JNI_FALSE;
}
#endif /* AF_INET6 */

/*
 * Class:     java_net_Inet6AddressImpl
 * Method:    isReachable0
 * Signature: ([bII[bI)Z
 */
JNIEXPORT jboolean JNICALL
Java_java_net_Inet6AddressImpl_isReachable0(JNIEnv *env, jobject this,
                                           jbyteArray addrArray,
                                           jint scope,
                                           jint timeout,
                                           jbyteArray ifArray,
                                           jint ttl, jint if_scope) {
#ifdef AF_INET6
    jbyte caddr[16];
    jint fd, sz;
    struct sockaddr_in6 him6;
    struct sockaddr_in6 inf6;
    struct sockaddr_in6* netif = NULL;
    int len = 0;
    int connect_rv = -1;

    /*
     * If IPv6 is not enable, then we can't reach an IPv6 address, can we?
     */
    if (!ipv6_available()) {
      return JNI_FALSE;
    }
    /*
     * If it's an IPv4 address, ICMP won't work with IPv4 mapped address,
     * therefore, let's delegate to the Inet4Address method.
     */
    sz = (*env)->GetArrayLength(env, addrArray);
    if (sz == 4) {
      return Java_java_net_Inet4AddressImpl_isReachable0(env, this,
                                                         addrArray,
                                                         timeout,
                                                         ifArray, ttl);
    }

    memset((void *) caddr, 0, 16);
    memset((void *) &him6, 0, sizeof(him6));
    (*env)->GetByteArrayRegion(env, addrArray, 0, 16, caddr);
    memcpy((void *)&(him6.sin6_addr), caddr, sizeof(struct in6_addr) );
    him6.sin6_family = AF_INET6;
#ifdef __linux__
    if (scope > 0)
      him6.sin6_scope_id = scope;
    else
      him6.sin6_scope_id = getDefaultIPv6Interface( &(him6.sin6_addr));
    len = sizeof(struct sockaddr_in6);
#else
    if (scope > 0)
      him6.sin6_scope_id = scope;
    len = sizeof(struct sockaddr_in6);
#endif
    /*
     * If a network interface was specified, let's create the address
     * for it.
     */
    if (!(IS_NULL(ifArray))) {
      memset((void *) caddr, 0, 16);
      memset((void *) &inf6, 0, sizeof(inf6));
      (*env)->GetByteArrayRegion(env, ifArray, 0, 16, caddr);
      memcpy((void *)&(inf6.sin6_addr), caddr, sizeof(struct in6_addr) );
      inf6.sin6_family = AF_INET6;
      inf6.sin6_scope_id = if_scope;
      netif = &inf6;
    }
    /*
     * If we can create a RAW socket, then when can use the ICMP ECHO_REQUEST
     * otherwise we'll try a tcp socket to the Echo port (7).
     * Note that this is empiric, and not connecting could mean it's blocked
     * or the echo service has been disabled.
     */

    fd = JVM_Socket(AF_INET6, SOCK_RAW, IPPROTO_ICMPV6);

    if (fd != -1) { /* Good to go, let's do a ping */
        return ping6(env, fd, &him6, timeout, netif, ttl);
    }

    /* No good, let's fall back on TCP */
    fd = JVM_Socket(AF_INET6, SOCK_STREAM, 0);
    if (fd == JVM_IO_ERR) {
        /* note: if you run out of fds, you may not be able to load
         * the exception class, and get a NoClassDefFoundError
         * instead.
         */
        NET_ThrowNew(env, errno, "Can't create socket");
        return JNI_FALSE;
    }
    if (ttl > 0) {
      setsockopt(fd, IPPROTO_IPV6, IPV6_UNICAST_HOPS, &ttl, sizeof(ttl));
    }

    /*
     * A network interface was specified, so let's bind to it.
     */
    if (netif != NULL) {
      if (bind(fd, (struct sockaddr*)netif, sizeof(struct sockaddr_in6)) <0) {
        NET_ThrowNew(env, errno, "Can't bind socket");
        close(fd);
        return JNI_FALSE;
      }
    }
    SET_NONBLOCKING(fd);

    /* no need to use NET_Connect as non-blocking */
    him6.sin6_port = htons((short) 7); /* Echo port */
    connect_rv = JVM_Connect(fd, (struct sockaddr *)&him6, len);

    /**
     * connection established or refused immediately, either way it means
     * we were able to reach the host!
     */
    if (connect_rv == 0 || errno == ECONNREFUSED) {
        close(fd);
        return JNI_TRUE;
    } else {
        int optlen;

        switch (errno) {
        case ENETUNREACH: /* Network Unreachable */
        case EAFNOSUPPORT: /* Address Family not supported */
        case EADDRNOTAVAIL: /* address is not available on  the  remote machine */
#ifdef __linux__
        case EINVAL:
        case EHOSTUNREACH:
          /*
           * On some Linux versions, when  a socket is bound to the
           * loopback interface, connect will fail and errno will
           * be set to EINVAL or EHOSTUNREACH.  When that happens,
           * don't throw an exception, just return false.
           */
#endif /* __linux__ */
          close(fd);
          return JNI_FALSE;
        }

        if (errno != EINPROGRESS) {
            NET_ThrowByNameWithLastError(env, JNU_JAVANETPKG "ConnectException",
                                         "connect failed");
            close(fd);
            return JNI_FALSE;
        }

        timeout = NET_Wait(env, fd, NET_WAIT_CONNECT, timeout);

        if (timeout >= 0) {
          /* has connection been established */
          optlen = sizeof(connect_rv);
          if (JVM_GetSockOpt(fd, SOL_SOCKET, SO_ERROR, (void*)&connect_rv,
                             &optlen) <0) {
            connect_rv = errno;
          }
          if (connect_rv == 0 || ECONNREFUSED) {
            close(fd);
            return JNI_TRUE;
          }
        }
        close(fd);
        return JNI_FALSE;
    }
#else /* AF_INET6 */
    return JNI_FALSE;
#endif /* AF_INET6 */
}<|MERGE_RESOLUTION|>--- conflicted
+++ resolved
@@ -144,15 +144,10 @@
         ni_ia4ctrID = (*env)->GetMethodID(env, ni_ia4cls, "<init>", "()V");
         CHECK_NULL_RETURN(ni_ia4ctrID, JNI_FALSE);
         ni_ia6ctrID = (*env)->GetMethodID(env, ni_ia6cls, "<init>", "()V");
-<<<<<<< HEAD
-        ni_preferIPv6AddressID =
-            (*env)->GetStaticFieldID(env, ni_iacls, "preferIPv6Address", "Z");
-=======
         CHECK_NULL_RETURN(ni_ia6ctrID, JNI_FALSE);
         ni_preferIPv6AddressID =
             (*env)->GetStaticFieldID(env, ni_iacls, "preferIPv6Address", "Z");
         CHECK_NULL_RETURN(ni_preferIPv6AddressID, JNI_FALSE);
->>>>>>> 664e931e
         preferIPv6Address =
             (*env)->GetStaticBooleanField(env, ia_class, ia_preferIPv6AddressID);
         initialized = 1;
@@ -175,12 +170,8 @@
     jobject name;
 
     // Make sure static variables we need are set.
-<<<<<<< HEAD
-    initializeInetClasses(env);
-=======
     if (!initializeInetClasses(env))
         return NULL;
->>>>>>> 664e931e
 
     /* If the requested name matches this host's hostname, return IP addresses
      * from all attached interfaces. (#2844683 et al) This prevents undesired
