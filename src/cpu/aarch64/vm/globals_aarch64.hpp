--- conflicted
+++ resolved
@@ -79,16 +79,8 @@
 #ifdef BUILTIN_SIM
 #define UseBuiltinSim		true
 #define ARCH_FLAGS(develop, product, diagnostic, experimental, notproduct) \
-<<<<<<< HEAD
-                                                                           \
-  product(bool, NotifySimulator, UseBuiltinSim,                            \
-         "tell the AArch64 sim where we are in method code")               \
-                                                                           \
-  product(bool, UseSimulatorCache, false,                                  \
-         "tell sim to cache memory updates until exclusive op occurs")     \
-=======
 									\
-  product(bool, NotifySimulator, true,					\
+  product(bool, NotifySimulator, UseBuiltinSim,                         \
          "tell the AArch64 sim where we are in method code")		\
 									\
   product(bool, UseSimulatorCache, false,				\
@@ -96,13 +88,15 @@
 									\
   product(bool, NearCpool, true,					\
          "constant pool is close to instructions")
->>>>>>> c839a832
 
 #else
 #define UseBuiltinSim		false
 #define NotifySimulator		false
 #define UseSimulatorCache	false
-#define ARCH_FLAGS(develop, product, diagnostic, experimental, notproduct)
+#define ARCH_FLAGS(develop, product, diagnostic, experimental, notproduct) \
+									\
+  product(bool, NearCpool, true,					\
+         "constant pool is close to instructions")
 #endif
 
 #endif // CPU_AARCH64_VM_GLOBALS_AARCH64_HPP