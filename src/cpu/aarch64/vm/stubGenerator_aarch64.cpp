/*
 * Copyright (c) 2013, Red Hat Inc.
 * Copyright (c) 2003, 2011, Oracle and/or its affiliates.
 * All rights reserved.
 * DO NOT ALTER OR REMOVE COPYRIGHT NOTICES OR THIS FILE HEADER.
 *
 * This code is free software; you can redistribute it and/or modify it
 * under the terms of the GNU General Public License version 2 only, as
 * published by the Free Software Foundation.
 *
 * This code is distributed in the hope that it will be useful, but WITHOUT
 * ANY WARRANTY; without even the implied warranty of MERCHANTABILITY or
 * FITNESS FOR A PARTICULAR PURPOSE.  See the GNU General Public License
 * version 2 for more details (a copy is included in the LICENSE file that
 * accompanied this code).
 *
 * You should have received a copy of the GNU General Public License version
 * 2 along with this work; if not, write to the Free Software Foundation,
 * Inc., 51 Franklin St, Fifth Floor, Boston, MA 02110-1301 USA.
 *
 * Please contact Oracle, 500 Oracle Parkway, Redwood Shores, CA 94065 USA
 * or visit www.oracle.com if you need additional information or have any
 * questions.
 *
 */

#include "precompiled.hpp"
#include "asm/macroAssembler.hpp"
#include "asm/macroAssembler.inline.hpp"
#include "gc_implementation/shenandoah/brooksPointer.hpp"
#include "gc_implementation/shenandoah/shenandoahBarrierSet.hpp"
#include "gc_implementation/shenandoah/shenandoahHeap.hpp"
#include "gc_implementation/shenandoah/shenandoahHeapRegion.hpp"
#include "interpreter/interpreter.hpp"
#include "nativeInst_aarch64.hpp"
#include "oops/instanceOop.hpp"
#include "oops/method.hpp"
#include "oops/objArrayKlass.hpp"
#include "oops/oop.inline.hpp"
#include "prims/methodHandles.hpp"
#include "runtime/frame.inline.hpp"
#include "runtime/handles.inline.hpp"
#include "runtime/sharedRuntime.hpp"
#include "runtime/stubCodeGenerator.hpp"
#include "runtime/stubRoutines.hpp"
#include "runtime/thread.inline.hpp"
#include "utilities/top.hpp"

#include "stubRoutines_aarch64.hpp"

#ifdef COMPILER2
#include "opto/runtime.hpp"
#endif

#ifdef BUILTIN_SIM
#include "../../../../../../simulator/simulator.hpp"
#endif

// Declaration and definition of StubGenerator (no .hpp file).
// For a more detailed description of the stub routine structure
// see the comment in stubRoutines.hpp

#undef __
#define __ _masm->
#define TIMES_OOP Address::sxtw(exact_log2(UseCompressedOops ? 4 : 8))

#ifdef PRODUCT
#define BLOCK_COMMENT(str) /* nothing */
#else
#define BLOCK_COMMENT(str) __ block_comment(str)
#endif

#define BIND(label) bind(label); BLOCK_COMMENT(#label ":")

// Stub Code definitions

class StubGenerator: public StubCodeGenerator {
 private:

#ifdef PRODUCT
#define inc_counter_np(counter) ((void)0)
#else
  void inc_counter_np_(int& counter) {
    __ lea(rscratch2, ExternalAddress((address)&counter));
    __ ldrw(rscratch1, Address(rscratch2));
    __ addw(rscratch1, rscratch1, 1);
    __ strw(rscratch1, Address(rscratch2));
  }
#define inc_counter_np(counter) \
  BLOCK_COMMENT("inc_counter " #counter); \
  inc_counter_np_(counter);
#endif

  // Call stubs are used to call Java from C
  //
  // Arguments:
  //    c_rarg0:   call wrapper address                   address
  //    c_rarg1:   result                                 address
  //    c_rarg2:   result type                            BasicType
  //    c_rarg3:   method                                 Method*
  //    c_rarg4:   (interpreter) entry point              address
  //    c_rarg5:   parameters                             intptr_t*
  //    c_rarg6:   parameter size (in words)              int
  //    c_rarg7:   thread                                 Thread*
  //
  // There is no return from the stub itself as any Java result
  // is written to result
  //
  // we save r30 (lr) as the return PC at the base of the frame and
  // link r29 (fp) below it as the frame pointer installing sp (r31)
  // into fp.
  //
  // we save r0-r7, which accounts for all the c arguments.
  //
  // TODO: strictly do we need to save them all? they are treated as
  // volatile by C so could we omit saving the ones we are going to
  // place in global registers (thread? method?) or those we only use
  // during setup of the Java call?
  //
  // we don't need to save r8 which C uses as an indirect result location
  // return register.
  //
  // we don't need to save r9-r15 which both C and Java treat as
  // volatile
  //
  // we don't need to save r16-18 because Java does not use them
  //
  // we save r19-r28 which Java uses as scratch registers and C
  // expects to be callee-save
  //
  // we save the bottom 64 bits of each value stored in v8-v15; it is
  // the responsibility of the caller to preserve larger values.
  //
  // so the stub frame looks like this when we enter Java code
  //
  //     [ return_from_Java     ] <--- sp
  //     [ argument word n      ]
  //      ...
  // -27 [ argument word 1      ]
  // -26 [ saved v15            ] <--- sp_after_call
  // -25 [ saved v14            ]
  // -24 [ saved v13            ]
  // -23 [ saved v12            ]
  // -22 [ saved v11            ]
  // -21 [ saved v10            ]
  // -20 [ saved v9             ]
  // -19 [ saved v8             ]
  // -18 [ saved r28            ]
  // -17 [ saved r27            ]
  // -16 [ saved r26            ]
  // -15 [ saved r25            ]
  // -14 [ saved r24            ]
  // -13 [ saved r23            ]
  // -12 [ saved r22            ]
  // -11 [ saved r21            ]
  // -10 [ saved r20            ]
  //  -9 [ saved r19            ]
  //  -8 [ call wrapper    (r0) ]
  //  -7 [ result          (r1) ]
  //  -6 [ result type     (r2) ]
  //  -5 [ method          (r3) ]
  //  -4 [ entry point     (r4) ]
  //  -3 [ parameters      (r5) ]
  //  -2 [ parameter size  (r6) ]
  //  -1 [ thread (r7)          ]
  //   0 [ saved fp       (r29) ] <--- fp == saved sp (r31)
  //   1 [ saved lr       (r30) ]

  // Call stub stack layout word offsets from fp
  enum call_stub_layout {
    sp_after_call_off = -26,

    d15_off            = -26,
    d13_off            = -24,
    d11_off            = -22,
    d9_off             = -20,

    r28_off            = -18,
    r26_off            = -16,
    r24_off            = -14,
    r22_off            = -12,
    r20_off            = -10,
    call_wrapper_off   =  -8,
    result_off         =  -7,
    result_type_off    =  -6,
    method_off         =  -5,
    entry_point_off    =  -4,
    parameter_size_off =  -2,
    thread_off         =  -1,
    fp_f               =   0,
    retaddr_off        =   1,
  };

  address generate_call_stub(address& return_address) {
    assert((int)frame::entry_frame_after_call_words == -(int)sp_after_call_off + 1 &&
           (int)frame::entry_frame_call_wrapper_offset == (int)call_wrapper_off,
           "adjust this code");

    StubCodeMark mark(this, "StubRoutines", "call_stub");
    address start = __ pc();

    const Address sp_after_call(rfp, sp_after_call_off * wordSize);

    const Address call_wrapper  (rfp, call_wrapper_off   * wordSize);
    const Address result        (rfp, result_off         * wordSize);
    const Address result_type   (rfp, result_type_off    * wordSize);
    const Address method        (rfp, method_off         * wordSize);
    const Address entry_point   (rfp, entry_point_off    * wordSize);
    const Address parameter_size(rfp, parameter_size_off * wordSize);

    const Address thread        (rfp, thread_off         * wordSize);

    const Address d15_save      (rfp, d15_off * wordSize);
    const Address d13_save      (rfp, d13_off * wordSize);
    const Address d11_save      (rfp, d11_off * wordSize);
    const Address d9_save       (rfp, d9_off * wordSize);

    const Address r28_save      (rfp, r28_off * wordSize);
    const Address r26_save      (rfp, r26_off * wordSize);
    const Address r24_save      (rfp, r24_off * wordSize);
    const Address r22_save      (rfp, r22_off * wordSize);
    const Address r20_save      (rfp, r20_off * wordSize);

    // stub code

    // we need a C prolog to bootstrap the x86 caller into the sim
    __ c_stub_prolog(8, 0, MacroAssembler::ret_type_void);

    address aarch64_entry = __ pc();

#ifdef BUILTIN_SIM
    // Save sender's SP for stack traces.
    __ mov(rscratch1, sp);
    __ str(rscratch1, Address(__ pre(sp, -2 * wordSize)));
#endif
    // set up frame and move sp to end of save area
    __ enter();
    __ sub(sp, rfp, -sp_after_call_off * wordSize);

    // save register parameters and Java scratch/global registers
    // n.b. we save thread even though it gets installed in
    // rthread because we want to sanity check rthread later
    __ str(c_rarg7,  thread);
    __ strw(c_rarg6, parameter_size);
    __ stp(c_rarg4, c_rarg5,  entry_point);
    __ stp(c_rarg2, c_rarg3,  result_type);
    __ stp(c_rarg0, c_rarg1,  call_wrapper);

    __ stp(r20, r19,   r20_save);
    __ stp(r22, r21,   r22_save);
    __ stp(r24, r23,   r24_save);
    __ stp(r26, r25,   r26_save);
    __ stp(r28, r27,   r28_save);

    __ stpd(v9,  v8,   d9_save);
    __ stpd(v11, v10,  d11_save);
    __ stpd(v13, v12,  d13_save);
    __ stpd(v15, v14,  d15_save);

    // install Java thread in global register now we have saved
    // whatever value it held
    __ mov(rthread, c_rarg7);
    // And method
    __ mov(rmethod, c_rarg3);

    // set up the heapbase register
    __ reinit_heapbase();

#ifdef ASSERT
    // make sure we have no pending exceptions
    {
      Label L;
      __ ldr(rscratch1, Address(rthread, in_bytes(Thread::pending_exception_offset())));
      __ cmp(rscratch1, (unsigned)NULL_WORD);
      __ br(Assembler::EQ, L);
      __ stop("StubRoutines::call_stub: entered with pending exception");
      __ BIND(L);
    }
#endif
    // pass parameters if any
    __ mov(esp, sp);
    __ sub(rscratch1, sp, c_rarg6, ext::uxtw, LogBytesPerWord); // Move SP out of the way
    __ andr(sp, rscratch1, -2 * wordSize);

    BLOCK_COMMENT("pass parameters if any");
    Label parameters_done;
    // parameter count is still in c_rarg6
    // and parameter pointer identifying param 1 is in c_rarg5
    __ cbzw(c_rarg6, parameters_done);

    address loop = __ pc();
    __ ldr(rscratch1, Address(__ post(c_rarg5, wordSize)));
    __ subsw(c_rarg6, c_rarg6, 1);
    __ push(rscratch1);
    __ br(Assembler::GT, loop);

    __ BIND(parameters_done);

    // call Java entry -- passing methdoOop, and current sp
    //      rmethod: Method*
    //      r13: sender sp
    BLOCK_COMMENT("call Java function");
    __ mov(r13, sp);
    __ blr(c_rarg4);

    // tell the simulator we have returned to the stub

    // we do this here because the notify will already have been done
    // if we get to the next instruction via an exception
    //
    // n.b. adding this instruction here affects the calculation of
    // whether or not a routine returns to the call stub (used when
    // doing stack walks) since the normal test is to check the return
    // pc against the address saved below. so we may need to allow for
    // this extra instruction in the check.

    if (NotifySimulator) {
      __ notify(Assembler::method_reentry);
    }
    // save current address for use by exception handling code

    return_address = __ pc();

    // store result depending on type (everything that is not
    // T_OBJECT, T_LONG, T_FLOAT or T_DOUBLE is treated as T_INT)
    // n.b. this assumes Java returns an integral result in r0
    // and a floating result in j_farg0
    __ ldr(j_rarg2, result);
    Label is_long, is_float, is_double, exit;
    __ ldr(j_rarg1, result_type);
    __ cmp(j_rarg1, T_OBJECT);
    __ br(Assembler::EQ, is_long);
    __ cmp(j_rarg1, T_LONG);
    __ br(Assembler::EQ, is_long);
    __ cmp(j_rarg1, T_FLOAT);
    __ br(Assembler::EQ, is_float);
    __ cmp(j_rarg1, T_DOUBLE);
    __ br(Assembler::EQ, is_double);

    // handle T_INT case
    __ strw(r0, Address(j_rarg2));

    __ BIND(exit);

    // pop parameters
    __ sub(esp, rfp, -sp_after_call_off * wordSize);

#ifdef ASSERT
    // verify that threads correspond
    {
      Label L, S;
      __ ldr(rscratch1, thread);
      __ cmp(rthread, rscratch1);
      __ br(Assembler::NE, S);
      __ get_thread(rscratch1);
      __ cmp(rthread, rscratch1);
      __ br(Assembler::EQ, L);
      __ BIND(S);
      __ stop("StubRoutines::call_stub: threads must correspond");
      __ BIND(L);
    }
#endif

    // restore callee-save registers
    __ ldpd(v15, v14,  d15_save);
    __ ldpd(v13, v12,  d13_save);
    __ ldpd(v11, v10,  d11_save);
    __ ldpd(v9,  v8,   d9_save);

    __ ldp(r28, r27,   r28_save);
    __ ldp(r26, r25,   r26_save);
    __ ldp(r24, r23,   r24_save);
    __ ldp(r22, r21,   r22_save);
    __ ldp(r20, r19,   r20_save);

    __ ldp(c_rarg0, c_rarg1,  call_wrapper);
    __ ldrw(c_rarg2, result_type);
    __ ldr(c_rarg3,  method);
    __ ldp(c_rarg4, c_rarg5,  entry_point);
    __ ldp(c_rarg6, c_rarg7,  parameter_size);

#ifndef PRODUCT
    // tell the simulator we are about to end Java execution
    if (NotifySimulator) {
      __ notify(Assembler::method_exit);
    }
#endif
    // leave frame and return to caller
    __ leave();
    __ ret(lr);

    // handle return types different from T_INT

    __ BIND(is_long);
    __ str(r0, Address(j_rarg2, 0));
    __ br(Assembler::AL, exit);

    __ BIND(is_float);
    __ strs(j_farg0, Address(j_rarg2, 0));
    __ br(Assembler::AL, exit);

    __ BIND(is_double);
    __ strd(j_farg0, Address(j_rarg2, 0));
    __ br(Assembler::AL, exit);

    return start;
  }

  // Return point for a Java call if there's an exception thrown in
  // Java code.  The exception is caught and transformed into a
  // pending exception stored in JavaThread that can be tested from
  // within the VM.
  //
  // Note: Usually the parameters are removed by the callee. In case
  // of an exception crossing an activation frame boundary, that is
  // not the case if the callee is compiled code => need to setup the
  // rsp.
  //
  // r0: exception oop

  // NOTE: this is used as a target from the signal handler so it
  // needs an x86 prolog which returns into the current simulator
  // executing the generated catch_exception code. so the prolog
  // needs to install rax in a sim register and adjust the sim's
  // restart pc to enter the generated code at the start position
  // then return from native to simulated execution.

  address generate_catch_exception() {
    StubCodeMark mark(this, "StubRoutines", "catch_exception");
    address start = __ pc();

    // same as in generate_call_stub():
    const Address sp_after_call(rfp, sp_after_call_off * wordSize);
    const Address thread        (rfp, thread_off         * wordSize);

#ifdef ASSERT
    // verify that threads correspond
    {
      Label L, S;
      __ ldr(rscratch1, thread);
      __ cmp(rthread, rscratch1);
      __ br(Assembler::NE, S);
      __ get_thread(rscratch1);
      __ cmp(rthread, rscratch1);
      __ br(Assembler::EQ, L);
      __ bind(S);
      __ stop("StubRoutines::catch_exception: threads must correspond");
      __ bind(L);
    }
#endif

    // set pending exception
    __ verify_oop(r0);

    __ str(r0, Address(rthread, Thread::pending_exception_offset()));
    __ mov(rscratch1, (address)__FILE__);
    __ str(rscratch1, Address(rthread, Thread::exception_file_offset()));
    __ movw(rscratch1, (int)__LINE__);
    __ strw(rscratch1, Address(rthread, Thread::exception_line_offset()));

    // complete return to VM
    assert(StubRoutines::_call_stub_return_address != NULL,
           "_call_stub_return_address must have been generated before");
    __ b(StubRoutines::_call_stub_return_address);

    return start;
  }

  // Continuation point for runtime calls returning with a pending
  // exception.  The pending exception check happened in the runtime
  // or native call stub.  The pending exception in Thread is
  // converted into a Java-level exception.
  //
  // Contract with Java-level exception handlers:
  // r0: exception
  // r3: throwing pc
  //
  // NOTE: At entry of this stub, exception-pc must be in LR !!

  // NOTE: this is always used as a jump target within generated code
  // so it just needs to be generated code wiht no x86 prolog

  address generate_forward_exception() {
    StubCodeMark mark(this, "StubRoutines", "forward exception");
    address start = __ pc();

    // Upon entry, LR points to the return address returning into
    // Java (interpreted or compiled) code; i.e., the return address
    // becomes the throwing pc.
    //
    // Arguments pushed before the runtime call are still on the stack
    // but the exception handler will reset the stack pointer ->
    // ignore them.  A potential result in registers can be ignored as
    // well.

#ifdef ASSERT
    // make sure this code is only executed if there is a pending exception
    {
      Label L;
      __ ldr(rscratch1, Address(rthread, Thread::pending_exception_offset()));
      __ cbnz(rscratch1, L);
      __ stop("StubRoutines::forward exception: no pending exception (1)");
      __ bind(L);
    }
#endif

    // compute exception handler into r19

    // call the VM to find the handler address associated with the
    // caller address. pass thread in r0 and caller pc (ret address)
    // in r1. n.b. the caller pc is in lr, unlike x86 where it is on
    // the stack.
    __ mov(c_rarg1, lr);
    // lr will be trashed by the VM call so we move it to R19
    // (callee-saved) because we also need to pass it to the handler
    // returned by this call.
    __ mov(r19, lr);
    BLOCK_COMMENT("call exception_handler_for_return_address");
    __ call_VM_leaf(CAST_FROM_FN_PTR(address,
                         SharedRuntime::exception_handler_for_return_address),
                    rthread, c_rarg1);
    // we should not really care that lr is no longer the callee
    // address. we saved the value the handler needs in r19 so we can
    // just copy it to r3. however, the C2 handler will push its own
    // frame and then calls into the VM and the VM code asserts that
    // the PC for the frame above the handler belongs to a compiled
    // Java method. So, we restore lr here to satisfy that assert.
    __ mov(lr, r19);
    // setup r0 & r3 & clear pending exception
    __ mov(r3, r19);
    __ mov(r19, r0);
    __ ldr(r0, Address(rthread, Thread::pending_exception_offset()));
    __ str(zr, Address(rthread, Thread::pending_exception_offset()));

#ifdef ASSERT
    // make sure exception is set
    {
      Label L;
      __ cbnz(r0, L);
      __ stop("StubRoutines::forward exception: no pending exception (2)");
      __ bind(L);
    }
#endif

    // continue at exception handler
    // r0: exception
    // r3: throwing pc
    // r19: exception handler
    __ verify_oop(r0);
    __ br(r19);

    return start;
  }

  // Shenandoah write barrier.
  //
  // Input:
  //   r0: OOP to evacuate.  Not null.
  //
  // Output:
  //   r0: Pointer to evacuated OOP.
  //
  // Trash rscratch1, rscratch2.  Preserve everything else.

  address generate_shenandoah_wb() {
    StubCodeMark mark(this, "StubRoutines", "shenandoah_wb");

    __ align(6);
    address start = __ pc();

    Label work, slow_case, lose, not_an_instance, is_array;
    Address evacuation_in_progress
      = Address(rthread, in_bytes(JavaThread::evacuation_in_progress_offset()));

    __ mov(rscratch2, ShenandoahHeap::in_cset_fast_test_addr());
    __ lsr(rscratch1, r0, ShenandoahHeapRegion::RegionSizeShift);
    __ ldrb(rscratch2, Address(rscratch2, rscratch1));
    __ tbnz(rscratch2, 0, work);
    __ ret(lr);

    __ bind(work);

    RegSet saved = RegSet::range(r1, r4);
    __ push(saved, sp);

    Register obj = r0, size = r2, newobj = r3, newobj_end = rscratch2;

    __ ldr(newobj, Address(rthread, JavaThread::gclab_top_offset()));
    __ cbz(newobj, slow_case); // No GCLAB

    __ load_klass(r1, obj);
    __ ldrw(size, Address(r1, Klass::layout_helper_offset()));
    __ tbnz(size, BitsPerInt - 1, not_an_instance);  // make sure it's an instance (LH > 0)
    assert(Klass::_lh_neutral_value == 0, "must be");
    __ cbzw(size, slow_case);
    __ tbnz(size, exact_log2(Klass::_lh_instance_slow_path_bit), slow_case);
    __ bind(is_array);

    // size contains the size (in bytes) of the object.

    // Make sure it's not a really big object.
    // ??? Maybe this test is not necessary.
    __ cmp(size, 128 * HeapWordSize);
    __ br(Assembler::GE, slow_case);

    int oop_extra_words = Universe::heap()->oop_extra_words();
    __ add(newobj_end, newobj, oop_extra_words * HeapWordSize);
    __ add(newobj_end, newobj_end, size, ext::uxtw);

    // Pointer to end of new object is in newobj_end.

    __ ldr(rscratch1, Address(rthread, JavaThread::gclab_end_offset()));
    __ cmp(newobj_end, rscratch1);
    __ br(Assembler::HS, slow_case); // No room in GCLAB

    // Store Brooks pointer and adjust start of newobj.
    Universe::heap()->compile_prepare_oop(_masm, newobj);

    // We can reuse newobj_end (rscratch2) to hold dst.
    Register src = r1, dst = newobj_end;

    // Copy the object from obj to newobj.  This loop is short and
    // sweet: the typical size of an object is about eight HeapWords
    // so it makes no sense to optimize for a large memory copy.
    // There might be some sense to calling generate_copy_longs from
    // here if the object to be copied is very large.
    Label loop, odd_count;
    {
      __ mov(src, obj);
      __ mov(dst, newobj);
      __ tbnz(size, exact_log2(HeapWordSize), odd_count);

      // Live registers: obj, newobj, size, src, dst.

      __ bind(loop);
      // Count is even.  Copy pairs of HeapWords.
      __ ldp(rscratch1, r4, __ post(src, 2 * HeapWordSize));
      __ stp(rscratch1, r4, __ post(dst, 2 * HeapWordSize));
      __ subs(size, size, 2 * HeapWordSize);
      __ br(Assembler::GT, loop);
    }

    // All copied.  Now try to CAS the Brooks pointer.
    Label succeed;
    __ lea(r2, Address(obj, BrooksPointer::BYTE_OFFSET));
    __ cmpxchgptr(obj, newobj, r2, rscratch1, succeed, NULL);
      // If we lose the CAS we are racing with someone who just beat
      // us evacuating the object.  This leaves the address of the
      // evacuated object in r0.

    // We lost.
    __ pop(saved, sp);
    __ ret(lr);

    // We won.
    __ bind(succeed);
    __ mov(obj, newobj);
    // dst points to end of newobj.
    __ str(dst, Address(rthread, JavaThread::gclab_top_offset()));
    __ pop(saved, sp);
    __ ret(lr);

    // Come here if the count of HeapWords is odd.
    {
      __ bind(odd_count);
      __ ldr(rscratch1, __ post(src, HeapWordSize));
      __ str(rscratch1, __ post(dst, HeapWordSize));
      __ subs(size, size, HeapWordSize);
      __ b(loop);
    }

    // Come here if obj is an array of some kind.
    {
      __ bind(not_an_instance);

      // It's an array.  Calculate the size in r4.
      __ ubfx(r4, size, Klass::_lh_header_size_shift,
              exact_log2(Klass::_lh_header_size_mask+1));
      __ ldrw(rscratch1, Address(obj, arrayOopDesc::length_offset_in_bytes()));
      __ ubfx(rscratch2, size, Klass::_lh_log2_element_size_shift,
              exact_log2(Klass::_lh_log2_element_size_mask+1));
      __ lslv(rscratch1, rscratch1, rscratch2);
      __ add(size, rscratch1, r4);

      // Round up the size.
      __ add(size, size, MinObjAlignmentInBytes-1);
      __ andr(size, size, -MinObjAlignmentInBytes);

      __ b(is_array);
    }

    {
      // Make a runtime call to evacuate the object.
      __ bind(slow_case);
      __ pop(saved, sp);

      __ enter(); // required for proper stackwalking of RuntimeStub frame

      __ push_call_clobbered_registers();

      __ mov(lr, CAST_FROM_FN_PTR(address, ShenandoahBarrierSet::write_barrier_c2));
      __ blrt(lr, 1, 0, MacroAssembler::ret_type_integral);
      __ mov(rscratch1, obj);

      __ pop_call_clobbered_registers();
      __ mov(obj, rscratch1);

      __ leave(); // required for proper stackwalking of RuntimeStub frame
      __ ret(lr);
    }

    return start;
  }

  // Non-destructive plausibility checks for oops
  //
  // Arguments:
  //    r0: oop to verify
  //    rscratch1: error message
  //
  // Stack after saving c_rarg3:
  //    [tos + 0]: saved c_rarg3
  //    [tos + 1]: saved c_rarg2
  //    [tos + 2]: saved lr
  //    [tos + 3]: saved rscratch2
  //    [tos + 4]: saved r0
  //    [tos + 5]: saved rscratch1
  address generate_verify_oop() {

    StubCodeMark mark(this, "StubRoutines", "verify_oop");
    address start = __ pc();

    Label exit, error;

    // save c_rarg2 and c_rarg3
    __ stp(c_rarg3, c_rarg2, Address(__ pre(sp, -16)));

    // __ incrementl(ExternalAddress((address) StubRoutines::verify_oop_count_addr()));
    __ lea(c_rarg2, ExternalAddress((address) StubRoutines::verify_oop_count_addr()));
    __ ldr(c_rarg3, Address(c_rarg2));
    __ add(c_rarg3, c_rarg3, 1);
    __ str(c_rarg3, Address(c_rarg2));

    // object is in r0
    // make sure object is 'reasonable'
    __ cbz(r0, exit); // if obj is NULL it is OK

    // Check if the oop is in the right area of memory
    __ mov(c_rarg3, (intptr_t) Universe::verify_oop_mask());
    __ andr(c_rarg2, r0, c_rarg3);
    __ mov(c_rarg3, (intptr_t) Universe::verify_oop_bits());

    // Compare c_rarg2 and c_rarg3.  We don't use a compare
    // instruction here because the flags register is live.
    __ eor(c_rarg2, c_rarg2, c_rarg3);
    __ cbnz(c_rarg2, error);

    // make sure klass is 'reasonable', which is not zero.
    __ load_klass(r0, r0);  // get klass
    __ cbz(r0, error);      // if klass is NULL it is broken

    // return if everything seems ok
    __ bind(exit);

    __ ldp(c_rarg3, c_rarg2, Address(__ post(sp, 16)));
    __ ret(lr);

    // handle errors
    __ bind(error);
    __ ldp(c_rarg3, c_rarg2, Address(__ post(sp, 16)));

    __ push(RegSet::range(r0, r29), sp);
    // debug(char* msg, int64_t pc, int64_t regs[])
    __ mov(c_rarg0, rscratch1);      // pass address of error message
    __ mov(c_rarg1, lr);             // pass return address
    __ mov(c_rarg2, sp);             // pass address of regs on stack
#ifndef PRODUCT
    assert(frame::arg_reg_save_area_bytes == 0, "not expecting frame reg save area");
#endif
    BLOCK_COMMENT("call MacroAssembler::debug");
    __ mov(rscratch1, CAST_FROM_FN_PTR(address, MacroAssembler::debug64));
    __ blrt(rscratch1, 3, 0, 1);

    return start;
  }

  void array_overlap_test(Label& L_no_overlap, Address::sxtw sf) { __ b(L_no_overlap); }

  // Generate code for an array write pre barrier
  //
  //     addr    -  starting address
  //     count   -  element count
  //     tmp     - scratch register
  //
  //     Destroy no registers except rscratch1 and rscratch2
  //
  void  gen_write_ref_array_pre_barrier(Register addr, Register count, bool dest_uninitialized) {
    BarrierSet* bs = Universe::heap()->barrier_set();
    switch (bs->kind()) {
    case BarrierSet::G1SATBCTLogging:
    case BarrierSet::ShenandoahBarrierSet:
      // Don't generate the call if we statically know that the target is uninitialized
      if (!dest_uninitialized) {
	__ push_call_clobbered_registers();
	if (count == c_rarg0) {
	  if (addr == c_rarg1) {
	    // exactly backwards!!
            __ mov(rscratch1, c_rarg0);
            __ mov(c_rarg0, c_rarg1);
            __ mov(c_rarg1, rscratch1);
	  } else {
	    __ mov(c_rarg1, count);
	    __ mov(c_rarg0, addr);
	  }
	} else {
	  __ mov(c_rarg0, addr);
	  __ mov(c_rarg1, count);
	}
	__ call_VM_leaf(CAST_FROM_FN_PTR(address, BarrierSet::static_write_ref_array_pre), 2);
	__ pop_call_clobbered_registers();
	break;
      case BarrierSet::CardTableModRef:
      case BarrierSet::CardTableExtension:
      case BarrierSet::ModRef:
        break;
      default:
        ShouldNotReachHere();
      }
    }
  }


  //
  // Generate code for an array write post barrier
  //
  //  Input:
  //     start    - register containing starting address of destination array
  //     end      - register containing ending address of destination array
  //     scratch  - scratch register
  //
  //  The input registers are overwritten.
  //  The ending address is inclusive.
  void gen_write_ref_array_post_barrier(Register start, Register end, Register scratch) {
    assert_different_registers(start, end, scratch);
    BarrierSet* bs = Universe::heap()->barrier_set();
    switch (bs->kind()) {
      case BarrierSet::G1SATBCT:
      case BarrierSet::G1SATBCTLogging:
      case BarrierSet::ShenandoahBarrierSet:
        {
	  __ push_call_clobbered_registers();
          // must compute element count unless barrier set interface is changed (other platforms supply count)
          assert_different_registers(start, end, scratch);
          __ lea(scratch, Address(end, BytesPerHeapOop));
          __ sub(scratch, scratch, start);               // subtract start to get #bytes
          __ lsr(scratch, scratch, LogBytesPerHeapOop);  // convert to element count
          __ mov(c_rarg0, start);
          __ mov(c_rarg1, scratch);
          __ call_VM_leaf(CAST_FROM_FN_PTR(address, BarrierSet::static_write_ref_array_post), 2);
	  __ pop_call_clobbered_registers();
        }
        break;
      case BarrierSet::CardTableModRef:
      case BarrierSet::CardTableExtension:
        {
          CardTableModRefBS* ct = (CardTableModRefBS*)bs;
          assert(sizeof(*ct->byte_map_base) == sizeof(jbyte), "adjust this code");

          Label L_loop;

           __ lsr(start, start, CardTableModRefBS::card_shift);
           __ lsr(end, end, CardTableModRefBS::card_shift);
           __ sub(end, end, start); // number of bytes to copy

          const Register count = end; // 'end' register contains bytes count now
          __ load_byte_map_base(scratch);
          __ add(start, start, scratch);
	  __ BIND(L_loop);
	  __ strb(zr, Address(start, count));
          __ subs(count, count, 1);
          __ br(Assembler::GE, L_loop);
        }
        break;
      default:
        ShouldNotReachHere();

    }
  }

  address generate_zero_longs(Register base, Register cnt) {
    Register tmp = rscratch1;
    Register tmp2 = rscratch2;
    int zva_length = VM_Version::zva_length();
    Label initial_table_end, loop_zva;
    Label fini;

    __ align(CodeEntryAlignment);
    StubCodeMark mark(this, "StubRoutines", "zero_longs");
    address start = __ pc();

    // Base must be 16 byte aligned. If not just return and let caller handle it
    __ tst(base, 0x0f);
    __ br(Assembler::NE, fini);
    // Align base with ZVA length.
    __ neg(tmp, base);
    __ andr(tmp, tmp, zva_length - 1);

    // tmp: the number of bytes to be filled to align the base with ZVA length.
    __ add(base, base, tmp);
    __ sub(cnt, cnt, tmp, Assembler::ASR, 3);
    __ adr(tmp2, initial_table_end);
    __ sub(tmp2, tmp2, tmp, Assembler::LSR, 2);
    __ br(tmp2);

    for (int i = -zva_length + 16; i < 0; i += 16)
      __ stp(zr, zr, Address(base, i));
    __ bind(initial_table_end);

    __ sub(cnt, cnt, zva_length >> 3);
    __ bind(loop_zva);
    __ dc(Assembler::ZVA, base);
    __ subs(cnt, cnt, zva_length >> 3);
    __ add(base, base, zva_length);
    __ br(Assembler::GE, loop_zva);
    __ add(cnt, cnt, zva_length >> 3); // count not zeroed by DC ZVA
    __ bind(fini);
    __ ret(lr);

    return start;
  }

  typedef enum {
    copy_forwards = 1,
    copy_backwards = -1
  } copy_direction;

  // Bulk copy of blocks of 8 words.
  //
  // count is a count of words.
  //
  // Precondition: count >= 8
  //
  // Postconditions:
  //
  // The least significant bit of count contains the remaining count
  // of words to copy.  The rest of count is trash.
  //
  // s and d are adjusted to point to the remaining words to copy
  //
  void generate_copy_longs(Label &start, Register s, Register d, Register count,
			   copy_direction direction) {
    int unit = wordSize * direction;
    int bias = (UseSIMDForMemoryOps ? 4:2) * wordSize;

    int offset;
    const Register t0 = r3, t1 = r4, t2 = r5, t3 = r6,
      t4 = r7, t5 = r10, t6 = r11, t7 = r12;
    const Register stride = r13;

    assert_different_registers(rscratch1, t0, t1, t2, t3, t4, t5, t6, t7);
    assert_different_registers(s, d, count, rscratch1);

    Label again, drain;
    const char *stub_name;
    if (direction == copy_forwards)
      stub_name = "foward_copy_longs";
    else
      stub_name = "backward_copy_longs";
    StubCodeMark mark(this, "StubRoutines", stub_name);
    __ align(CodeEntryAlignment);
    __ bind(start);

    Label unaligned_copy_long;
    if (AvoidUnalignedAccesses) {
      __ tbnz(d, 3, unaligned_copy_long);
    }

    if (direction == copy_forwards) {
      __ sub(s, s, bias);
      __ sub(d, d, bias);
    }

#ifdef ASSERT
    // Make sure we are never given < 8 words
    {
      Label L;
      __ cmp(count, 8);
      __ br(Assembler::GE, L);
      __ stop("genrate_copy_longs called with < 8 words");
      __ bind(L);
    }
#endif

    // Fill 8 registers
    if (UseSIMDForMemoryOps) {
      __ ldpq(v0, v1, Address(s, 4 * unit));
      __ ldpq(v2, v3, Address(__ pre(s, 8 * unit)));
    } else {
      __ ldp(t0, t1, Address(s, 2 * unit));
      __ ldp(t2, t3, Address(s, 4 * unit));
      __ ldp(t4, t5, Address(s, 6 * unit));
      __ ldp(t6, t7, Address(__ pre(s, 8 * unit)));
    }

    __ subs(count, count, 16);
    __ br(Assembler::LO, drain);

    int prefetch = PrefetchCopyIntervalInBytes;
    bool use_stride = false;
    if (direction == copy_backwards) {
       use_stride = prefetch > 256;
       prefetch = -prefetch;
       if (use_stride) __ mov(stride, prefetch);
    }

    __ bind(again);

    if (PrefetchCopyIntervalInBytes > 0)
      __ prfm(use_stride ? Address(s, stride) : Address(s, prefetch), PLDL1KEEP);

    if (UseSIMDForMemoryOps) {
      __ stpq(v0, v1, Address(d, 4 * unit));
      __ ldpq(v0, v1, Address(s, 4 * unit));
      __ stpq(v2, v3, Address(__ pre(d, 8 * unit)));
      __ ldpq(v2, v3, Address(__ pre(s, 8 * unit)));
    } else {
      __ stp(t0, t1, Address(d, 2 * unit));
      __ ldp(t0, t1, Address(s, 2 * unit));
      __ stp(t2, t3, Address(d, 4 * unit));
      __ ldp(t2, t3, Address(s, 4 * unit));
      __ stp(t4, t5, Address(d, 6 * unit));
      __ ldp(t4, t5, Address(s, 6 * unit));
      __ stp(t6, t7, Address(__ pre(d, 8 * unit)));
      __ ldp(t6, t7, Address(__ pre(s, 8 * unit)));
    }

    __ subs(count, count, 8);
    __ br(Assembler::HS, again);

    // Drain
    __ bind(drain);
    if (UseSIMDForMemoryOps) {
      __ stpq(v0, v1, Address(d, 4 * unit));
      __ stpq(v2, v3, Address(__ pre(d, 8 * unit)));
    } else {
      __ stp(t0, t1, Address(d, 2 * unit));
      __ stp(t2, t3, Address(d, 4 * unit));
      __ stp(t4, t5, Address(d, 6 * unit));
      __ stp(t6, t7, Address(__ pre(d, 8 * unit)));
    }

    {
      Label L1, L2;
      __ tbz(count, exact_log2(4), L1);
      if (UseSIMDForMemoryOps) {
        __ ldpq(v0, v1, Address(__ pre(s, 4 * unit)));
        __ stpq(v0, v1, Address(__ pre(d, 4 * unit)));
      } else {
        __ ldp(t0, t1, Address(s, 2 * unit));
        __ ldp(t2, t3, Address(__ pre(s, 4 * unit)));
        __ stp(t0, t1, Address(d, 2 * unit));
        __ stp(t2, t3, Address(__ pre(d, 4 * unit)));
      }
      __ bind(L1);

      if (direction == copy_forwards) {
        __ add(s, s, bias);
        __ add(d, d, bias);
      }

      __ tbz(count, 1, L2);
      __ ldp(t0, t1, Address(__ adjust(s, 2 * unit, direction == copy_backwards)));
      __ stp(t0, t1, Address(__ adjust(d, 2 * unit, direction == copy_backwards)));
      __ bind(L2);
    }

    __ ret(lr);

    if (AvoidUnalignedAccesses) {
      Label drain, again;
      // Register order for storing. Order is different for backward copy.

      __ bind(unaligned_copy_long);

      // source address is even aligned, target odd aligned
      //
      // when forward copying word pairs we read long pairs at offsets
      // {0, 2, 4, 6} (in long words). when backwards copying we read
      // long pairs at offsets {-2, -4, -6, -8}. We adjust the source
      // address by -2 in the forwards case so we can compute the
      // source offsets for both as {2, 4, 6, 8} * unit where unit = 1
      // or -1.
      //
      // when forward copying we need to store 1 word, 3 pairs and
      // then 1 word at offsets {0, 1, 3, 5, 7}. Rather thna use a
      // zero offset We adjust the destination by -1 which means we
      // have to use offsets { 1, 2, 4, 6, 8} * unit for the stores.
      //
      // When backwards copyng we need to store 1 word, 3 pairs and
      // then 1 word at offsets {-1, -3, -5, -7, -8} i.e. we use
      // offsets {1, 3, 5, 7, 8} * unit.

      if (direction == copy_forwards) {
        __ sub(s, s, 16);
        __ sub(d, d, 8);
      }

      // Fill 8 registers
      //
      // for forwards copy s was offset by -16 from the original input
      // value of s so the register contents are at these offsets
      // relative to the 64 bit block addressed by that original input
      // and so on for each successive 64 byte block when s is updated
      //
      // t0 at offset 0,  t1 at offset 8
      // t2 at offset 16, t3 at offset 24
      // t4 at offset 32, t5 at offset 40
      // t6 at offset 48, t7 at offset 56

      // for backwards copy s was not offset so the register contents
      // are at these offsets into the preceding 64 byte block
      // relative to that original input and so on for each successive
      // preceding 64 byte block when s is updated. this explains the
      // slightly counter-intuitive looking pattern of register usage
      // in the stp instructions for backwards copy.
      //
      // t0 at offset -16, t1 at offset -8
      // t2 at offset -32, t3 at offset -24
      // t4 at offset -48, t5 at offset -40
      // t6 at offset -64, t7 at offset -56

      __ ldp(t0, t1, Address(s, 2 * unit));
      __ ldp(t2, t3, Address(s, 4 * unit));
      __ ldp(t4, t5, Address(s, 6 * unit));
      __ ldp(t6, t7, Address(__ pre(s, 8 * unit)));

      __ subs(count, count, 16);
      __ br(Assembler::LO, drain);

      int prefetch = PrefetchCopyIntervalInBytes;
      bool use_stride = false;
      if (direction == copy_backwards) {
         use_stride = prefetch > 256;
         prefetch = -prefetch;
         if (use_stride) __ mov(stride, prefetch);
      }

      __ bind(again);

      if (PrefetchCopyIntervalInBytes > 0)
        __ prfm(use_stride ? Address(s, stride) : Address(s, prefetch), PLDL1KEEP);

      if (direction == copy_forwards) {
       // allowing for the offset of -8 the store instructions place
       // registers into the target 64 bit block at the following
       // offsets
       //
       // t0 at offset 0
       // t1 at offset 8,  t2 at offset 16
       // t3 at offset 24, t4 at offset 32
       // t5 at offset 40, t6 at offset 48
       // t7 at offset 56

        __ str(t0, Address(d, 1 * unit));
        __ stp(t1, t2, Address(d, 2 * unit));
        __ ldp(t0, t1, Address(s, 2 * unit));
        __ stp(t3, t4, Address(d, 4 * unit));
        __ ldp(t2, t3, Address(s, 4 * unit));
        __ stp(t5, t6, Address(d, 6 * unit));
        __ ldp(t4, t5, Address(s, 6 * unit));
        __ str(t7, Address(__ pre(d, 8 * unit)));
        __ ldp(t6, t7, Address(__ pre(s, 8 * unit)));
      } else {
       // d was not offset when we started so the registers are
       // written into the 64 bit block preceding d with the following
       // offsets
       //
       // t1 at offset -8
       // t3 at offset -24, t0 at offset -16
       // t5 at offset -48, t2 at offset -32
       // t7 at offset -56, t4 at offset -48
       //                   t6 at offset -64
       //
       // note that this matches the offsets previously noted for the
       // loads

        __ str(t1, Address(d, 1 * unit));
        __ stp(t3, t0, Address(d, 3 * unit));
        __ ldp(t0, t1, Address(s, 2 * unit));
        __ stp(t5, t2, Address(d, 5 * unit));
        __ ldp(t2, t3, Address(s, 4 * unit));
        __ stp(t7, t4, Address(d, 7 * unit));
        __ ldp(t4, t5, Address(s, 6 * unit));
        __ str(t6, Address(__ pre(d, 8 * unit)));
        __ ldp(t6, t7, Address(__ pre(s, 8 * unit)));
      }

      __ subs(count, count, 8);
      __ br(Assembler::HS, again);

      // Drain
      //
      // this uses the same pattern of offsets and register arguments
      // as above
      __ bind(drain);
      if (direction == copy_forwards) {
        __ str(t0, Address(d, 1 * unit));
        __ stp(t1, t2, Address(d, 2 * unit));
        __ stp(t3, t4, Address(d, 4 * unit));
        __ stp(t5, t6, Address(d, 6 * unit));
        __ str(t7, Address(__ pre(d, 8 * unit)));
      } else {
        __ str(t1, Address(d, 1 * unit));
        __ stp(t3, t0, Address(d, 3 * unit));
        __ stp(t5, t2, Address(d, 5 * unit));
        __ stp(t7, t4, Address(d, 7 * unit));
        __ str(t6, Address(__ pre(d, 8 * unit)));
      }
      // now we need to copy any remaining part block which may
      // include a 4 word block subblock and/or a 2 word subblock.
      // bits 2 and 1 in the count are the tell-tale for whetehr we
      // have each such subblock
      {
        Label L1, L2;
        __ tbz(count, exact_log2(4), L1);
       // this is the same as above but copying only 4 longs hence
       // with ony one intervening stp between the str instructions
       // but note that the offsets and registers still follow the
       // same pattern
        __ ldp(t0, t1, Address(s, 2 * unit));
        __ ldp(t2, t3, Address(__ pre(s, 4 * unit)));
        if (direction == copy_forwards) {
          __ str(t0, Address(d, 1 * unit));
          __ stp(t1, t2, Address(d, 2 * unit));
          __ str(t3, Address(__ pre(d, 4 * unit)));
        } else {
          __ str(t1, Address(d, 1 * unit));
          __ stp(t3, t0, Address(d, 3 * unit));
          __ str(t2, Address(__ pre(d, 4 * unit)));
        }
        __ bind(L1);

        __ tbz(count, 1, L2);
       // this is the same as above but copying only 2 longs hence
       // there is no intervening stp between the str instructions
       // but note that the offset and register patterns are still
       // the same
        __ ldp(t0, t1, Address(__ pre(s, 2 * unit)));
        if (direction == copy_forwards) {
          __ str(t0, Address(d, 1 * unit));
          __ str(t1, Address(__ pre(d, 2 * unit)));
        } else {
          __ str(t1, Address(d, 1 * unit));
          __ str(t0, Address(__ pre(d, 2 * unit)));
        }
        __ bind(L2);

       // for forwards copy we need to re-adjust the offsets we
       // applied so that s and d are follow the last words written

       if (direction == copy_forwards) {
         __ add(s, s, 16);
         __ add(d, d, 8);
       }

      }

      __ ret(lr);
      }
  }

  // Small copy: less than 16 bytes.
  //
  // NB: Ignores all of the bits of count which represent more than 15
  // bytes, so a caller doesn't have to mask them.

  void copy_memory_small(Register s, Register d, Register count, Register tmp, int step) {
    bool is_backwards = step < 0;
    size_t granularity = uabs(step);
    int direction = is_backwards ? -1 : 1;
    int unit = wordSize * direction;

    Label Lpair, Lword, Lint, Lshort, Lbyte;

    assert(granularity
	   && granularity <= sizeof (jlong), "Impossible granularity in copy_memory_small");

    const Register t0 = r3, t1 = r4, t2 = r5, t3 = r6;

    // ??? I don't know if this bit-test-and-branch is the right thing
    // to do.  It does a lot of jumping, resulting in several
    // mispredicted branches.  It might make more sense to do this
    // with something like Duff's device with a single computed branch.

    __ tbz(count, 3 - exact_log2(granularity), Lword);
    __ ldr(tmp, Address(__ adjust(s, unit, is_backwards)));
    __ str(tmp, Address(__ adjust(d, unit, is_backwards)));
    __ bind(Lword);

    if (granularity <= sizeof (jint)) {
      __ tbz(count, 2 - exact_log2(granularity), Lint);
      __ ldrw(tmp, Address(__ adjust(s, sizeof (jint) * direction, is_backwards)));
      __ strw(tmp, Address(__ adjust(d, sizeof (jint) * direction, is_backwards)));
      __ bind(Lint);
    }

    if (granularity <= sizeof (jshort)) {
      __ tbz(count, 1 - exact_log2(granularity), Lshort);
      __ ldrh(tmp, Address(__ adjust(s, sizeof (jshort) * direction, is_backwards)));
      __ strh(tmp, Address(__ adjust(d, sizeof (jshort) * direction, is_backwards)));
      __ bind(Lshort);
    }

    if (granularity <= sizeof (jbyte)) {
      __ tbz(count, 0, Lbyte);
      __ ldrb(tmp, Address(__ adjust(s, sizeof (jbyte) * direction, is_backwards)));
      __ strb(tmp, Address(__ adjust(d, sizeof (jbyte) * direction, is_backwards)));
      __ bind(Lbyte);
    }
  }

  Label copy_f, copy_b;

  // All-singing all-dancing memory copy.
  //
  // Copy count units of memory from s to d.  The size of a unit is
  // step, which can be positive or negative depending on the direction
  // of copy.  If is_aligned is false, we align the source address.
  //

  void copy_memory(bool is_aligned, Register s, Register d,
		   Register count, Register tmp, int step) {
    copy_direction direction = step < 0 ? copy_backwards : copy_forwards;
    bool is_backwards = step < 0;
    int granularity = uabs(step);
    const Register t0 = r3, t1 = r4;

    // <= 96 bytes do inline. Direction doesn't matter because we always
    // load all the data before writing anything
    Label copy4, copy8, copy16, copy32, copy80, copy128, copy_big, finish;
    const Register t2 = r5, t3 = r6, t4 = r7, t5 = r8;
    const Register t6 = r9, t7 = r10, t8 = r11, t9 = r12;
    const Register send = r17, dend = r18;

    if (PrefetchCopyIntervalInBytes > 0)
      __ prfm(Address(s, 0), PLDL1KEEP);
    __ cmp(count, (UseSIMDForMemoryOps ? 96:80)/granularity);
    __ br(Assembler::HI, copy_big);

    __ lea(send, Address(s, count, Address::lsl(exact_log2(granularity))));
    __ lea(dend, Address(d, count, Address::lsl(exact_log2(granularity))));

    __ cmp(count, 16/granularity);
    __ br(Assembler::LS, copy16);

    __ cmp(count, 64/granularity);
    __ br(Assembler::HI, copy80);

    __ cmp(count, 32/granularity);
    __ br(Assembler::LS, copy32);

    // 33..64 bytes
    if (UseSIMDForMemoryOps) {
      __ ldpq(v0, v1, Address(s, 0));
      __ ldpq(v2, v3, Address(send, -32));
      __ stpq(v0, v1, Address(d, 0));
      __ stpq(v2, v3, Address(dend, -32));
    } else {
      __ ldp(t0, t1, Address(s, 0));
      __ ldp(t2, t3, Address(s, 16));
      __ ldp(t4, t5, Address(send, -32));
      __ ldp(t6, t7, Address(send, -16));

      __ stp(t0, t1, Address(d, 0));
      __ stp(t2, t3, Address(d, 16));
      __ stp(t4, t5, Address(dend, -32));
      __ stp(t6, t7, Address(dend, -16));
    }
    __ b(finish);

    // 17..32 bytes
    __ bind(copy32);
    __ ldp(t0, t1, Address(s, 0));
    __ ldp(t2, t3, Address(send, -16));
    __ stp(t0, t1, Address(d, 0));
    __ stp(t2, t3, Address(dend, -16));
    __ b(finish);

    // 65..80/96 bytes
    // (96 bytes if SIMD because we do 32 byes per instruction)
    __ bind(copy80);
    if (UseSIMDForMemoryOps) {
      __ ld4(v0, v1, v2, v3, __ T16B, Address(s, 0));
      __ ldpq(v4, v5, Address(send, -32));
      __ st4(v0, v1, v2, v3, __ T16B, Address(d, 0));
      __ stpq(v4, v5, Address(dend, -32));
    } else {
      __ ldp(t0, t1, Address(s, 0));
      __ ldp(t2, t3, Address(s, 16));
      __ ldp(t4, t5, Address(s, 32));
      __ ldp(t6, t7, Address(s, 48));
      __ ldp(t8, t9, Address(send, -16));
  
      __ stp(t0, t1, Address(d, 0));
      __ stp(t2, t3, Address(d, 16));
      __ stp(t4, t5, Address(d, 32));
      __ stp(t6, t7, Address(d, 48));
      __ stp(t8, t9, Address(dend, -16));
    }
    __ b(finish);

    // 0..16 bytes
    __ bind(copy16);
    __ cmp(count, 8/granularity);
    __ br(Assembler::LO, copy8);

    // 8..16 bytes
    __ ldr(t0, Address(s, 0));
    __ ldr(t1, Address(send, -8));
    __ str(t0, Address(d, 0));
    __ str(t1, Address(dend, -8));
    __ b(finish);

    if (granularity < 8) {
      // 4..7 bytes
      __ bind(copy8);
      __ tbz(count, 2 - exact_log2(granularity), copy4);
      __ ldrw(t0, Address(s, 0));
      __ ldrw(t1, Address(send, -4));
      __ strw(t0, Address(d, 0));
      __ strw(t1, Address(dend, -4));
      __ b(finish);
      if (granularity < 4) {
        // 0..3 bytes
        __ bind(copy4);
        __ cbz(count, finish); // get rid of 0 case
        if (granularity == 2) {
          __ ldrh(t0, Address(s, 0));
          __ strh(t0, Address(d, 0));
        } else { // granularity == 1
          // Now 1..3 bytes. Handle the 1 and 2 byte case by copying
          // the first and last byte.
          // Handle the 3 byte case by loading and storing base + count/2
          // (count == 1 (s+0)->(d+0), count == 2,3 (s+1) -> (d+1))
          // This does means in the 1 byte case we load/store the same
          // byte 3 times.
          __ lsr(count, count, 1);
          __ ldrb(t0, Address(s, 0));
          __ ldrb(t1, Address(send, -1));
          __ ldrb(t2, Address(s, count));
          __ strb(t0, Address(d, 0));
          __ strb(t1, Address(dend, -1));
          __ strb(t2, Address(d, count));
        }
        __ b(finish);
      }
    }

    __ bind(copy_big);
    if (is_backwards) {
      __ lea(s, Address(s, count, Address::lsl(exact_log2(-step))));
      __ lea(d, Address(d, count, Address::lsl(exact_log2(-step))));
    }

    // Now we've got the small case out of the way we can align the
    // source address on a 2-word boundary.

    Label aligned;

    if (is_aligned) {
      // We may have to adjust by 1 word to get s 2-word-aligned.
      __ tbz(s, exact_log2(wordSize), aligned);
      __ ldr(tmp, Address(__ adjust(s, direction * wordSize, is_backwards)));
      __ str(tmp, Address(__ adjust(d, direction * wordSize, is_backwards)));
      __ sub(count, count, wordSize/granularity);
    } else {
      if (is_backwards) {
	__ andr(rscratch2, s, 2 * wordSize - 1);
      } else {
	__ neg(rscratch2, s);
	__ andr(rscratch2, rscratch2, 2 * wordSize - 1);
      }
      // rscratch2 is the byte adjustment needed to align s.
      __ cbz(rscratch2, aligned);
      int shift = exact_log2(granularity);
      if (shift)  __ lsr(rscratch2, rscratch2, shift);
      __ sub(count, count, rscratch2);

#if 0
      // ?? This code is only correct for a disjoint copy.  It may or
      // may not make sense to use it in that case.

      // Copy the first pair; s and d may not be aligned.
      __ ldp(t0, t1, Address(s, is_backwards ? -2 * wordSize : 0));
      __ stp(t0, t1, Address(d, is_backwards ? -2 * wordSize : 0));

      // Align s and d, adjust count
      if (is_backwards) {
	__ sub(s, s, rscratch2);
	__ sub(d, d, rscratch2);
      } else {
	__ add(s, s, rscratch2);
	__ add(d, d, rscratch2);
      }
#else
      copy_memory_small(s, d, rscratch2, rscratch1, step);
#endif
    }

    __ bind(aligned);

    // s is now 2-word-aligned.

    // We have a count of units and some trailing bytes.  Adjust the
    // count and do a bulk copy of words.
    __ lsr(rscratch2, count, exact_log2(wordSize/granularity));
    if (direction == copy_forwards)
      __ bl(copy_f);
    else
      __ bl(copy_b);

    // And the tail.
    copy_memory_small(s, d, count, tmp, step);

    if (granularity >= 8) __ bind(copy8);
    if (granularity >= 4) __ bind(copy4);
    __ bind(finish);
  }


  void clobber_registers() {
#ifdef ASSERT
    __ mov(rscratch1, (uint64_t)0xdeadbeef);
    __ orr(rscratch1, rscratch1, rscratch1, Assembler::LSL, 32);
    for (Register r = r3; r <= r18; r++)
      if (r != rscratch1) __ mov(r, rscratch1);
#endif
  }

  // Scan over array at a for count oops, verifying each one.
  // Preserves a and count, clobbers rscratch1 and rscratch2.
  void verify_oop_array (size_t size, Register a, Register count, Register temp) {
    Label loop, end;
    __ mov(rscratch1, a);
    __ mov(rscratch2, zr);
    __ bind(loop);
    __ cmp(rscratch2, count);
    __ br(Assembler::HS, end);
    if (size == (size_t)wordSize) {
      __ ldr(temp, Address(a, rscratch2, Address::lsl(exact_log2(size))));
      __ verify_oop(temp);
    } else {
      __ ldrw(r16, Address(a, rscratch2, Address::lsl(exact_log2(size))));
      __ decode_heap_oop(temp); // calls verify_oop
    }
    __ add(rscratch2, rscratch2, size);
    __ b(loop);
    __ bind(end);
  }

  // Arguments:
  //   aligned - true => Input and output aligned on a HeapWord == 8-byte boundary
  //             ignored
  //   is_oop  - true => oop array, so generate store check code
  //   name    - stub name string
  //
  // Inputs:
  //   c_rarg0   - source array address
  //   c_rarg1   - destination array address
  //   c_rarg2   - element count, treated as ssize_t, can be zero
  //
  // If 'from' and/or 'to' are aligned on 4-byte boundaries, we let
  // the hardware handle it.  The two dwords within qwords that span
  // cache line boundaries will still be loaded and stored atomicly.
  //
  // Side Effects:
  //   disjoint_int_copy_entry is set to the no-overlap entry point
  //   used by generate_conjoint_int_oop_copy().
  //
  address generate_disjoint_copy(size_t size, bool aligned, bool is_oop, address *entry,
				  const char *name, bool dest_uninitialized = false) {
    Register s = c_rarg0, d = c_rarg1, count = c_rarg2;
    __ align(CodeEntryAlignment);
    StubCodeMark mark(this, "StubRoutines", name);
    address start = __ pc();
    __ enter();

    if (entry != NULL) {
      *entry = __ pc();
      // caller can pass a 64-bit byte count here (from Unsafe.copyMemory)
      BLOCK_COMMENT("Entry:");
    }

    if (is_oop) {
      __ push(RegSet::of(d, count), sp);
      // no registers are destroyed by this call
      gen_write_ref_array_pre_barrier(d, count, dest_uninitialized);
    }
    copy_memory(aligned, s, d, count, rscratch1, size);
    if (is_oop) {
      __ pop(RegSet::of(d, count), sp);
      if (VerifyOops)
	verify_oop_array(size, d, count, r16);
      __ sub(count, count, 1); // make an inclusive end pointer
      __ lea(count, Address(d, count, Address::lsl(exact_log2(size))));
      gen_write_ref_array_post_barrier(d, count, rscratch1);
    }
    __ leave();
    __ mov(r0, zr); // return 0
    __ ret(lr);
#ifdef BUILTIN_SIM
    {
      AArch64Simulator *sim = AArch64Simulator::get_current(UseSimulatorCache, DisableBCCheck);
      sim->notifyCompile(const_cast<char*>(name), start);
    }
#endif
    return start;
  }

  // Arguments:
  //   aligned - true => Input and output aligned on a HeapWord == 8-byte boundary
  //             ignored
  //   is_oop  - true => oop array, so generate store check code
  //   name    - stub name string
  //
  // Inputs:
  //   c_rarg0   - source array address
  //   c_rarg1   - destination array address
  //   c_rarg2   - element count, treated as ssize_t, can be zero
  //
  // If 'from' and/or 'to' are aligned on 4-byte boundaries, we let
  // the hardware handle it.  The two dwords within qwords that span
  // cache line boundaries will still be loaded and stored atomicly.
  //
  address generate_conjoint_copy(size_t size, bool aligned, bool is_oop, address nooverlap_target,
				 address *entry, const char *name,
				 bool dest_uninitialized = false) {
    Register s = c_rarg0, d = c_rarg1, count = c_rarg2;

    StubCodeMark mark(this, "StubRoutines", name);
    address start = __ pc();

    __ enter();

    if (entry != NULL) {
      *entry = __ pc();
      // caller can pass a 64-bit byte count here (from Unsafe.copyMemory)
      BLOCK_COMMENT("Entry:");
    }

    // use fwd copy when (d-s) above_equal (count*size)
    __ sub(rscratch1, d, s);
    __ cmp(rscratch1, count, Assembler::LSL, exact_log2(size));
    __ br(Assembler::HS, nooverlap_target);

    if (is_oop) {
      __ push(RegSet::of(d, count), sp);
      // no registers are destroyed by this call
      gen_write_ref_array_pre_barrier(d, count, dest_uninitialized);
    }
    copy_memory(aligned, s, d, count, rscratch1, -size);
    if (is_oop) {
      __ pop(RegSet::of(d, count), sp);
      if (VerifyOops)
	verify_oop_array(size, d, count, r16);
      __ sub(count, count, 1); // make an inclusive end pointer
      __ lea(count, Address(d, count, Address::lsl(exact_log2(size))));
      gen_write_ref_array_post_barrier(d, count, rscratch1);
    }
    __ leave();
    __ mov(r0, zr); // return 0
    __ ret(lr);
#ifdef BUILTIN_SIM
    {
      AArch64Simulator *sim = AArch64Simulator::get_current(UseSimulatorCache, DisableBCCheck);
      sim->notifyCompile(const_cast<char*>(name), start);
    }
#endif
    return start;
}

  // Arguments:
  //   aligned - true => Input and output aligned on a HeapWord == 8-byte boundary
  //             ignored
  //   name    - stub name string
  //
  // Inputs:
  //   c_rarg0   - source array address
  //   c_rarg1   - destination array address
  //   c_rarg2   - element count, treated as ssize_t, can be zero
  //
  // If 'from' and/or 'to' are aligned on 4-, 2-, or 1-byte boundaries,
  // we let the hardware handle it.  The one to eight bytes within words,
  // dwords or qwords that span cache line boundaries will still be loaded
  // and stored atomically.
  //
  // Side Effects:
  //   disjoint_byte_copy_entry is set to the no-overlap entry point  //
  // If 'from' and/or 'to' are aligned on 4-, 2-, or 1-byte boundaries,
  // we let the hardware handle it.  The one to eight bytes within words,
  // dwords or qwords that span cache line boundaries will still be loaded
  // and stored atomically.
  //
  // Side Effects:
  //   disjoint_byte_copy_entry is set to the no-overlap entry point
  //   used by generate_conjoint_byte_copy().
  //
  address generate_disjoint_byte_copy(bool aligned, address* entry, const char *name) {
    const bool not_oop = false;
    return generate_disjoint_copy(sizeof (jbyte), aligned, not_oop, entry, name);
  }

  // Arguments:
  //   aligned - true => Input and output aligned on a HeapWord == 8-byte boundary
  //             ignored
  //   name    - stub name string
  //
  // Inputs:
  //   c_rarg0   - source array address
  //   c_rarg1   - destination array address
  //   c_rarg2   - element count, treated as ssize_t, can be zero
  //
  // If 'from' and/or 'to' are aligned on 4-, 2-, or 1-byte boundaries,
  // we let the hardware handle it.  The one to eight bytes within words,
  // dwords or qwords that span cache line boundaries will still be loaded
  // and stored atomically.
  //
  address generate_conjoint_byte_copy(bool aligned, address nooverlap_target,
                                      address* entry, const char *name) {
    const bool not_oop = false;
    return generate_conjoint_copy(sizeof (jbyte), aligned, not_oop, nooverlap_target, entry, name);
  }

  // Arguments:
  //   aligned - true => Input and output aligned on a HeapWord == 8-byte boundary
  //             ignored
  //   name    - stub name string
  //
  // Inputs:
  //   c_rarg0   - source array address
  //   c_rarg1   - destination array address
  //   c_rarg2   - element count, treated as ssize_t, can be zero
  //
  // If 'from' and/or 'to' are aligned on 4- or 2-byte boundaries, we
  // let the hardware handle it.  The two or four words within dwords
  // or qwords that span cache line boundaries will still be loaded
  // and stored atomically.
  //
  // Side Effects:
  //   disjoint_short_copy_entry is set to the no-overlap entry point
  //   used by generate_conjoint_short_copy().
  //
  address generate_disjoint_short_copy(bool aligned,
				       address* entry, const char *name) {
    const bool not_oop = false;
    return generate_disjoint_copy(sizeof (jshort), aligned, not_oop, entry, name);
  }

  // Arguments:
  //   aligned - true => Input and output aligned on a HeapWord == 8-byte boundary
  //             ignored
  //   name    - stub name string
  //
  // Inputs:
  //   c_rarg0   - source array address
  //   c_rarg1   - destination array address
  //   c_rarg2   - element count, treated as ssize_t, can be zero
  //
  // If 'from' and/or 'to' are aligned on 4- or 2-byte boundaries, we
  // let the hardware handle it.  The two or four words within dwords
  // or qwords that span cache line boundaries will still be loaded
  // and stored atomically.
  //
  address generate_conjoint_short_copy(bool aligned, address nooverlap_target,
                                       address *entry, const char *name) {
    const bool not_oop = false;
    return generate_conjoint_copy(sizeof (jshort), aligned, not_oop, nooverlap_target, entry, name);

  }
  // Arguments:
  //   aligned - true => Input and output aligned on a HeapWord == 8-byte boundary
  //             ignored
  //   name    - stub name string
  //
  // Inputs:
  //   c_rarg0   - source array address
  //   c_rarg1   - destination array address
  //   c_rarg2   - element count, treated as ssize_t, can be zero
  //
  // If 'from' and/or 'to' are aligned on 4-byte boundaries, we let
  // the hardware handle it.  The two dwords within qwords that span
  // cache line boundaries will still be loaded and stored atomicly.
  //
  // Side Effects:
  //   disjoint_int_copy_entry is set to the no-overlap entry point
  //   used by generate_conjoint_int_oop_copy().
  //
  address generate_disjoint_int_copy(bool aligned, address *entry,
					 const char *name) {
    const bool not_oop = false;
    return generate_disjoint_copy(sizeof (jint), aligned, not_oop, entry, name);
  }

  // Arguments:
  //   aligned - true => Input and output aligned on a HeapWord == 8-byte boundary
  //             ignored
  //   name    - stub name string
  //
  // Inputs:
  //   c_rarg0   - source array address
  //   c_rarg1   - destination array address
  //   c_rarg2   - element count, treated as ssize_t, can be zero
  //
  // If 'from' and/or 'to' are aligned on 4-byte boundaries, we let
  // the hardware handle it.  The two dwords within qwords that span
  // cache line boundaries will still be loaded and stored atomicly.
  //
  address generate_conjoint_int_copy(bool aligned, address nooverlap_target,
				     address *entry, const char *name,
				     bool dest_uninitialized = false) {
    const bool not_oop = false;
    return generate_conjoint_copy(sizeof (jint), aligned, not_oop, nooverlap_target, entry, name);
  }


  // Arguments:
  //   aligned - true => Input and output aligned on a HeapWord boundary == 8 bytes
  //             ignored
  //   name    - stub name string
  //
  // Inputs:
  //   c_rarg0   - source array address
  //   c_rarg1   - destination array address
  //   c_rarg2   - element count, treated as size_t, can be zero
  //
  // Side Effects:
  //   disjoint_oop_copy_entry or disjoint_long_copy_entry is set to the
  //   no-overlap entry point used by generate_conjoint_long_oop_copy().
  //
  address generate_disjoint_long_copy(bool aligned, address *entry,
                                          const char *name, bool dest_uninitialized = false) {
    const bool not_oop = false;
    return generate_disjoint_copy(sizeof (jlong), aligned, not_oop, entry, name);
  }

  // Arguments:
  //   aligned - true => Input and output aligned on a HeapWord boundary == 8 bytes
  //             ignored
  //   name    - stub name string
  //
  // Inputs:
  //   c_rarg0   - source array address
  //   c_rarg1   - destination array address
  //   c_rarg2   - element count, treated as size_t, can be zero
  //
  address generate_conjoint_long_copy(bool aligned,
				      address nooverlap_target, address *entry,
				      const char *name, bool dest_uninitialized = false) {
    const bool not_oop = false;
    return generate_conjoint_copy(sizeof (jlong), aligned, not_oop, nooverlap_target, entry, name);
  }

  // Arguments:
  //   aligned - true => Input and output aligned on a HeapWord boundary == 8 bytes
  //             ignored
  //   name    - stub name string
  //
  // Inputs:
  //   c_rarg0   - source array address
  //   c_rarg1   - destination array address
  //   c_rarg2   - element count, treated as size_t, can be zero
  //
  // Side Effects:
  //   disjoint_oop_copy_entry or disjoint_long_copy_entry is set to the
  //   no-overlap entry point used by generate_conjoint_long_oop_copy().
  //
  address generate_disjoint_oop_copy(bool aligned, address *entry,
				     const char *name, bool dest_uninitialized) {
    const bool is_oop = true;
    const size_t size = UseCompressedOops ? sizeof (jint) : sizeof (jlong);
    return generate_disjoint_copy(size, aligned, is_oop, entry, name, dest_uninitialized);
  }

  // Arguments:
  //   aligned - true => Input and output aligned on a HeapWord boundary == 8 bytes
  //             ignored
  //   name    - stub name string
  //
  // Inputs:
  //   c_rarg0   - source array address
  //   c_rarg1   - destination array address
  //   c_rarg2   - element count, treated as size_t, can be zero
  //
  address generate_conjoint_oop_copy(bool aligned,
				     address nooverlap_target, address *entry,
				     const char *name, bool dest_uninitialized) {
    const bool is_oop = true;
    const size_t size = UseCompressedOops ? sizeof (jint) : sizeof (jlong);
    return generate_conjoint_copy(size, aligned, is_oop, nooverlap_target, entry,
                                  name, dest_uninitialized);
  }


  // Helper for generating a dynamic type check.
  // Smashes rscratch1.
  void generate_type_check(Register sub_klass,
                           Register super_check_offset,
                           Register super_klass,
                           Label& L_success) {
    assert_different_registers(sub_klass, super_check_offset, super_klass);

    BLOCK_COMMENT("type_check:");

    Label L_miss;

    __ check_klass_subtype_fast_path(sub_klass, super_klass, noreg,        &L_success, &L_miss, NULL,
                                     super_check_offset);
    __ check_klass_subtype_slow_path(sub_klass, super_klass, noreg, noreg, &L_success, NULL);

    // Fall through on failure!
    __ BIND(L_miss);
  }

  //
  //  Generate checkcasting array copy stub
  //
  //  Input:
  //    c_rarg0   - source array address
  //    c_rarg1   - destination array address
  //    c_rarg2   - element count, treated as ssize_t, can be zero
  //    c_rarg3   - size_t ckoff (super_check_offset)
  //    c_rarg4   - oop ckval (super_klass)
  //
  //  Output:
  //    r0 ==  0  -  success
  //    r0 == -1^K - failure, where K is partial transfer count
  //
  address generate_checkcast_copy(const char *name, address *entry,
                                  bool dest_uninitialized = false) {

    Label L_load_element, L_store_element, L_do_card_marks, L_done, L_done_pop;

    // Input registers (after setup_arg_regs)
    const Register from        = c_rarg0;   // source array address
    const Register to          = c_rarg1;   // destination array address
    const Register count       = c_rarg2;   // elementscount
    const Register ckoff       = c_rarg3;   // super_check_offset
    const Register ckval       = c_rarg4;   // super_klass

    // Registers used as temps (r18, r19, r20 are save-on-entry)
    const Register count_save  = r21;       // orig elementscount
    const Register start_to    = r20;       // destination array start address
    const Register copied_oop  = r18;       // actual oop copied
    const Register r19_klass   = r19;       // oop._klass

    //---------------------------------------------------------------
    // Assembler stub will be used for this call to arraycopy
    // if the two arrays are subtypes of Object[] but the
    // destination array type is not equal to or a supertype
    // of the source type.  Each element must be separately
    // checked.

    assert_different_registers(from, to, count, ckoff, ckval, start_to,
			       copied_oop, r19_klass, count_save);

    __ align(CodeEntryAlignment);
    StubCodeMark mark(this, "StubRoutines", name);
    address start = __ pc();

    __ enter(); // required for proper stackwalking of RuntimeStub frame

#ifdef ASSERT
    // caller guarantees that the arrays really are different
    // otherwise, we would have to make conjoint checks
    { Label L;
      array_overlap_test(L, TIMES_OOP);
      __ stop("checkcast_copy within a single array");
      __ bind(L);
    }
#endif //ASSERT

    // Caller of this entry point must set up the argument registers.
    if (entry != NULL) {
      *entry = __ pc();
      BLOCK_COMMENT("Entry:");
    }

     // Empty array:  Nothing to do.
    __ cbz(count, L_done);

    __ push(RegSet::of(r18, r19, r20, r21), sp);

#ifdef ASSERT
    BLOCK_COMMENT("assert consistent ckoff/ckval");
    // The ckoff and ckval must be mutually consistent,
    // even though caller generates both.
    { Label L;
      int sco_offset = in_bytes(Klass::super_check_offset_offset());
      __ ldrw(start_to, Address(ckval, sco_offset));
      __ cmpw(ckoff, start_to);
      __ br(Assembler::EQ, L);
      __ stop("super_check_offset inconsistent");
      __ bind(L);
    }
#endif //ASSERT

    gen_write_ref_array_pre_barrier(to, count, dest_uninitialized);

    // save the original count
    __ mov(count_save, count);

    // Copy from low to high addresses
    __ mov(start_to, to);              // Save destination array start address
    __ b(L_load_element);

    // ======== begin loop ========
    // (Loop is rotated; its entry is L_load_element.)
    // Loop control:
    //   for (; count != 0; count--) {
    //     copied_oop = load_heap_oop(from++);
    //     ... generate_type_check ...;
    //     store_heap_oop(to++, copied_oop);
    //   }
    __ align(OptoLoopAlignment);

    __ BIND(L_store_element);
    __ store_heap_oop(__ post(to, UseCompressedOops ? 4 : 8), copied_oop);  // store the oop
    __ sub(count, count, 1);
    __ cbz(count, L_do_card_marks);

    // ======== loop entry is here ========
    __ BIND(L_load_element);
    __ load_heap_oop(copied_oop, __ post(from, UseCompressedOops ? 4 : 8)); // load the oop
    __ cbz(copied_oop, L_store_element);

    __ load_klass(r19_klass, copied_oop);// query the object klass
    generate_type_check(r19_klass, ckoff, ckval, L_store_element);
    // ======== end loop ========

    // It was a real error; we must depend on the caller to finish the job.
    // Register count = remaining oops, count_orig = total oops.
    // Emit GC store barriers for the oops we have copied and report
    // their number to the caller.

    __ subs(count, count_save, count);     // K = partially copied oop count
    __ eon(count, count, zr);                   // report (-1^K) to caller
    __ br(Assembler::EQ, L_done_pop);

    __ BIND(L_do_card_marks);
    __ add(to, to, -heapOopSize);         // make an inclusive end pointer
    gen_write_ref_array_post_barrier(start_to, to, rscratch1);

    __ bind(L_done_pop);
    __ pop(RegSet::of(r18, r19, r20, r21), sp);
    inc_counter_np(SharedRuntime::_checkcast_array_copy_ctr);

    __ bind(L_done);
    __ mov(r0, count);
    __ leave();
    __ ret(lr);

    return start;
  }

  // Perform range checks on the proposed arraycopy.
  // Kills temp, but nothing else.
  // Also, clean the sign bits of src_pos and dst_pos.
  void arraycopy_range_checks(Register src,     // source array oop (c_rarg0)
                              Register src_pos, // source position (c_rarg1)
                              Register dst,     // destination array oo (c_rarg2)
                              Register dst_pos, // destination position (c_rarg3)
                              Register length,
                              Register temp,
                              Label& L_failed) {
    BLOCK_COMMENT("arraycopy_range_checks:");

    assert_different_registers(rscratch1, temp);

    //  if (src_pos + length > arrayOop(src)->length())  FAIL;
    __ ldrw(rscratch1, Address(src, arrayOopDesc::length_offset_in_bytes()));
    __ addw(temp, length, src_pos);
    __ cmpw(temp, rscratch1);
    __ br(Assembler::HI, L_failed);

    //  if (dst_pos + length > arrayOop(dst)->length())  FAIL;
    __ ldrw(rscratch1, Address(dst, arrayOopDesc::length_offset_in_bytes()));
    __ addw(temp, length, dst_pos);
    __ cmpw(temp, rscratch1);
    __ br(Assembler::HI, L_failed);

    // Have to clean up high 32 bits of 'src_pos' and 'dst_pos'.
    __ movw(src_pos, src_pos);
    __ movw(dst_pos, dst_pos);

    BLOCK_COMMENT("arraycopy_range_checks done");
  }

  // These stubs get called from some dumb test routine.
  // I'll write them properly when they're called from
  // something that's actually doing something.
  static void fake_arraycopy_stub(address src, address dst, int count) {
    assert(count == 0, "huh?");
  }


  //
  // Generate stub for array fill. If "aligned" is true, the
  // "to" address is assumed to be heapword aligned.
  //
  // Arguments for generated stub:
  //   to:    c_rarg0
  //   value: c_rarg1
  //   count: c_rarg2 treated as signed
  //
  address generate_fill(BasicType t, bool aligned, const char *name) {
    __ align(CodeEntryAlignment);
    StubCodeMark mark(this, "StubRoutines", name);
    address start = __ pc();

    BLOCK_COMMENT("Entry:");

    const Register to        = c_rarg0;  // source array address
    const Register value     = c_rarg1;  // value
    const Register count     = c_rarg2;  // elements count

    const Register bz_base = r10;        // base for block_zero routine
    const Register cnt_words = r11;      // temp register

    __ enter();

    Label L_fill_elements, L_exit1;

    int shift = -1;
    switch (t) {
      case T_BYTE:
        shift = 0;
        __ cmpw(count, 8 >> shift); // Short arrays (< 8 bytes) fill by element
        __ bfi(value, value, 8, 8);   // 8 bit -> 16 bit
        __ bfi(value, value, 16, 16); // 16 bit -> 32 bit
        __ br(Assembler::LO, L_fill_elements);
        break;
      case T_SHORT:
        shift = 1;
        __ cmpw(count, 8 >> shift); // Short arrays (< 8 bytes) fill by element
        __ bfi(value, value, 16, 16); // 16 bit -> 32 bit
        __ br(Assembler::LO, L_fill_elements);
        break;
      case T_INT:
        shift = 2;
        __ cmpw(count, 8 >> shift); // Short arrays (< 8 bytes) fill by element
        __ br(Assembler::LO, L_fill_elements);
        break;
      default: ShouldNotReachHere();
    }

    // Align source address at 8 bytes address boundary.
    Label L_skip_align1, L_skip_align2, L_skip_align4;
    if (!aligned) {
      switch (t) {
        case T_BYTE:
          // One byte misalignment happens only for byte arrays.
          __ tbz(to, 0, L_skip_align1);
          __ strb(value, Address(__ post(to, 1)));
          __ subw(count, count, 1);
          __ bind(L_skip_align1);
          // Fallthrough
        case T_SHORT:
          // Two bytes misalignment happens only for byte and short (char) arrays.
          __ tbz(to, 1, L_skip_align2);
          __ strh(value, Address(__ post(to, 2)));
          __ subw(count, count, 2 >> shift);
          __ bind(L_skip_align2);
          // Fallthrough
        case T_INT:
          // Align to 8 bytes, we know we are 4 byte aligned to start.
          __ tbz(to, 2, L_skip_align4);
          __ strw(value, Address(__ post(to, 4)));
          __ subw(count, count, 4 >> shift);
          __ bind(L_skip_align4);
          break;
        default: ShouldNotReachHere();
      }
    }

    //
    //  Fill large chunks
    //
    __ lsrw(cnt_words, count, 3 - shift); // number of words
    __ bfi(value, value, 32, 32);         // 32 bit -> 64 bit
    __ subw(count, count, cnt_words, Assembler::LSL, 3 - shift);
    if (UseBlockZeroing) {
      Label non_block_zeroing, rest;
      // count >= BlockZeroingLowLimit && value == 0
      __ cmp(cnt_words, BlockZeroingLowLimit >> 3);
      __ ccmp(value, 0 /* comparing value */, 0 /* NZCV */, Assembler::GE);
      __ br(Assembler::NE, non_block_zeroing);
      __ mov(bz_base, to);
      __ block_zero(bz_base, cnt_words, true);
      __ mov(to, bz_base);
      __ b(rest);
      __ bind(non_block_zeroing);
      __ fill_words(to, cnt_words, value);
      __ bind(rest);
    }
    else {
      __ fill_words(to, cnt_words, value);
    }

    // Remaining count is less than 8 bytes. Fill it by a single store.
    // Note that the total length is no less than 8 bytes.
    if (t == T_BYTE || t == T_SHORT) {
      Label L_exit1;
      __ cbzw(count, L_exit1);
      __ add(to, to, count, Assembler::LSL, shift); // points to the end
      __ str(value, Address(to, -8));    // overwrite some elements
      __ bind(L_exit1);
      __ leave();
      __ ret(lr);
    }

    // Handle copies less than 8 bytes.
    Label L_fill_2, L_fill_4, L_exit2;
    __ bind(L_fill_elements);
    switch (t) {
      case T_BYTE:
        __ tbz(count, 0, L_fill_2);
        __ strb(value, Address(__ post(to, 1)));
        __ bind(L_fill_2);
        __ tbz(count, 1, L_fill_4);
        __ strh(value, Address(__ post(to, 2)));
        __ bind(L_fill_4);
        __ tbz(count, 2, L_exit2);
        __ strw(value, Address(to));
        break;
      case T_SHORT:
        __ tbz(count, 0, L_fill_4);
        __ strh(value, Address(__ post(to, 2)));
        __ bind(L_fill_4);
        __ tbz(count, 1, L_exit2);
        __ strw(value, Address(to));
        break;
      case T_INT:
        __ cbzw(count, L_exit2);
        __ strw(value, Address(to));
        break;
      default: ShouldNotReachHere();
    }
    __ bind(L_exit2);
    __ leave();
    __ ret(lr);
    return start;
  }

  //
  //  Generate 'unsafe' array copy stub
  //  Though just as safe as the other stubs, it takes an unscaled
  //  size_t argument instead of an element count.
  //
  //  Input:
  //    c_rarg0   - source array address
  //    c_rarg1   - destination array address
  //    c_rarg2   - byte count, treated as ssize_t, can be zero
  //
  // Examines the alignment of the operands and dispatches
  // to a long, int, short, or byte copy loop.
  //
  address generate_unsafe_copy(const char *name,
                               address byte_copy_entry,
                               address short_copy_entry,
                               address int_copy_entry,
                               address long_copy_entry) {
    Label L_long_aligned, L_int_aligned, L_short_aligned;
    Register s = c_rarg0, d = c_rarg1, count = c_rarg2;

    __ align(CodeEntryAlignment);
    StubCodeMark mark(this, "StubRoutines", name);
    address start = __ pc();
    __ enter(); // required for proper stackwalking of RuntimeStub frame

    // bump this on entry, not on exit:
    inc_counter_np(SharedRuntime::_unsafe_array_copy_ctr);

    __ orr(rscratch1, s, d);
    __ orr(rscratch1, rscratch1, count);

    __ andr(rscratch1, rscratch1, BytesPerLong-1);
    __ cbz(rscratch1, L_long_aligned);
    __ andr(rscratch1, rscratch1, BytesPerInt-1);
    __ cbz(rscratch1, L_int_aligned);
    __ tbz(rscratch1, 0, L_short_aligned);
    __ b(RuntimeAddress(byte_copy_entry));

    __ BIND(L_short_aligned);
    __ lsr(count, count, LogBytesPerShort);  // size => short_count
    __ b(RuntimeAddress(short_copy_entry));
    __ BIND(L_int_aligned);
    __ lsr(count, count, LogBytesPerInt);    // size => int_count
    __ b(RuntimeAddress(int_copy_entry));
    __ BIND(L_long_aligned);
    __ lsr(count, count, LogBytesPerLong);   // size => long_count
    __ b(RuntimeAddress(long_copy_entry));

    return start;
  }

  //
  //  Generate generic array copy stubs
  //
  //  Input:
  //    c_rarg0    -  src oop
  //    c_rarg1    -  src_pos (32-bits)
  //    c_rarg2    -  dst oop
  //    c_rarg3    -  dst_pos (32-bits)
  //    c_rarg4    -  element count (32-bits)
  //
  //  Output:
  //    r0 ==  0  -  success
  //    r0 == -1^K - failure, where K is partial transfer count
  //
  address generate_generic_copy(const char *name,
                                address byte_copy_entry, address short_copy_entry,
                                address int_copy_entry, address oop_copy_entry,
                                address long_copy_entry, address checkcast_copy_entry) {

    Label L_failed, L_failed_0, L_objArray;
    Label L_copy_bytes, L_copy_shorts, L_copy_ints, L_copy_longs;

    // Input registers
    const Register src        = c_rarg0;  // source array oop
    const Register src_pos    = c_rarg1;  // source position
    const Register dst        = c_rarg2;  // destination array oop
    const Register dst_pos    = c_rarg3;  // destination position
    const Register length     = c_rarg4;

    StubCodeMark mark(this, "StubRoutines", name);

    __ align(CodeEntryAlignment);
    address start = __ pc();

    __ enter(); // required for proper stackwalking of RuntimeStub frame

    // bump this on entry, not on exit:
    inc_counter_np(SharedRuntime::_generic_array_copy_ctr);

    //-----------------------------------------------------------------------
    // Assembler stub will be used for this call to arraycopy
    // if the following conditions are met:
    //
    // (1) src and dst must not be null.
    // (2) src_pos must not be negative.
    // (3) dst_pos must not be negative.
    // (4) length  must not be negative.
    // (5) src klass and dst klass should be the same and not NULL.
    // (6) src and dst should be arrays.
    // (7) src_pos + length must not exceed length of src.
    // (8) dst_pos + length must not exceed length of dst.
    //

    //  if (src == NULL) return -1;
    __ cbz(src, L_failed);

    //  if (src_pos < 0) return -1;
    __ tbnz(src_pos, 31, L_failed);  // i.e. sign bit set

    //  if (dst == NULL) return -1;
    __ cbz(dst, L_failed);

    //  if (dst_pos < 0) return -1;
    __ tbnz(dst_pos, 31, L_failed);  // i.e. sign bit set

    // registers used as temp
    const Register scratch_length    = r16; // elements count to copy
    const Register scratch_src_klass = r17; // array klass
    const Register lh                = r18; // layout helper

    //  if (length < 0) return -1;
    __ movw(scratch_length, length);        // length (elements count, 32-bits value)
    __ tbnz(scratch_length, 31, L_failed);  // i.e. sign bit set

    __ load_klass(scratch_src_klass, src);
#ifdef ASSERT
    //  assert(src->klass() != NULL);
    {
      BLOCK_COMMENT("assert klasses not null {");
      Label L1, L2;
      __ cbnz(scratch_src_klass, L2);   // it is broken if klass is NULL
      __ bind(L1);
      __ stop("broken null klass");
      __ bind(L2);
      __ load_klass(rscratch1, dst);
      __ cbz(rscratch1, L1);     // this would be broken also
      BLOCK_COMMENT("} assert klasses not null done");
    }
#endif

    // Load layout helper (32-bits)
    //
    //  |array_tag|     | header_size | element_type |     |log2_element_size|
    // 32        30    24            16              8     2                 0
    //
    //   array_tag: typeArray = 0x3, objArray = 0x2, non-array = 0x0
    //

    const int lh_offset = in_bytes(Klass::layout_helper_offset());

    // Handle objArrays completely differently...
    const jint objArray_lh = Klass::array_layout_helper(T_OBJECT);
    __ ldrw(lh, Address(scratch_src_klass, lh_offset));
    __ movw(rscratch1, objArray_lh);
    __ eorw(rscratch2, lh, rscratch1);
    __ cbzw(rscratch2, L_objArray);

    //  if (src->klass() != dst->klass()) return -1;
    __ load_klass(rscratch2, dst);
    __ eor(rscratch2, rscratch2, scratch_src_klass);
    __ cbnz(rscratch2, L_failed);

    //  if (!src->is_Array()) return -1;
    __ tbz(lh, 31, L_failed);  // i.e. (lh >= 0)

    // At this point, it is known to be a typeArray (array_tag 0x3).
#ifdef ASSERT
    {
      BLOCK_COMMENT("assert primitive array {");
      Label L;
      __ movw(rscratch2, Klass::_lh_array_tag_type_value << Klass::_lh_array_tag_shift);
      __ cmpw(lh, rscratch2);
      __ br(Assembler::GE, L);
      __ stop("must be a primitive array");
      __ bind(L);
      BLOCK_COMMENT("} assert primitive array done");
    }
#endif

    arraycopy_range_checks(src, src_pos, dst, dst_pos, scratch_length,
                           rscratch2, L_failed);

    // TypeArrayKlass
    //
    // src_addr = (src + array_header_in_bytes()) + (src_pos << log2elemsize);
    // dst_addr = (dst + array_header_in_bytes()) + (dst_pos << log2elemsize);
    //

    const Register rscratch1_offset = rscratch1;    // array offset
    const Register r18_elsize = lh; // element size

    __ ubfx(rscratch1_offset, lh, Klass::_lh_header_size_shift,
           exact_log2(Klass::_lh_header_size_mask+1));   // array_offset
    __ add(src, src, rscratch1_offset);           // src array offset
    __ add(dst, dst, rscratch1_offset);           // dst array offset
    BLOCK_COMMENT("choose copy loop based on element size");

    // next registers should be set before the jump to corresponding stub
    const Register from     = c_rarg0;  // source array address
    const Register to       = c_rarg1;  // destination array address
    const Register count    = c_rarg2;  // elements count

    // 'from', 'to', 'count' registers should be set in such order
    // since they are the same as 'src', 'src_pos', 'dst'.

    assert(Klass::_lh_log2_element_size_shift == 0, "fix this code");

    // The possible values of elsize are 0-3, i.e. exact_log2(element
    // size in bytes).  We do a simple bitwise binary search.
  __ BIND(L_copy_bytes);
    __ tbnz(r18_elsize, 1, L_copy_ints);
    __ tbnz(r18_elsize, 0, L_copy_shorts);
    __ lea(from, Address(src, src_pos));// src_addr
    __ lea(to,   Address(dst, dst_pos));// dst_addr
    __ movw(count, scratch_length); // length
    __ b(RuntimeAddress(byte_copy_entry));

  __ BIND(L_copy_shorts);
    __ lea(from, Address(src, src_pos, Address::lsl(1)));// src_addr
    __ lea(to,   Address(dst, dst_pos, Address::lsl(1)));// dst_addr
    __ movw(count, scratch_length); // length
    __ b(RuntimeAddress(short_copy_entry));

  __ BIND(L_copy_ints);
    __ tbnz(r18_elsize, 0, L_copy_longs);
    __ lea(from, Address(src, src_pos, Address::lsl(2)));// src_addr
    __ lea(to,   Address(dst, dst_pos, Address::lsl(2)));// dst_addr
    __ movw(count, scratch_length); // length
    __ b(RuntimeAddress(int_copy_entry));

  __ BIND(L_copy_longs);
#ifdef ASSERT
    {
      BLOCK_COMMENT("assert long copy {");
      Label L;
      __ andw(lh, lh, Klass::_lh_log2_element_size_mask); // lh -> r18_elsize
      __ cmpw(r18_elsize, LogBytesPerLong);
      __ br(Assembler::EQ, L);
      __ stop("must be long copy, but elsize is wrong");
      __ bind(L);
      BLOCK_COMMENT("} assert long copy done");
    }
#endif
    __ lea(from, Address(src, src_pos, Address::lsl(3)));// src_addr
    __ lea(to,   Address(dst, dst_pos, Address::lsl(3)));// dst_addr
    __ movw(count, scratch_length); // length
    __ b(RuntimeAddress(long_copy_entry));

    // ObjArrayKlass
  __ BIND(L_objArray);
    // live at this point:  scratch_src_klass, scratch_length, src[_pos], dst[_pos]

    Label L_plain_copy, L_checkcast_copy;
    //  test array classes for subtyping
    __ load_klass(r18, dst);
    __ cmp(scratch_src_klass, r18); // usual case is exact equality
    __ br(Assembler::NE, L_checkcast_copy);

    // Identically typed arrays can be copied without element-wise checks.
    arraycopy_range_checks(src, src_pos, dst, dst_pos, scratch_length,
                           rscratch2, L_failed);

    __ lea(from, Address(src, src_pos, Address::lsl(LogBytesPerHeapOop)));
    __ add(from, from, arrayOopDesc::base_offset_in_bytes(T_OBJECT));
    __ lea(to, Address(dst, dst_pos, Address::lsl(LogBytesPerHeapOop)));
    __ add(to, to, arrayOopDesc::base_offset_in_bytes(T_OBJECT));
    __ movw(count, scratch_length); // length
  __ BIND(L_plain_copy);
    __ b(RuntimeAddress(oop_copy_entry));

  __ BIND(L_checkcast_copy);
    // live at this point:  scratch_src_klass, scratch_length, r18 (dst_klass)
    {
      // Before looking at dst.length, make sure dst is also an objArray.
      __ ldrw(rscratch1, Address(r18, lh_offset));
      __ movw(rscratch2, objArray_lh);
      __ eorw(rscratch1, rscratch1, rscratch2);
      __ cbnzw(rscratch1, L_failed);

      // It is safe to examine both src.length and dst.length.
      arraycopy_range_checks(src, src_pos, dst, dst_pos, scratch_length,
                             r18, L_failed);

      const Register rscratch2_dst_klass = rscratch2;
      __ load_klass(rscratch2_dst_klass, dst); // reload

      // Marshal the base address arguments now, freeing registers.
      __ lea(from, Address(src, src_pos, Address::lsl(LogBytesPerHeapOop)));
      __ add(from, from, arrayOopDesc::base_offset_in_bytes(T_OBJECT));
      __ lea(to, Address(dst, dst_pos, Address::lsl(LogBytesPerHeapOop)));
      __ add(to, to, arrayOopDesc::base_offset_in_bytes(T_OBJECT));
      __ movw(count, length);           // length (reloaded)
      Register sco_temp = c_rarg3;      // this register is free now
      assert_different_registers(from, to, count, sco_temp,
                                 rscratch2_dst_klass, scratch_src_klass);
      // assert_clean_int(count, sco_temp);

      // Generate the type check.
      const int sco_offset = in_bytes(Klass::super_check_offset_offset());
      __ ldrw(sco_temp, Address(rscratch2_dst_klass, sco_offset));
      // assert_clean_int(sco_temp, r18);
      generate_type_check(scratch_src_klass, sco_temp, rscratch2_dst_klass, L_plain_copy);

      // Fetch destination element klass from the ObjArrayKlass header.
      int ek_offset = in_bytes(ObjArrayKlass::element_klass_offset());
      __ ldr(rscratch2_dst_klass, Address(rscratch2_dst_klass, ek_offset));
      __ ldrw(sco_temp, Address(rscratch2_dst_klass, sco_offset));

      // the checkcast_copy loop needs two extra arguments:
      assert(c_rarg3 == sco_temp, "#3 already in place");
      // Set up arguments for checkcast_copy_entry.
      __ mov(c_rarg4, rscratch2_dst_klass);  // dst.klass.element_klass
      __ b(RuntimeAddress(checkcast_copy_entry));
    }

  __ BIND(L_failed);
    __ mov(r0, -1);
    __ leave();   // required for proper stackwalking of RuntimeStub frame
    __ ret(lr);

    return start;
  }

  void generate_arraycopy_stubs() {
    address entry;
    address entry_jbyte_arraycopy;
    address entry_jshort_arraycopy;
    address entry_jint_arraycopy;
    address entry_oop_arraycopy;
    address entry_jlong_arraycopy;
    address entry_checkcast_arraycopy;

    generate_copy_longs(copy_f, r0, r1, rscratch2, copy_forwards);
    generate_copy_longs(copy_b, r0, r1, rscratch2, copy_backwards);

    StubRoutines::aarch64::_zero_longs = generate_zero_longs(r10, r11);

    //*** jbyte
    // Always need aligned and unaligned versions
    StubRoutines::_jbyte_disjoint_arraycopy         = generate_disjoint_byte_copy(false, &entry,
                                                                                  "jbyte_disjoint_arraycopy");
    StubRoutines::_jbyte_arraycopy                  = generate_conjoint_byte_copy(false, entry,
                                                                                  &entry_jbyte_arraycopy,
                                                                                  "jbyte_arraycopy");
    StubRoutines::_arrayof_jbyte_disjoint_arraycopy = generate_disjoint_byte_copy(true, &entry,
                                                                                  "arrayof_jbyte_disjoint_arraycopy");
    StubRoutines::_arrayof_jbyte_arraycopy          = generate_conjoint_byte_copy(true, entry, NULL,
                                                                                  "arrayof_jbyte_arraycopy");

    //*** jshort
    // Always need aligned and unaligned versions
    StubRoutines::_jshort_disjoint_arraycopy         = generate_disjoint_short_copy(false, &entry,
                                                                                    "jshort_disjoint_arraycopy");
    StubRoutines::_jshort_arraycopy                  = generate_conjoint_short_copy(false, entry,
                                                                                    &entry_jshort_arraycopy,
                                                                                    "jshort_arraycopy");
    StubRoutines::_arrayof_jshort_disjoint_arraycopy = generate_disjoint_short_copy(true, &entry,
                                                                                    "arrayof_jshort_disjoint_arraycopy");
    StubRoutines::_arrayof_jshort_arraycopy          = generate_conjoint_short_copy(true, entry, NULL,
                                                                                    "arrayof_jshort_arraycopy");

    //*** jint
    // Aligned versions
    StubRoutines::_arrayof_jint_disjoint_arraycopy = generate_disjoint_int_copy(true, &entry,
										"arrayof_jint_disjoint_arraycopy");
    StubRoutines::_arrayof_jint_arraycopy          = generate_conjoint_int_copy(true, entry, &entry_jint_arraycopy,
										"arrayof_jint_arraycopy");
    // In 64 bit we need both aligned and unaligned versions of jint arraycopy.
    // entry_jint_arraycopy always points to the unaligned version
    StubRoutines::_jint_disjoint_arraycopy         = generate_disjoint_int_copy(false, &entry,
										"jint_disjoint_arraycopy");
    StubRoutines::_jint_arraycopy                  = generate_conjoint_int_copy(false, entry,
										&entry_jint_arraycopy,
										"jint_arraycopy");

    //*** jlong
    // It is always aligned
    StubRoutines::_arrayof_jlong_disjoint_arraycopy = generate_disjoint_long_copy(true, &entry,
										  "arrayof_jlong_disjoint_arraycopy");
    StubRoutines::_arrayof_jlong_arraycopy          = generate_conjoint_long_copy(true, entry, &entry_jlong_arraycopy,
										  "arrayof_jlong_arraycopy");
    StubRoutines::_jlong_disjoint_arraycopy         = StubRoutines::_arrayof_jlong_disjoint_arraycopy;
    StubRoutines::_jlong_arraycopy                  = StubRoutines::_arrayof_jlong_arraycopy;

    //*** oops
    {
      // With compressed oops we need unaligned versions; notice that
      // we overwrite entry_oop_arraycopy.
      bool aligned = !UseCompressedOops;

      StubRoutines::_arrayof_oop_disjoint_arraycopy
	= generate_disjoint_oop_copy(aligned, &entry, "arrayof_oop_disjoint_arraycopy",
                                     /*dest_uninitialized*/false);
      StubRoutines::_arrayof_oop_arraycopy
	= generate_conjoint_oop_copy(aligned, entry, &entry_oop_arraycopy, "arrayof_oop_arraycopy",
                                     /*dest_uninitialized*/false);
      // Aligned versions without pre-barriers
      StubRoutines::_arrayof_oop_disjoint_arraycopy_uninit
        = generate_disjoint_oop_copy(aligned, &entry, "arrayof_oop_disjoint_arraycopy_uninit",
                                     /*dest_uninitialized*/true);
      StubRoutines::_arrayof_oop_arraycopy_uninit
        = generate_conjoint_oop_copy(aligned, entry, NULL, "arrayof_oop_arraycopy_uninit",
                                     /*dest_uninitialized*/true);
    }

    StubRoutines::_oop_disjoint_arraycopy            = StubRoutines::_arrayof_oop_disjoint_arraycopy;
    StubRoutines::_oop_arraycopy                     = StubRoutines::_arrayof_oop_arraycopy;
    StubRoutines::_oop_disjoint_arraycopy_uninit     = StubRoutines::_arrayof_oop_disjoint_arraycopy_uninit;
    StubRoutines::_oop_arraycopy_uninit              = StubRoutines::_arrayof_oop_arraycopy_uninit;

    StubRoutines::_checkcast_arraycopy        = generate_checkcast_copy("checkcast_arraycopy", &entry_checkcast_arraycopy);
    StubRoutines::_checkcast_arraycopy_uninit = generate_checkcast_copy("checkcast_arraycopy_uninit", NULL,
                                                                        /*dest_uninitialized*/true);

    StubRoutines::_unsafe_arraycopy    = generate_unsafe_copy("unsafe_arraycopy",
                                                              entry_jbyte_arraycopy,
                                                              entry_jshort_arraycopy,
                                                              entry_jint_arraycopy,
                                                              entry_jlong_arraycopy);

    StubRoutines::_generic_arraycopy   = generate_generic_copy("generic_arraycopy",
                                                               entry_jbyte_arraycopy,
                                                               entry_jshort_arraycopy,
                                                               entry_jint_arraycopy,
                                                               entry_oop_arraycopy,
                                                               entry_jlong_arraycopy,
                                                               entry_checkcast_arraycopy);

    StubRoutines::_jbyte_fill = generate_fill(T_BYTE, false, "jbyte_fill");
    StubRoutines::_jshort_fill = generate_fill(T_SHORT, false, "jshort_fill");
    StubRoutines::_jint_fill = generate_fill(T_INT, false, "jint_fill");
    StubRoutines::_arrayof_jbyte_fill = generate_fill(T_BYTE, true, "arrayof_jbyte_fill");
    StubRoutines::_arrayof_jshort_fill = generate_fill(T_SHORT, true, "arrayof_jshort_fill");
    StubRoutines::_arrayof_jint_fill = generate_fill(T_INT, true, "arrayof_jint_fill");
  }

  // Arguments:
  //
  // Inputs:
  //   c_rarg0   - source byte array address
  //   c_rarg1   - destination byte array address
  //   c_rarg2   - K (key) in little endian int array
  //
  address generate_aescrypt_encryptBlock() {
    __ align(CodeEntryAlignment);
    StubCodeMark mark(this, "StubRoutines", "aescrypt_encryptBlock");

    Label L_doLast;

    const Register from        = c_rarg0;  // source array address
    const Register to          = c_rarg1;  // destination array address
    const Register key         = c_rarg2;  // key array address
    const Register keylen      = rscratch1;

    address start = __ pc();
    __ enter();

    __ ldrw(keylen, Address(key, arrayOopDesc::length_offset_in_bytes() - arrayOopDesc::base_offset_in_bytes(T_INT)));

    __ ld1(v0, __ T16B, from); // get 16 bytes of input

    __ ld1(v1, v2, v3, v4, __ T16B, __ post(key, 64));
    __ rev32(v1, __ T16B, v1);
    __ rev32(v2, __ T16B, v2);
    __ rev32(v3, __ T16B, v3);
    __ rev32(v4, __ T16B, v4);
    __ aese(v0, v1);
    __ aesmc(v0, v0);
    __ aese(v0, v2);
    __ aesmc(v0, v0);
    __ aese(v0, v3);
    __ aesmc(v0, v0);
    __ aese(v0, v4);
    __ aesmc(v0, v0);

    __ ld1(v1, v2, v3, v4, __ T16B, __ post(key, 64));
    __ rev32(v1, __ T16B, v1);
    __ rev32(v2, __ T16B, v2);
    __ rev32(v3, __ T16B, v3);
    __ rev32(v4, __ T16B, v4);
    __ aese(v0, v1);
    __ aesmc(v0, v0);
    __ aese(v0, v2);
    __ aesmc(v0, v0);
    __ aese(v0, v3);
    __ aesmc(v0, v0);
    __ aese(v0, v4);
    __ aesmc(v0, v0);

    __ ld1(v1, v2, __ T16B, __ post(key, 32));
    __ rev32(v1, __ T16B, v1);
    __ rev32(v2, __ T16B, v2);

    __ cmpw(keylen, 44);
    __ br(Assembler::EQ, L_doLast);

    __ aese(v0, v1);
    __ aesmc(v0, v0);
    __ aese(v0, v2);
    __ aesmc(v0, v0);

    __ ld1(v1, v2, __ T16B, __ post(key, 32));
    __ rev32(v1, __ T16B, v1);
    __ rev32(v2, __ T16B, v2);

    __ cmpw(keylen, 52);
    __ br(Assembler::EQ, L_doLast);

    __ aese(v0, v1);
    __ aesmc(v0, v0);
    __ aese(v0, v2);
    __ aesmc(v0, v0);

    __ ld1(v1, v2, __ T16B, __ post(key, 32));
    __ rev32(v1, __ T16B, v1);
    __ rev32(v2, __ T16B, v2);

    __ BIND(L_doLast);

    __ aese(v0, v1);
    __ aesmc(v0, v0);
    __ aese(v0, v2);

    __ ld1(v1, __ T16B, key);
    __ rev32(v1, __ T16B, v1);
    __ eor(v0, __ T16B, v0, v1);

    __ st1(v0, __ T16B, to);

    __ mov(r0, 0);

    __ leave();
    __ ret(lr);

    return start;
  }

  // Arguments:
  //
  // Inputs:
  //   c_rarg0   - source byte array address
  //   c_rarg1   - destination byte array address
  //   c_rarg2   - K (key) in little endian int array
  //
  address generate_aescrypt_decryptBlock() {
    assert(UseAES, "need AES instructions and misaligned SSE support");
    __ align(CodeEntryAlignment);
    StubCodeMark mark(this, "StubRoutines", "aescrypt_decryptBlock");
    Label L_doLast;

    const Register from        = c_rarg0;  // source array address
    const Register to          = c_rarg1;  // destination array address
    const Register key         = c_rarg2;  // key array address
    const Register keylen      = rscratch1;

    address start = __ pc();
    __ enter(); // required for proper stackwalking of RuntimeStub frame

    __ ldrw(keylen, Address(key, arrayOopDesc::length_offset_in_bytes() - arrayOopDesc::base_offset_in_bytes(T_INT)));

    __ ld1(v0, __ T16B, from); // get 16 bytes of input

    __ ld1(v5, __ T16B, __ post(key, 16));
    __ rev32(v5, __ T16B, v5);

    __ ld1(v1, v2, v3, v4, __ T16B, __ post(key, 64));
    __ rev32(v1, __ T16B, v1);
    __ rev32(v2, __ T16B, v2);
    __ rev32(v3, __ T16B, v3);
    __ rev32(v4, __ T16B, v4);
    __ aesd(v0, v1);
    __ aesimc(v0, v0);
    __ aesd(v0, v2);
    __ aesimc(v0, v0);
    __ aesd(v0, v3);
    __ aesimc(v0, v0);
    __ aesd(v0, v4);
    __ aesimc(v0, v0);

    __ ld1(v1, v2, v3, v4, __ T16B, __ post(key, 64));
    __ rev32(v1, __ T16B, v1);
    __ rev32(v2, __ T16B, v2);
    __ rev32(v3, __ T16B, v3);
    __ rev32(v4, __ T16B, v4);
    __ aesd(v0, v1);
    __ aesimc(v0, v0);
    __ aesd(v0, v2);
    __ aesimc(v0, v0);
    __ aesd(v0, v3);
    __ aesimc(v0, v0);
    __ aesd(v0, v4);
    __ aesimc(v0, v0);

    __ ld1(v1, v2, __ T16B, __ post(key, 32));
    __ rev32(v1, __ T16B, v1);
    __ rev32(v2, __ T16B, v2);

    __ cmpw(keylen, 44);
    __ br(Assembler::EQ, L_doLast);

    __ aesd(v0, v1);
    __ aesimc(v0, v0);
    __ aesd(v0, v2);
    __ aesimc(v0, v0);

    __ ld1(v1, v2, __ T16B, __ post(key, 32));
    __ rev32(v1, __ T16B, v1);
    __ rev32(v2, __ T16B, v2);

    __ cmpw(keylen, 52);
    __ br(Assembler::EQ, L_doLast);

    __ aesd(v0, v1);
    __ aesimc(v0, v0);
    __ aesd(v0, v2);
    __ aesimc(v0, v0);

    __ ld1(v1, v2, __ T16B, __ post(key, 32));
    __ rev32(v1, __ T16B, v1);
    __ rev32(v2, __ T16B, v2);

    __ BIND(L_doLast);

    __ aesd(v0, v1);
    __ aesimc(v0, v0);
    __ aesd(v0, v2);

    __ eor(v0, __ T16B, v0, v5);

    __ st1(v0, __ T16B, to);

    __ mov(r0, 0);

    __ leave();
    __ ret(lr);

    return start;
  }

  // Arguments:
  //
  // Inputs:
  //   c_rarg0   - source byte array address
  //   c_rarg1   - destination byte array address
  //   c_rarg2   - K (key) in little endian int array
  //   c_rarg3   - r vector byte array address
  //   c_rarg4   - input length
  //
  // Output:
  //   x0        - input length
  //
  address generate_cipherBlockChaining_encryptAESCrypt() {
    assert(UseAES, "need AES instructions and misaligned SSE support");
    __ align(CodeEntryAlignment);
    StubCodeMark mark(this, "StubRoutines", "cipherBlockChaining_encryptAESCrypt");

    Label L_loadkeys_44, L_loadkeys_52, L_aes_loop, L_rounds_44, L_rounds_52;

    const Register from        = c_rarg0;  // source array address
    const Register to          = c_rarg1;  // destination array address
    const Register key         = c_rarg2;  // key array address
    const Register rvec        = c_rarg3;  // r byte array initialized from initvector array address
                                           // and left with the results of the last encryption block
    const Register len_reg     = c_rarg4;  // src len (must be multiple of blocksize 16)
    const Register keylen      = rscratch1;

    address start = __ pc();
      __ enter();

      __ mov(rscratch2, len_reg);
      __ ldrw(keylen, Address(key, arrayOopDesc::length_offset_in_bytes() - arrayOopDesc::base_offset_in_bytes(T_INT)));

      __ ld1(v0, __ T16B, rvec);

      __ cmpw(keylen, 52);
      __ br(Assembler::CC, L_loadkeys_44);
      __ br(Assembler::EQ, L_loadkeys_52);

      __ ld1(v17, v18, __ T16B, __ post(key, 32));
      __ rev32(v17, __ T16B, v17);
      __ rev32(v18, __ T16B, v18);
    __ BIND(L_loadkeys_52);
      __ ld1(v19, v20, __ T16B, __ post(key, 32));
      __ rev32(v19, __ T16B, v19);
      __ rev32(v20, __ T16B, v20);
    __ BIND(L_loadkeys_44);
      __ ld1(v21, v22, v23, v24, __ T16B, __ post(key, 64));
      __ rev32(v21, __ T16B, v21);
      __ rev32(v22, __ T16B, v22);
      __ rev32(v23, __ T16B, v23);
      __ rev32(v24, __ T16B, v24);
      __ ld1(v25, v26, v27, v28, __ T16B, __ post(key, 64));
      __ rev32(v25, __ T16B, v25);
      __ rev32(v26, __ T16B, v26);
      __ rev32(v27, __ T16B, v27);
      __ rev32(v28, __ T16B, v28);
      __ ld1(v29, v30, v31, __ T16B, key);
      __ rev32(v29, __ T16B, v29);
      __ rev32(v30, __ T16B, v30);
      __ rev32(v31, __ T16B, v31);

    __ BIND(L_aes_loop);
      __ ld1(v1, __ T16B, __ post(from, 16));
      __ eor(v0, __ T16B, v0, v1);

      __ br(Assembler::CC, L_rounds_44);
      __ br(Assembler::EQ, L_rounds_52);

      __ aese(v0, v17); __ aesmc(v0, v0);
      __ aese(v0, v18); __ aesmc(v0, v0);
    __ BIND(L_rounds_52);
      __ aese(v0, v19); __ aesmc(v0, v0);
      __ aese(v0, v20); __ aesmc(v0, v0);
    __ BIND(L_rounds_44);
      __ aese(v0, v21); __ aesmc(v0, v0);
      __ aese(v0, v22); __ aesmc(v0, v0);
      __ aese(v0, v23); __ aesmc(v0, v0);
      __ aese(v0, v24); __ aesmc(v0, v0);
      __ aese(v0, v25); __ aesmc(v0, v0);
      __ aese(v0, v26); __ aesmc(v0, v0);
      __ aese(v0, v27); __ aesmc(v0, v0);
      __ aese(v0, v28); __ aesmc(v0, v0);
      __ aese(v0, v29); __ aesmc(v0, v0);
      __ aese(v0, v30);
      __ eor(v0, __ T16B, v0, v31);

      __ st1(v0, __ T16B, __ post(to, 16));
      __ sub(len_reg, len_reg, 16);
      __ cbnz(len_reg, L_aes_loop);

      __ st1(v0, __ T16B, rvec);

      __ mov(r0, rscratch2);

      __ leave();
      __ ret(lr);

      return start;
  }

  // Arguments:
  //
  // Inputs:
  //   c_rarg0   - source byte array address
  //   c_rarg1   - destination byte array address
  //   c_rarg2   - K (key) in little endian int array
  //   c_rarg3   - r vector byte array address
  //   c_rarg4   - input length
  //
  // Output:
  //   r0       - input length
  //
  address generate_cipherBlockChaining_decryptAESCrypt() {
    assert(UseAES, "need AES instructions and misaligned SSE support");
    __ align(CodeEntryAlignment);
    StubCodeMark mark(this, "StubRoutines", "cipherBlockChaining_decryptAESCrypt");

    Label L_loadkeys_44, L_loadkeys_52, L_aes_loop, L_rounds_44, L_rounds_52;

    const Register from        = c_rarg0;  // source array address
    const Register to          = c_rarg1;  // destination array address
    const Register key         = c_rarg2;  // key array address
    const Register rvec        = c_rarg3;  // r byte array initialized from initvector array address
                                           // and left with the results of the last encryption block
    const Register len_reg     = c_rarg4;  // src len (must be multiple of blocksize 16)
    const Register keylen      = rscratch1;

    address start = __ pc();
      __ enter();

      __ mov(rscratch2, len_reg);
      __ ldrw(keylen, Address(key, arrayOopDesc::length_offset_in_bytes() - arrayOopDesc::base_offset_in_bytes(T_INT)));

      __ ld1(v2, __ T16B, rvec);

      __ ld1(v31, __ T16B, __ post(key, 16));
      __ rev32(v31, __ T16B, v31);

      __ cmpw(keylen, 52);
      __ br(Assembler::CC, L_loadkeys_44);
      __ br(Assembler::EQ, L_loadkeys_52);

      __ ld1(v17, v18, __ T16B, __ post(key, 32));
      __ rev32(v17, __ T16B, v17);
      __ rev32(v18, __ T16B, v18);
    __ BIND(L_loadkeys_52);
      __ ld1(v19, v20, __ T16B, __ post(key, 32));
      __ rev32(v19, __ T16B, v19);
      __ rev32(v20, __ T16B, v20);
    __ BIND(L_loadkeys_44);
      __ ld1(v21, v22, v23, v24, __ T16B, __ post(key, 64));
      __ rev32(v21, __ T16B, v21);
      __ rev32(v22, __ T16B, v22);
      __ rev32(v23, __ T16B, v23);
      __ rev32(v24, __ T16B, v24);
      __ ld1(v25, v26, v27, v28, __ T16B, __ post(key, 64));
      __ rev32(v25, __ T16B, v25);
      __ rev32(v26, __ T16B, v26);
      __ rev32(v27, __ T16B, v27);
      __ rev32(v28, __ T16B, v28);
      __ ld1(v29, v30, __ T16B, key);
      __ rev32(v29, __ T16B, v29);
      __ rev32(v30, __ T16B, v30);

    __ BIND(L_aes_loop);
      __ ld1(v0, __ T16B, __ post(from, 16));
      __ orr(v1, __ T16B, v0, v0);

      __ br(Assembler::CC, L_rounds_44);
      __ br(Assembler::EQ, L_rounds_52);

      __ aesd(v0, v17); __ aesimc(v0, v0);
      __ aesd(v0, v18); __ aesimc(v0, v0);
    __ BIND(L_rounds_52);
      __ aesd(v0, v19); __ aesimc(v0, v0);
      __ aesd(v0, v20); __ aesimc(v0, v0);
    __ BIND(L_rounds_44);
      __ aesd(v0, v21); __ aesimc(v0, v0);
      __ aesd(v0, v22); __ aesimc(v0, v0);
      __ aesd(v0, v23); __ aesimc(v0, v0);
      __ aesd(v0, v24); __ aesimc(v0, v0);
      __ aesd(v0, v25); __ aesimc(v0, v0);
      __ aesd(v0, v26); __ aesimc(v0, v0);
      __ aesd(v0, v27); __ aesimc(v0, v0);
      __ aesd(v0, v28); __ aesimc(v0, v0);
      __ aesd(v0, v29); __ aesimc(v0, v0);
      __ aesd(v0, v30);
      __ eor(v0, __ T16B, v0, v31);
      __ eor(v0, __ T16B, v0, v2);

      __ st1(v0, __ T16B, __ post(to, 16));
      __ orr(v2, __ T16B, v1, v1);

      __ sub(len_reg, len_reg, 16);
      __ cbnz(len_reg, L_aes_loop);

      __ st1(v2, __ T16B, rvec);

      __ mov(r0, rscratch2);

      __ leave();
      __ ret(lr);

    return start;
  }

  // Arguments:
  //
  // Inputs:
  //   c_rarg0   - byte[]  source+offset
  //   c_rarg1   - int[]   SHA.state
  //   c_rarg2   - int     offset
  //   c_rarg3   - int     limit
  //
  address generate_sha1_implCompress(bool multi_block, const char *name) {
    __ align(CodeEntryAlignment);
    StubCodeMark mark(this, "StubRoutines", name);
    address start = __ pc();

    Register buf   = c_rarg0;
    Register state = c_rarg1;
    Register ofs   = c_rarg2;
    Register limit = c_rarg3;

    Label keys;
    Label sha1_loop;

    // load the keys into v0..v3
    __ adr(rscratch1, keys);
    __ ld4r(v0, v1, v2, v3, __ T4S, Address(rscratch1));
    // load 5 words state into v6, v7
    __ ldrq(v6, Address(state, 0));
    __ ldrs(v7, Address(state, 16));


    __ BIND(sha1_loop);
    // load 64 bytes of data into v16..v19
    __ ld1(v16, v17, v18, v19, __ T4S, multi_block ? __ post(buf, 64) : buf);
    __ rev32(v16, __ T16B, v16);
    __ rev32(v17, __ T16B, v17);
    __ rev32(v18, __ T16B, v18);
    __ rev32(v19, __ T16B, v19);

    // do the sha1
    __ addv(v4, __ T4S, v16, v0);
    __ orr(v20, __ T16B, v6, v6);

    FloatRegister d0 = v16;
    FloatRegister d1 = v17;
    FloatRegister d2 = v18;
    FloatRegister d3 = v19;

    for (int round = 0; round < 20; round++) {
      FloatRegister tmp1 = (round & 1) ? v4 : v5;
      FloatRegister tmp2 = (round & 1) ? v21 : v22;
      FloatRegister tmp3 = round ? ((round & 1) ? v22 : v21) : v7;
      FloatRegister tmp4 = (round & 1) ? v5 : v4;
      FloatRegister key = (round < 4) ? v0 : ((round < 9) ? v1 : ((round < 14) ? v2 : v3));

      if (round < 16) __ sha1su0(d0, __ T4S, d1, d2);
      if (round < 19) __ addv(tmp1, __ T4S, d1, key);
      __ sha1h(tmp2, __ T4S, v20);
      if (round < 5)
        __ sha1c(v20, __ T4S, tmp3, tmp4);
      else if (round < 10 || round >= 15)
        __ sha1p(v20, __ T4S, tmp3, tmp4);
      else
        __ sha1m(v20, __ T4S, tmp3, tmp4);
      if (round < 16) __ sha1su1(d0, __ T4S, d3);

      tmp1 = d0; d0 = d1; d1 = d2; d2 = d3; d3 = tmp1;
    }

    __ addv(v7, __ T2S, v7, v21);
    __ addv(v6, __ T4S, v6, v20);

    if (multi_block) {
      __ add(ofs, ofs, 64);
      __ cmp(ofs, limit);
      __ br(Assembler::LE, sha1_loop);
      __ mov(c_rarg0, ofs); // return ofs
    }

    __ strq(v6, Address(state, 0));
    __ strs(v7, Address(state, 16));

    __ ret(lr);

    __ bind(keys);
    __ emit_int32(0x5a827999);
    __ emit_int32(0x6ed9eba1);
    __ emit_int32(0x8f1bbcdc);
    __ emit_int32(0xca62c1d6);

    return start;
  }


  // Arguments:
  //
  // Inputs:
  //   c_rarg0   - byte[]  source+offset
  //   c_rarg1   - int[]   SHA.state
  //   c_rarg2   - int     offset
  //   c_rarg3   - int     limit
  //
  address generate_sha256_implCompress(bool multi_block, const char *name) {
    static const uint32_t round_consts[64] = {
      0x428a2f98, 0x71374491, 0xb5c0fbcf, 0xe9b5dba5,
      0x3956c25b, 0x59f111f1, 0x923f82a4, 0xab1c5ed5,
      0xd807aa98, 0x12835b01, 0x243185be, 0x550c7dc3,
      0x72be5d74, 0x80deb1fe, 0x9bdc06a7, 0xc19bf174,
      0xe49b69c1, 0xefbe4786, 0x0fc19dc6, 0x240ca1cc,
      0x2de92c6f, 0x4a7484aa, 0x5cb0a9dc, 0x76f988da,
      0x983e5152, 0xa831c66d, 0xb00327c8, 0xbf597fc7,
      0xc6e00bf3, 0xd5a79147, 0x06ca6351, 0x14292967,
      0x27b70a85, 0x2e1b2138, 0x4d2c6dfc, 0x53380d13,
      0x650a7354, 0x766a0abb, 0x81c2c92e, 0x92722c85,
      0xa2bfe8a1, 0xa81a664b, 0xc24b8b70, 0xc76c51a3,
      0xd192e819, 0xd6990624, 0xf40e3585, 0x106aa070,
      0x19a4c116, 0x1e376c08, 0x2748774c, 0x34b0bcb5,
      0x391c0cb3, 0x4ed8aa4a, 0x5b9cca4f, 0x682e6ff3,
      0x748f82ee, 0x78a5636f, 0x84c87814, 0x8cc70208,
      0x90befffa, 0xa4506ceb, 0xbef9a3f7, 0xc67178f2,
    };
    __ align(CodeEntryAlignment);
    StubCodeMark mark(this, "StubRoutines", name);
    address start = __ pc();

    Register buf   = c_rarg0;
    Register state = c_rarg1;
    Register ofs   = c_rarg2;
    Register limit = c_rarg3;

    Label sha1_loop;

    __ stpd(v8, v9, __ pre(sp, -32));
    __ stpd(v10, v11, Address(sp, 16));

// dga == v0
// dgb == v1
// dg0 == v2
// dg1 == v3
// dg2 == v4
// t0 == v6
// t1 == v7

    // load 16 keys to v16..v31
    __ lea(rscratch1, ExternalAddress((address)round_consts));
    __ ld1(v16, v17, v18, v19, __ T4S, __ post(rscratch1, 64));
    __ ld1(v20, v21, v22, v23, __ T4S, __ post(rscratch1, 64));
    __ ld1(v24, v25, v26, v27, __ T4S, __ post(rscratch1, 64));
    __ ld1(v28, v29, v30, v31, __ T4S, rscratch1);

    // load 8 words (256 bits) state
    __ ldpq(v0, v1, state);

    __ BIND(sha1_loop);
    // load 64 bytes of data into v8..v11
    __ ld1(v8, v9, v10, v11, __ T4S, multi_block ? __ post(buf, 64) : buf);
    __ rev32(v8, __ T16B, v8);
    __ rev32(v9, __ T16B, v9);
    __ rev32(v10, __ T16B, v10);
    __ rev32(v11, __ T16B, v11);

    __ addv(v6, __ T4S, v8, v16);
    __ orr(v2, __ T16B, v0, v0);
    __ orr(v3, __ T16B, v1, v1);

    FloatRegister d0 = v8;
    FloatRegister d1 = v9;
    FloatRegister d2 = v10;
    FloatRegister d3 = v11;


    for (int round = 0; round < 16; round++) {
      FloatRegister tmp1 = (round & 1) ? v6 : v7;
      FloatRegister tmp2 = (round & 1) ? v7 : v6;
      FloatRegister tmp3 = (round & 1) ? v2 : v4;
      FloatRegister tmp4 = (round & 1) ? v4 : v2;

      if (round < 12) __ sha256su0(d0, __ T4S, d1);
       __ orr(v4, __ T16B, v2, v2);
      if (round < 15)
        __ addv(tmp1, __ T4S, d1, as_FloatRegister(round + 17));
      __ sha256h(v2, __ T4S, v3, tmp2);
      __ sha256h2(v3, __ T4S, v4, tmp2);
      if (round < 12) __ sha256su1(d0, __ T4S, d2, d3);

      tmp1 = d0; d0 = d1; d1 = d2; d2 = d3; d3 = tmp1;
    }

    __ addv(v0, __ T4S, v0, v2);
    __ addv(v1, __ T4S, v1, v3);

    if (multi_block) {
      __ add(ofs, ofs, 64);
      __ cmp(ofs, limit);
      __ br(Assembler::LE, sha1_loop);
      __ mov(c_rarg0, ofs); // return ofs
    }

    __ ldpd(v10, v11, Address(sp, 16));
    __ ldpd(v8, v9, __ post(sp, 32));

    __ stpq(v0, v1, state);

    __ ret(lr);

    return start;
  }

#ifndef BUILTIN_SIM
  // Safefetch stubs.
  void generate_safefetch(const char* name, int size, address* entry,
                          address* fault_pc, address* continuation_pc) {
    // safefetch signatures:
    //   int      SafeFetch32(int*      adr, int      errValue);
    //   intptr_t SafeFetchN (intptr_t* adr, intptr_t errValue);
    //
    // arguments:
    //   c_rarg0 = adr
    //   c_rarg1 = errValue
    //
    // result:
    //   PPC_RET  = *adr or errValue

    StubCodeMark mark(this, "StubRoutines", name);

    // Entry point, pc or function descriptor.
    *entry = __ pc();

    // Load *adr into c_rarg1, may fault.
    *fault_pc = __ pc();
    switch (size) {
      case 4:
        // int32_t
	__ ldrw(c_rarg1, Address(c_rarg0, 0));
        break;
      case 8:
        // int64_t
	__ ldr(c_rarg1, Address(c_rarg0, 0));
        break;
      default:
        ShouldNotReachHere();
    }

    // return errValue or *adr
    *continuation_pc = __ pc();
    __ mov(r0, c_rarg1);
    __ ret(lr);
  }
#endif

  /**
   *  Arguments:
   *
   * Inputs:
   *   c_rarg0   - int crc
   *   c_rarg1   - byte* buf
   *   c_rarg2   - int length
   *
   * Output:
   *       r0   - int crc result
   *
   * Preserves:
   *       r13
   *
   */
  address generate_updateBytesCRC32() {
    assert(UseCRC32Intrinsics, "what are we doing here?");

    __ align(CodeEntryAlignment);
    StubCodeMark mark(this, "StubRoutines", "updateBytesCRC32");

    address start = __ pc();

    const Register crc   = c_rarg0;  // crc
    const Register buf   = c_rarg1;  // source java byte array address
    const Register len   = c_rarg2;  // length
    const Register table0 = c_rarg3; // crc_table address
    const Register table1 = c_rarg4;
    const Register table2 = c_rarg5;
    const Register table3 = c_rarg6;
    const Register tmp3 = c_rarg7;

    BLOCK_COMMENT("Entry:");
    __ enter(); // required for proper stackwalking of RuntimeStub frame

    __ kernel_crc32(crc, buf, len,
              table0, table1, table2, table3, rscratch1, rscratch2, tmp3);

    __ leave(); // required for proper stackwalking of RuntimeStub frame
    __ ret(lr);

    return start;
  }

  /**
   *  Arguments:
   *
   *  Input:
   *    c_rarg0   - x address
   *    c_rarg1   - x length
   *    c_rarg2   - y address
   *    c_rarg3   - y lenth
   *    c_rarg4   - z address
   *    c_rarg5   - z length
   */
  address generate_multiplyToLen() {
    __ align(CodeEntryAlignment);
    StubCodeMark mark(this, "StubRoutines", "multiplyToLen");

    address start = __ pc();
    const Register x     = r0;
    const Register xlen  = r1;
    const Register y     = r2;
    const Register ylen  = r3;
    const Register z     = r4;
    const Register zlen  = r5;

    const Register tmp1  = r10;
    const Register tmp2  = r11;
    const Register tmp3  = r12;
    const Register tmp4  = r13;
    const Register tmp5  = r14;
    const Register tmp6  = r15;
    const Register tmp7  = r16;

    BLOCK_COMMENT("Entry:");
    __ enter(); // required for proper stackwalking of RuntimeStub frame
    __ multiply_to_len(x, xlen, y, ylen, z, zlen, tmp1, tmp2, tmp3, tmp4, tmp5, tmp6, tmp7);
    __ leave(); // required for proper stackwalking of RuntimeStub frame
    __ ret(lr);

    return start;
  }

  // Continuation point for throwing of implicit exceptions that are
  // not handled in the current activation. Fabricates an exception
  // oop and initiates normal exception dispatching in this
  // frame. Since we need to preserve callee-saved values (currently
  // only for C2, but done for C1 as well) we need a callee-saved oop
  // map and therefore have to make these stubs into RuntimeStubs
  // rather than BufferBlobs.  If the compiler needs all registers to
  // be preserved between the fault point and the exception handler
  // then it must assume responsibility for that in
  // AbstractCompiler::continuation_for_implicit_null_exception or
  // continuation_for_implicit_division_by_zero_exception. All other
  // implicit exceptions (e.g., NullPointerException or
  // AbstractMethodError on entry) are either at call sites or
  // otherwise assume that stack unwinding will be initiated, so
  // caller saved registers were assumed volatile in the compiler.

#undef __
#define __ masm->

  address generate_throw_exception(const char* name,
                                   address runtime_entry,
                                   Register arg1 = noreg,
                                   Register arg2 = noreg) {
    // Information about frame layout at time of blocking runtime call.
    // Note that we only have to preserve callee-saved registers since
    // the compilers are responsible for supplying a continuation point
    // if they expect all registers to be preserved.
    // n.b. aarch64 asserts that frame::arg_reg_save_area_bytes == 0
    enum layout {
      rfp_off = 0,
      rfp_off2,
      return_off,
      return_off2,
      framesize // inclusive of return address
    };

    int insts_size = 512;
    int locs_size  = 64;

    CodeBuffer code(name, insts_size, locs_size);
    OopMapSet* oop_maps  = new OopMapSet();
    MacroAssembler* masm = new MacroAssembler(&code);

    address start = __ pc();

    // This is an inlined and slightly modified version of call_VM
    // which has the ability to fetch the return PC out of
    // thread-local storage and also sets up last_Java_sp slightly
    // differently than the real call_VM

    __ enter(); // Save FP and LR before call

    assert(is_even(framesize/2), "sp not 16-byte aligned");

    // lr and fp are already in place
    __ sub(sp, rfp, ((unsigned)framesize-4) << LogBytesPerInt); // prolog

    int frame_complete = __ pc() - start;

    // Set up last_Java_sp and last_Java_fp
    address the_pc = __ pc();
    __ set_last_Java_frame(sp, rfp, (address)NULL, rscratch1);

    // Call runtime
    if (arg1 != noreg) {
      assert(arg2 != c_rarg1, "clobbered");
      __ mov(c_rarg1, arg1);
    }
    if (arg2 != noreg) {
      __ mov(c_rarg2, arg2);
    }
    __ mov(c_rarg0, rthread);
    BLOCK_COMMENT("call runtime_entry");
    __ mov(rscratch1, runtime_entry);
    __ blrt(rscratch1, 3 /* number_of_arguments */, 0, 1);

    // Generate oop map
    OopMap* map = new OopMap(framesize, 0);

    oop_maps->add_gc_map(the_pc - start, map);

    __ reset_last_Java_frame(true, true);
    __ maybe_isb();

    __ leave();

    // check for pending exceptions
#ifdef ASSERT
    Label L;
    __ ldr(rscratch1, Address(rthread, Thread::pending_exception_offset()));
    __ cbnz(rscratch1, L);
    __ should_not_reach_here();
    __ bind(L);
#endif // ASSERT
    __ far_jump(RuntimeAddress(StubRoutines::forward_exception_entry()));


    // codeBlob framesize is in words (not VMRegImpl::slot_size)
    RuntimeStub* stub =
      RuntimeStub::new_runtime_stub(name,
                                    &code,
                                    frame_complete,
                                    (framesize >> (LogBytesPerWord - LogBytesPerInt)),
                                    oop_maps, false);
    return stub->entry_point();
  }

  class MontgomeryMultiplyGenerator : public MacroAssembler {

    Register Pa_base, Pb_base, Pn_base, Pm_base, inv, Rlen, Ra, Rb, Rm, Rn,
      Pa, Pb, Pn, Pm, Rhi_ab, Rlo_ab, Rhi_mn, Rlo_mn, t0, t1, t2, Ri, Rj;

    RegSet _toSave;
    bool _squaring;

  public:
    MontgomeryMultiplyGenerator (Assembler *as, bool squaring)
      : MacroAssembler(as->code()), _squaring(squaring) {

      // Register allocation

      Register reg = c_rarg0;
      Pa_base = reg;       // Argument registers
      if (squaring)
        Pb_base = Pa_base;
      else
        Pb_base = ++reg;
      Pn_base = ++reg;
      Rlen= ++reg;
      inv = ++reg;
      Pm_base = ++reg;

                          // Working registers:
      Ra =  ++reg;        // The current digit of a, b, n, and m.
      Rb =  ++reg;
      Rm =  ++reg;
      Rn =  ++reg;

      Pa =  ++reg;        // Pointers to the current/next digit of a, b, n, and m.
      Pb =  ++reg;
      Pm =  ++reg;
      Pn =  ++reg;

      t0 =  ++reg;        // Three registers which form a
      t1 =  ++reg;        // triple-precision accumuator.
      t2 =  ++reg;

      Ri =  ++reg;        // Inner and outer loop indexes.
      Rj =  ++reg;

      Rhi_ab = ++reg;     // Product registers: low and high parts
      Rlo_ab = ++reg;     // of a*b and m*n.
      Rhi_mn = ++reg;
      Rlo_mn = ++reg;

      // r19 and up are callee-saved.
      _toSave = RegSet::range(r19, reg) + Pm_base;
    }

  private:
    void save_regs() {
      push(_toSave, sp);
    }

    void restore_regs() {
      pop(_toSave, sp);
    }

    template <typename T>
    void unroll_2(Register count, T block) {
      Label loop, end, odd;
      tbnz(count, 0, odd);
      cbz(count, end);
      align(16);
      bind(loop);
      (this->*block)();
      bind(odd);
      (this->*block)();
      subs(count, count, 2);
      br(Assembler::GT, loop);
      bind(end);
    }

    template <typename T>
    void unroll_2(Register count, T block, Register d, Register s, Register tmp) {
      Label loop, end, odd;
      tbnz(count, 0, odd);
      cbz(count, end);
      align(16);
      bind(loop);
      (this->*block)(d, s, tmp);
      bind(odd);
      (this->*block)(d, s, tmp);
      subs(count, count, 2);
      br(Assembler::GT, loop);
      bind(end);
    }

    void pre1(RegisterOrConstant i) {
      block_comment("pre1");
      // Pa = Pa_base;
      // Pb = Pb_base + i;
      // Pm = Pm_base;
      // Pn = Pn_base + i;
      // Ra = *Pa;
      // Rb = *Pb;
      // Rm = *Pm;
      // Rn = *Pn;
      ldr(Ra, Address(Pa_base));
      ldr(Rb, Address(Pb_base, i, Address::uxtw(LogBytesPerWord)));
      ldr(Rm, Address(Pm_base));
      ldr(Rn, Address(Pn_base, i, Address::uxtw(LogBytesPerWord)));
      lea(Pa, Address(Pa_base));
      lea(Pb, Address(Pb_base, i, Address::uxtw(LogBytesPerWord)));
      lea(Pm, Address(Pm_base));
      lea(Pn, Address(Pn_base, i, Address::uxtw(LogBytesPerWord)));

      // Zero the m*n result.
      mov(Rhi_mn, zr);
      mov(Rlo_mn, zr);
    }

    // The core multiply-accumulate step of a Montgomery
    // multiplication.  The idea is to schedule operations as a
    // pipeline so that instructions with long latencies (loads and
    // multiplies) have time to complete before their results are
    // used.  This most benefits in-order implementations of the
    // architecture but out-of-order ones also benefit.
    void step() {
      block_comment("step");
      // MACC(Ra, Rb, t0, t1, t2);
      // Ra = *++Pa;
      // Rb = *--Pb;
      umulh(Rhi_ab, Ra, Rb);
      mul(Rlo_ab, Ra, Rb);
      ldr(Ra, pre(Pa, wordSize));
      ldr(Rb, pre(Pb, -wordSize));
      acc(Rhi_mn, Rlo_mn, t0, t1, t2); // The pending m*n from the
                                       // previous iteration.
      // MACC(Rm, Rn, t0, t1, t2);
      // Rm = *++Pm;
      // Rn = *--Pn;
      umulh(Rhi_mn, Rm, Rn);
      mul(Rlo_mn, Rm, Rn);
      ldr(Rm, pre(Pm, wordSize));
      ldr(Rn, pre(Pn, -wordSize));
      acc(Rhi_ab, Rlo_ab, t0, t1, t2);
    }

    void post1() {
      block_comment("post1");

      // MACC(Ra, Rb, t0, t1, t2);
      // Ra = *++Pa;
      // Rb = *--Pb;
      umulh(Rhi_ab, Ra, Rb);
      mul(Rlo_ab, Ra, Rb);
      acc(Rhi_mn, Rlo_mn, t0, t1, t2);  // The pending m*n
      acc(Rhi_ab, Rlo_ab, t0, t1, t2);

      // *Pm = Rm = t0 * inv;
      mul(Rm, t0, inv);
      str(Rm, Address(Pm));

      // MACC(Rm, Rn, t0, t1, t2);
      // t0 = t1; t1 = t2; t2 = 0;
      umulh(Rhi_mn, Rm, Rn);

#ifndef PRODUCT
      // assert(m[i] * n[0] + t0 == 0, "broken Montgomery multiply");
      {
        mul(Rlo_mn, Rm, Rn);
        add(Rlo_mn, t0, Rlo_mn);
        Label ok;
        cbz(Rlo_mn, ok); {
          stop("broken Montgomery multiply");
        } bind(ok);
      }
#endif
      // We have very carefully set things up so that
      // m[i]*n[0] + t0 == 0 (mod b), so we don't have to calculate
      // the lower half of Rm * Rn because we know the result already:
      // it must be -t0.  t0 + (-t0) must generate a carry iff
      // t0 != 0.  So, rather than do a mul and an adds we just set
      // the carry flag iff t0 is nonzero.
      //
      // mul(Rlo_mn, Rm, Rn);
      // adds(zr, t0, Rlo_mn);
      subs(zr, t0, 1); // Set carry iff t0 is nonzero
      adcs(t0, t1, Rhi_mn);
      adc(t1, t2, zr);
      mov(t2, zr);
    }

    void pre2(RegisterOrConstant i, RegisterOrConstant len) {
      block_comment("pre2");
      // Pa = Pa_base + i-len;
      // Pb = Pb_base + len;
      // Pm = Pm_base + i-len;
      // Pn = Pn_base + len;

      if (i.is_register()) {
        sub(Rj, i.as_register(), len);
      } else {
        mov(Rj, i.as_constant());
        sub(Rj, Rj, len);
      }
      // Rj == i-len

      lea(Pa, Address(Pa_base, Rj, Address::uxtw(LogBytesPerWord)));
      lea(Pb, Address(Pb_base, len, Address::uxtw(LogBytesPerWord)));
      lea(Pm, Address(Pm_base, Rj, Address::uxtw(LogBytesPerWord)));
      lea(Pn, Address(Pn_base, len, Address::uxtw(LogBytesPerWord)));

      // Ra = *++Pa;
      // Rb = *--Pb;
      // Rm = *++Pm;
      // Rn = *--Pn;
      ldr(Ra, pre(Pa, wordSize));
      ldr(Rb, pre(Pb, -wordSize));
      ldr(Rm, pre(Pm, wordSize));
      ldr(Rn, pre(Pn, -wordSize));

      mov(Rhi_mn, zr);
      mov(Rlo_mn, zr);
    }

    void post2(RegisterOrConstant i, RegisterOrConstant len) {
      block_comment("post2");
      if (i.is_constant()) {
        mov(Rj, i.as_constant()-len.as_constant());
      } else {
        sub(Rj, i.as_register(), len);
      }

      adds(t0, t0, Rlo_mn); // The pending m*n, low part

      // As soon as we know the least significant digit of our result,
      // store it.
      // Pm_base[i-len] = t0;
      str(t0, Address(Pm_base, Rj, Address::uxtw(LogBytesPerWord)));

      // t0 = t1; t1 = t2; t2 = 0;
      adcs(t0, t1, Rhi_mn); // The pending m*n, high part
      adc(t1, t2, zr);
      mov(t2, zr);
    }

    // A carry in t0 after Montgomery multiplication means that we
    // should subtract multiples of n from our result in m.  We'll
    // keep doing that until there is no carry.
    void normalize(RegisterOrConstant len) {
      block_comment("normalize");
      // while (t0)
      //   t0 = sub(Pm_base, Pn_base, t0, len);
      Label loop, post, again;
      Register cnt = t1, i = t2; // Re-use registers; we're done with them now
      cbz(t0, post); {
        bind(again); {
          mov(i, zr);
          mov(cnt, len);
          ldr(Rm, Address(Pm_base, i, Address::uxtw(LogBytesPerWord)));
          ldr(Rn, Address(Pn_base, i, Address::uxtw(LogBytesPerWord)));
          subs(zr, zr, zr); // set carry flag, i.e. no borrow
          align(16);
          bind(loop); {
            sbcs(Rm, Rm, Rn);
            str(Rm, Address(Pm_base, i, Address::uxtw(LogBytesPerWord)));
            add(i, i, 1);
            ldr(Rm, Address(Pm_base, i, Address::uxtw(LogBytesPerWord)));
            ldr(Rn, Address(Pn_base, i, Address::uxtw(LogBytesPerWord)));
            sub(cnt, cnt, 1);
          } cbnz(cnt, loop);
          sbc(t0, t0, zr);
        } cbnz(t0, again);
      } bind(post);
    }

    // Move memory at s to d, reversing words.
    //    Increments d to end of copied memory
    //    Destroys tmp1, tmp2
    //    Preserves len
    //    Leaves s pointing to the address which was in d at start
    void reverse(Register d, Register s, Register len, Register tmp1, Register tmp2) {
      assert(tmp1 < r19 && tmp2 < r19, "register corruption");

      lea(s, Address(s, len, Address::uxtw(LogBytesPerWord)));
      mov(tmp1, len);
      unroll_2(tmp1, &MontgomeryMultiplyGenerator::reverse1, d, s, tmp2);
      sub(s, d, len, ext::uxtw, LogBytesPerWord);
    }
    // where
    void reverse1(Register d, Register s, Register tmp) {
      ldr(tmp, pre(s, -wordSize));
      ror(tmp, tmp, 32);
      str(tmp, post(d, wordSize));
    }

    void step_squaring() {
      // An extra ACC
      step();
      acc(Rhi_ab, Rlo_ab, t0, t1, t2);
    }

    void last_squaring(RegisterOrConstant i) {
      Label dont;
      // if ((i & 1) == 0) {
      tbnz(i.as_register(), 0, dont); {
        // MACC(Ra, Rb, t0, t1, t2);
        // Ra = *++Pa;
        // Rb = *--Pb;
        umulh(Rhi_ab, Ra, Rb);
        mul(Rlo_ab, Ra, Rb);
        acc(Rhi_ab, Rlo_ab, t0, t1, t2);
      } bind(dont);
    }

    void extra_step_squaring() {
      acc(Rhi_mn, Rlo_mn, t0, t1, t2);  // The pending m*n

      // MACC(Rm, Rn, t0, t1, t2);
      // Rm = *++Pm;
      // Rn = *--Pn;
      umulh(Rhi_mn, Rm, Rn);
      mul(Rlo_mn, Rm, Rn);
      ldr(Rm, pre(Pm, wordSize));
      ldr(Rn, pre(Pn, -wordSize));
    }

    void post1_squaring() {
      acc(Rhi_mn, Rlo_mn, t0, t1, t2);  // The pending m*n

      // *Pm = Rm = t0 * inv;
      mul(Rm, t0, inv);
      str(Rm, Address(Pm));

      // MACC(Rm, Rn, t0, t1, t2);
      // t0 = t1; t1 = t2; t2 = 0;
      umulh(Rhi_mn, Rm, Rn);

#ifndef PRODUCT
      // assert(m[i] * n[0] + t0 == 0, "broken Montgomery multiply");
      {
        mul(Rlo_mn, Rm, Rn);
        add(Rlo_mn, t0, Rlo_mn);
        Label ok;
        cbz(Rlo_mn, ok); {
          stop("broken Montgomery multiply");
        } bind(ok);
      }
#endif
      // We have very carefully set things up so that
      // m[i]*n[0] + t0 == 0 (mod b), so we don't have to calculate
      // the lower half of Rm * Rn because we know the result already:
      // it must be -t0.  t0 + (-t0) must generate a carry iff
      // t0 != 0.  So, rather than do a mul and an adds we just set
      // the carry flag iff t0 is nonzero.
      //
      // mul(Rlo_mn, Rm, Rn);
      // adds(zr, t0, Rlo_mn);
      subs(zr, t0, 1); // Set carry iff t0 is nonzero
      adcs(t0, t1, Rhi_mn);
      adc(t1, t2, zr);
      mov(t2, zr);
    }

    void acc(Register Rhi, Register Rlo,
             Register t0, Register t1, Register t2) {
      adds(t0, t0, Rlo);
      adcs(t1, t1, Rhi);
      adc(t2, t2, zr);
    }

  public:
    /**
     * Fast Montgomery multiplication.  The derivation of the
     * algorithm is in A Cryptographic Library for the Motorola
     * DSP56000, Dusse and Kaliski, Proc. EUROCRYPT 90, pp. 230-237.
     *
     * Arguments:
     *
     * Inputs for multiplication:
     *   c_rarg0   - int array elements a
     *   c_rarg1   - int array elements b
     *   c_rarg2   - int array elements n (the modulus)
     *   c_rarg3   - int length
     *   c_rarg4   - int inv
     *   c_rarg5   - int array elements m (the result)
     *
     * Inputs for squaring:
     *   c_rarg0   - int array elements a
     *   c_rarg1   - int array elements n (the modulus)
     *   c_rarg2   - int length
     *   c_rarg3   - int inv
     *   c_rarg4   - int array elements m (the result)
     *
     */
    address generate_multiply() {
      Label argh, nothing;
      bind(argh);
      stop("MontgomeryMultiply total_allocation must be <= 8192");

      align(CodeEntryAlignment);
      address entry = pc();

      cbzw(Rlen, nothing);

      enter();

      // Make room.
      cmpw(Rlen, 512);
      br(Assembler::HI, argh);
      sub(Ra, sp, Rlen, ext::uxtw, exact_log2(4 * sizeof (jint)));
      andr(sp, Ra, -2 * wordSize);

      lsrw(Rlen, Rlen, 1);  // length in longwords = len/2

      {
        // Copy input args, reversing as we go.  We use Ra as a
        // temporary variable.
        reverse(Ra, Pa_base, Rlen, t0, t1);
        if (!_squaring)
          reverse(Ra, Pb_base, Rlen, t0, t1);
        reverse(Ra, Pn_base, Rlen, t0, t1);
      }

      // Push all call-saved registers and also Pm_base which we'll need
      // at the end.
      save_regs();

#ifndef PRODUCT
      // assert(inv * n[0] == -1UL, "broken inverse in Montgomery multiply");
      {
        ldr(Rn, Address(Pn_base, 0));
        mul(Rlo_mn, Rn, inv);
        cmp(Rlo_mn, -1);
        Label ok;
        br(EQ, ok); {
          stop("broken inverse in Montgomery multiply");
        } bind(ok);
      }
#endif

      mov(Pm_base, Ra);

      mov(t0, zr);
      mov(t1, zr);
      mov(t2, zr);

      block_comment("for (int i = 0; i < len; i++) {");
      mov(Ri, zr); {
        Label loop, end;
        cmpw(Ri, Rlen);
        br(Assembler::GE, end);

        bind(loop);
        pre1(Ri);

        block_comment("  for (j = i; j; j--) {"); {
          movw(Rj, Ri);
          unroll_2(Rj, &MontgomeryMultiplyGenerator::step);
        } block_comment("  } // j");

        post1();
        addw(Ri, Ri, 1);
        cmpw(Ri, Rlen);
        br(Assembler::LT, loop);
        bind(end);
        block_comment("} // i");
      }

      block_comment("for (int i = len; i < 2*len; i++) {");
      mov(Ri, Rlen); {
        Label loop, end;
        cmpw(Ri, Rlen, Assembler::LSL, 1);
        br(Assembler::GE, end);

        bind(loop);
        pre2(Ri, Rlen);

        block_comment("  for (j = len*2-i-1; j; j--) {"); {
          lslw(Rj, Rlen, 1);
          subw(Rj, Rj, Ri);
          subw(Rj, Rj, 1);
          unroll_2(Rj, &MontgomeryMultiplyGenerator::step);
        } block_comment("  } // j");

        post2(Ri, Rlen);
        addw(Ri, Ri, 1);
        cmpw(Ri, Rlen, Assembler::LSL, 1);
        br(Assembler::LT, loop);
        bind(end);
      }
      block_comment("} // i");

      normalize(Rlen);

      mov(Ra, Pm_base);  // Save Pm_base in Ra
      restore_regs();  // Restore caller's Pm_base

      // Copy our result into caller's Pm_base
      reverse(Pm_base, Ra, Rlen, t0, t1);

      leave();
      bind(nothing);
      ret(lr);

      return entry;
    }
    // In C, approximately:

    // void
    // montgomery_multiply(unsigned long Pa_base[], unsigned long Pb_base[],
    //                     unsigned long Pn_base[], unsigned long Pm_base[],
    //                     unsigned long inv, int len) {
    //   unsigned long t0 = 0, t1 = 0, t2 = 0; // Triple-precision accumulator
    //   unsigned long *Pa, *Pb, *Pn, *Pm;
    //   unsigned long Ra, Rb, Rn, Rm;

    //   int i;

    //   assert(inv * Pn_base[0] == -1UL, "broken inverse in Montgomery multiply");

    //   for (i = 0; i < len; i++) {
    //     int j;

    //     Pa = Pa_base;
    //     Pb = Pb_base + i;
    //     Pm = Pm_base;
    //     Pn = Pn_base + i;

    //     Ra = *Pa;
    //     Rb = *Pb;
    //     Rm = *Pm;
    //     Rn = *Pn;

    //     int iters = i;
    //     for (j = 0; iters--; j++) {
    //       assert(Ra == Pa_base[j] && Rb == Pb_base[i-j], "must be");
    //       MACC(Ra, Rb, t0, t1, t2);
    //       Ra = *++Pa;
    //       Rb = *--Pb;
    //       assert(Rm == Pm_base[j] && Rn == Pn_base[i-j], "must be");
    //       MACC(Rm, Rn, t0, t1, t2);
    //       Rm = *++Pm;
    //       Rn = *--Pn;
    //     }

    //     assert(Ra == Pa_base[i] && Rb == Pb_base[0], "must be");
    //     MACC(Ra, Rb, t0, t1, t2);
    //     *Pm = Rm = t0 * inv;
    //     assert(Rm == Pm_base[i] && Rn == Pn_base[0], "must be");
    //     MACC(Rm, Rn, t0, t1, t2);

    //     assert(t0 == 0, "broken Montgomery multiply");

    //     t0 = t1; t1 = t2; t2 = 0;
    //   }

    //   for (i = len; i < 2*len; i++) {
    //     int j;

    //     Pa = Pa_base + i-len;
    //     Pb = Pb_base + len;
    //     Pm = Pm_base + i-len;
    //     Pn = Pn_base + len;

    //     Ra = *++Pa;
    //     Rb = *--Pb;
    //     Rm = *++Pm;
    //     Rn = *--Pn;

    //     int iters = len*2-i-1;
    //     for (j = i-len+1; iters--; j++) {
    //       assert(Ra == Pa_base[j] && Rb == Pb_base[i-j], "must be");
    //       MACC(Ra, Rb, t0, t1, t2);
    //       Ra = *++Pa;
    //       Rb = *--Pb;
    //       assert(Rm == Pm_base[j] && Rn == Pn_base[i-j], "must be");
    //       MACC(Rm, Rn, t0, t1, t2);
    //       Rm = *++Pm;
    //       Rn = *--Pn;
    //     }

    //     Pm_base[i-len] = t0;
    //     t0 = t1; t1 = t2; t2 = 0;
    //   }

    //   while (t0)
    //     t0 = sub(Pm_base, Pn_base, t0, len);
    // }

    /**
     * Fast Montgomery squaring.  This uses asymptotically 25% fewer
     * multiplies than Montgomery multiplication so it should be up to
     * 25% faster.  However, its loop control is more complex and it
     * may actually run slower on some machines.
     *
     * Arguments:
     *
     * Inputs:
     *   c_rarg0   - int array elements a
     *   c_rarg1   - int array elements n (the modulus)
     *   c_rarg2   - int length
     *   c_rarg3   - int inv
     *   c_rarg4   - int array elements m (the result)
     *
     */
    address generate_square() {
      Label argh;
      bind(argh);
      stop("MontgomeryMultiply total_allocation must be <= 8192");

      align(CodeEntryAlignment);
      address entry = pc();

      enter();

      // Make room.
      cmpw(Rlen, 512);
      br(Assembler::HI, argh);
      sub(Ra, sp, Rlen, ext::uxtw, exact_log2(4 * sizeof (jint)));
      andr(sp, Ra, -2 * wordSize);

      lsrw(Rlen, Rlen, 1);  // length in longwords = len/2

      {
        // Copy input args, reversing as we go.  We use Ra as a
        // temporary variable.
        reverse(Ra, Pa_base, Rlen, t0, t1);
        reverse(Ra, Pn_base, Rlen, t0, t1);
      }

      // Push all call-saved registers and also Pm_base which we'll need
      // at the end.
      save_regs();

      mov(Pm_base, Ra);

      mov(t0, zr);
      mov(t1, zr);
      mov(t2, zr);

      block_comment("for (int i = 0; i < len; i++) {");
      mov(Ri, zr); {
        Label loop, end;
        bind(loop);
        cmp(Ri, Rlen);
        br(Assembler::GE, end);

        pre1(Ri);

        block_comment("for (j = (i+1)/2; j; j--) {"); {
          add(Rj, Ri, 1);
          lsr(Rj, Rj, 1);
          unroll_2(Rj, &MontgomeryMultiplyGenerator::step_squaring);
        } block_comment("  } // j");

        last_squaring(Ri);

        block_comment("  for (j = i/2; j; j--) {"); {
          lsr(Rj, Ri, 1);
          unroll_2(Rj, &MontgomeryMultiplyGenerator::extra_step_squaring);
        } block_comment("  } // j");

        post1_squaring();
        add(Ri, Ri, 1);
        cmp(Ri, Rlen);
        br(Assembler::LT, loop);

        bind(end);
        block_comment("} // i");
      }

      block_comment("for (int i = len; i < 2*len; i++) {");
      mov(Ri, Rlen); {
        Label loop, end;
        bind(loop);
        cmp(Ri, Rlen, Assembler::LSL, 1);
        br(Assembler::GE, end);

        pre2(Ri, Rlen);

        block_comment("  for (j = (2*len-i-1)/2; j; j--) {"); {
          lsl(Rj, Rlen, 1);
          sub(Rj, Rj, Ri);
          sub(Rj, Rj, 1);
          lsr(Rj, Rj, 1);
          unroll_2(Rj, &MontgomeryMultiplyGenerator::step_squaring);
        } block_comment("  } // j");

        last_squaring(Ri);

        block_comment("  for (j = (2*len-i)/2; j; j--) {"); {
          lsl(Rj, Rlen, 1);
          sub(Rj, Rj, Ri);
          lsr(Rj, Rj, 1);
          unroll_2(Rj, &MontgomeryMultiplyGenerator::extra_step_squaring);
        } block_comment("  } // j");

        post2(Ri, Rlen);
        add(Ri, Ri, 1);
        cmp(Ri, Rlen, Assembler::LSL, 1);

        br(Assembler::LT, loop);
        bind(end);
        block_comment("} // i");
      }

      normalize(Rlen);

      mov(Ra, Pm_base);  // Save Pm_base in Ra
      restore_regs();  // Restore caller's Pm_base

      // Copy our result into caller's Pm_base
      reverse(Pm_base, Ra, Rlen, t0, t1);

      leave();
      ret(lr);

      return entry;
    }
    // In C, approximately:

    // void
    // montgomery_square(unsigned long Pa_base[], unsigned long Pn_base[],
    //                   unsigned long Pm_base[], unsigned long inv, int len) {
    //   unsigned long t0 = 0, t1 = 0, t2 = 0; // Triple-precision accumulator
    //   unsigned long *Pa, *Pb, *Pn, *Pm;
    //   unsigned long Ra, Rb, Rn, Rm;

    //   int i;

    //   assert(inv * Pn_base[0] == -1UL, "broken inverse in Montgomery multiply");

    //   for (i = 0; i < len; i++) {
    //     int j;

    //     Pa = Pa_base;
    //     Pb = Pa_base + i;
    //     Pm = Pm_base;
    //     Pn = Pn_base + i;

    //     Ra = *Pa;
    //     Rb = *Pb;
    //     Rm = *Pm;
    //     Rn = *Pn;

    //     int iters = (i+1)/2;
    //     for (j = 0; iters--; j++) {
    //       assert(Ra == Pa_base[j] && Rb == Pa_base[i-j], "must be");
    //       MACC2(Ra, Rb, t0, t1, t2);
    //       Ra = *++Pa;
    //       Rb = *--Pb;
    //       assert(Rm == Pm_base[j] && Rn == Pn_base[i-j], "must be");
    //       MACC(Rm, Rn, t0, t1, t2);
    //       Rm = *++Pm;
    //       Rn = *--Pn;
    //     }
    //     if ((i & 1) == 0) {
    //       assert(Ra == Pa_base[j], "must be");
    //       MACC(Ra, Ra, t0, t1, t2);
    //     }
    //     iters = i/2;
    //     assert(iters == i-j, "must be");
    //     for (; iters--; j++) {
    //       assert(Rm == Pm_base[j] && Rn == Pn_base[i-j], "must be");
    //       MACC(Rm, Rn, t0, t1, t2);
    //       Rm = *++Pm;
    //       Rn = *--Pn;
    //     }

    //     *Pm = Rm = t0 * inv;
    //     assert(Rm == Pm_base[i] && Rn == Pn_base[0], "must be");
    //     MACC(Rm, Rn, t0, t1, t2);

    //     assert(t0 == 0, "broken Montgomery multiply");

    //     t0 = t1; t1 = t2; t2 = 0;
    //   }

    //   for (i = len; i < 2*len; i++) {
    //     int start = i-len+1;
    //     int end = start + (len - start)/2;
    //     int j;

    //     Pa = Pa_base + i-len;
    //     Pb = Pa_base + len;
    //     Pm = Pm_base + i-len;
    //     Pn = Pn_base + len;

    //     Ra = *++Pa;
    //     Rb = *--Pb;
    //     Rm = *++Pm;
    //     Rn = *--Pn;

    //     int iters = (2*len-i-1)/2;
    //     assert(iters == end-start, "must be");
    //     for (j = start; iters--; j++) {
    //       assert(Ra == Pa_base[j] && Rb == Pa_base[i-j], "must be");
    //       MACC2(Ra, Rb, t0, t1, t2);
    //       Ra = *++Pa;
    //       Rb = *--Pb;
    //       assert(Rm == Pm_base[j] && Rn == Pn_base[i-j], "must be");
    //       MACC(Rm, Rn, t0, t1, t2);
    //       Rm = *++Pm;
    //       Rn = *--Pn;
    //     }
    //     if ((i & 1) == 0) {
    //       assert(Ra == Pa_base[j], "must be");
    //       MACC(Ra, Ra, t0, t1, t2);
    //     }
    //     iters =  (2*len-i)/2;
    //     assert(iters == len-j, "must be");
    //     for (; iters--; j++) {
    //       assert(Rm == Pm_base[j] && Rn == Pn_base[i-j], "must be");
    //       MACC(Rm, Rn, t0, t1, t2);
    //       Rm = *++Pm;
    //       Rn = *--Pn;
    //     }
    //     Pm_base[i-len] = t0;
    //     t0 = t1; t1 = t2; t2 = 0;
    //   }

    //   while (t0)
    //     t0 = sub(Pm_base, Pn_base, t0, len);
    // }
  };

  // Initialization
  void generate_initial() {
    // Generate initial stubs and initializes the entry points

    // entry points that exist in all platforms Note: This is code
    // that could be shared among different platforms - however the
    // benefit seems to be smaller than the disadvantage of having a
    // much more complicated generator structure. See also comment in
    // stubRoutines.hpp.

    StubRoutines::_forward_exception_entry = generate_forward_exception();

    StubRoutines::_call_stub_entry =
      generate_call_stub(StubRoutines::_call_stub_return_address);

    // is referenced by megamorphic call
    StubRoutines::_catch_exception_entry = generate_catch_exception();

    // Build this early so it's available for the interpreter.
    StubRoutines::_throw_StackOverflowError_entry =
      generate_throw_exception("StackOverflowError throw_exception",
                               CAST_FROM_FN_PTR(address,
                                                SharedRuntime::
                                                throw_StackOverflowError));
    if (UseCRC32Intrinsics) {
      // set table address before stub generation which use it
      StubRoutines::_crc_table_adr = (address)StubRoutines::aarch64::_crc_table;
      StubRoutines::_updateBytesCRC32 = generate_updateBytesCRC32();
    }
  }

  void generate_all() {
    // support for verify_oop (must happen after universe_init)
    StubRoutines::_verify_oop_subroutine_entry     = generate_verify_oop();
    StubRoutines::_throw_AbstractMethodError_entry =
      generate_throw_exception("AbstractMethodError throw_exception",
                               CAST_FROM_FN_PTR(address,
                                                SharedRuntime::
                                                throw_AbstractMethodError));

    StubRoutines::_throw_IncompatibleClassChangeError_entry =
      generate_throw_exception("IncompatibleClassChangeError throw_exception",
                               CAST_FROM_FN_PTR(address,
                                                SharedRuntime::
                                                throw_IncompatibleClassChangeError));

    StubRoutines::_throw_NullPointerException_at_call_entry =
      generate_throw_exception("NullPointerException at call throw_exception",
                               CAST_FROM_FN_PTR(address,
                                                SharedRuntime::
                                                throw_NullPointerException_at_call));

    // arraycopy stubs used by compilers
    generate_arraycopy_stubs();

    if (UseMultiplyToLenIntrinsic) {
      StubRoutines::_multiplyToLen = generate_multiplyToLen();
    }

<<<<<<< HEAD
    if (UseShenandoahGC) {
      StubRoutines::aarch64::_shenandoah_wb = generate_shenandoah_wb();
=======
    if (UseMontgomeryMultiplyIntrinsic) {
      StubCodeMark mark(this, "StubRoutines", "montgomeryMultiply");
      MontgomeryMultiplyGenerator g(_masm, /*squaring*/false);
      StubRoutines::_montgomeryMultiply = g.generate_multiply();
    }

    if (UseMontgomerySquareIntrinsic) {
      StubCodeMark mark(this, "StubRoutines", "montgomerySquare");
      MontgomeryMultiplyGenerator g(_masm, /*squaring*/true);
      // We use generate_multiply() rather than generate_square()
      // because it's faster for the sizes of modulus we care about.
      StubRoutines::_montgomerySquare = g.generate_multiply();
>>>>>>> 972f738c
    }

#ifndef BUILTIN_SIM
    if (UseAESIntrinsics) {
      StubRoutines::_aescrypt_encryptBlock = generate_aescrypt_encryptBlock();
      StubRoutines::_aescrypt_decryptBlock = generate_aescrypt_decryptBlock();
      StubRoutines::_cipherBlockChaining_encryptAESCrypt = generate_cipherBlockChaining_encryptAESCrypt();
      StubRoutines::_cipherBlockChaining_decryptAESCrypt = generate_cipherBlockChaining_decryptAESCrypt();
    }

    if (UseSHA1Intrinsics) {
      StubRoutines::_sha1_implCompress     = generate_sha1_implCompress(false,   "sha1_implCompress");
      StubRoutines::_sha1_implCompressMB   = generate_sha1_implCompress(true,    "sha1_implCompressMB");
    }
    if (UseSHA256Intrinsics) {
      StubRoutines::_sha256_implCompress   = generate_sha256_implCompress(false, "sha256_implCompress");
      StubRoutines::_sha256_implCompressMB = generate_sha256_implCompress(true,  "sha256_implCompressMB");
    }

    // Safefetch stubs.
    generate_safefetch("SafeFetch32", sizeof(int),     &StubRoutines::_safefetch32_entry,
                                                       &StubRoutines::_safefetch32_fault_pc,
                                                       &StubRoutines::_safefetch32_continuation_pc);
    generate_safefetch("SafeFetchN", sizeof(intptr_t), &StubRoutines::_safefetchN_entry,
                                                       &StubRoutines::_safefetchN_fault_pc,
                                                       &StubRoutines::_safefetchN_continuation_pc);
#endif
  }

 public:
  StubGenerator(CodeBuffer* code, bool all) : StubCodeGenerator(code) {
    if (all) {
      generate_all();
    } else {
      generate_initial();
    }
  }
}; // end class declaration

void StubGenerator_generate(CodeBuffer* code, bool all) {
  StubGenerator g(code, all);
}<|MERGE_RESOLUTION|>--- conflicted
+++ resolved
@@ -4419,10 +4419,10 @@
       StubRoutines::_multiplyToLen = generate_multiplyToLen();
     }
 
-<<<<<<< HEAD
     if (UseShenandoahGC) {
       StubRoutines::aarch64::_shenandoah_wb = generate_shenandoah_wb();
-=======
+    }
+
     if (UseMontgomeryMultiplyIntrinsic) {
       StubCodeMark mark(this, "StubRoutines", "montgomeryMultiply");
       MontgomeryMultiplyGenerator g(_masm, /*squaring*/false);
@@ -4435,7 +4435,6 @@
       // We use generate_multiply() rather than generate_square()
       // because it's faster for the sizes of modulus we care about.
       StubRoutines::_montgomerySquare = g.generate_multiply();
->>>>>>> 972f738c
     }
 
 #ifndef BUILTIN_SIM
