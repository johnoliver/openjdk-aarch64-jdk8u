--- conflicted
+++ resolved
@@ -845,26 +845,6 @@
     case BarrierSet::ShenandoahBarrierSet:
       // Don't generate the call if we statically know that the target is uninitialized
       if (!dest_uninitialized) {
-<<<<<<< HEAD
-        __ push_call_clobbered_registers();
-        if (count == c_rarg0) {
-          if (addr == c_rarg1) {
-            // exactly backwards!!
-            __ mov(rscratch1, c_rarg0);
-            __ mov(c_rarg0, c_rarg1);
-            __ mov(c_rarg1, rscratch1);
-          } else {
-            __ mov(c_rarg1, count);
-            __ mov(c_rarg0, addr);
-          }
-        } else {
-          __ mov(c_rarg0, addr);
-          __ mov(c_rarg1, count);
-        }
-        __ call_VM_leaf(CAST_FROM_FN_PTR(address, BarrierSet::static_write_ref_array_pre), 2);
-        __ pop_call_clobbered_registers();
-        break;
-=======
 	__ push_call_clobbered_registers();
 	if (count == c_rarg0) {
 	  if (addr == c_rarg1) {
@@ -883,7 +863,6 @@
 	__ call_VM_leaf(CAST_FROM_FN_PTR(address, BarrierSet::static_write_ref_array_pre), 2);
 	__ pop_call_clobbered_registers();
 	break;
->>>>>>> 6427107c
       case BarrierSet::CardTableModRef:
       case BarrierSet::CardTableExtension:
       case BarrierSet::ModRef:
@@ -1829,17 +1808,10 @@
       bool aligned = !UseCompressedOops;
 
       StubRoutines::_arrayof_oop_disjoint_arraycopy
-<<<<<<< HEAD
-        = generate_disjoint_oop_copy(aligned, &entry, "arrayof_oop_disjoint_arraycopy",
-                                     /*dest_uninitialized*/false);
-      StubRoutines::_arrayof_oop_arraycopy
-        = generate_conjoint_oop_copy(aligned, entry, &entry_oop_arraycopy, "arrayof_oop_arraycopy",
-=======
 	= generate_disjoint_oop_copy(aligned, &entry, "arrayof_oop_disjoint_arraycopy",
                                      /*dest_uninitialized*/false);
       StubRoutines::_arrayof_oop_arraycopy
 	= generate_conjoint_oop_copy(aligned, entry, &entry_oop_arraycopy, "arrayof_oop_arraycopy",
->>>>>>> 6427107c
                                      /*dest_uninitialized*/false);
       // Aligned versions without pre-barriers
       StubRoutines::_arrayof_oop_disjoint_arraycopy_uninit
