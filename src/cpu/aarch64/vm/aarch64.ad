--- conflicted
+++ resolved
@@ -979,11 +979,7 @@
   if (framesize == 0) {
     // Is this even possible?
     __ stp(rfp, lr, Address(__ pre(sp, -2 * wordSize)));
-<<<<<<< HEAD
   } else if (framesize < ((1 << 9) + 2 * wordSize)) {
-=======
-  } else if (framesize < (1 << 7)) {
->>>>>>> 2b23cca6
     __ sub(sp, sp, framesize);
     __ stp(rfp, lr, Address(sp, framesize - 2 * wordSize));
   } else {
@@ -1060,11 +1056,7 @@
 
   if (framesize == 0) {
     __ ldp(rfp, lr, Address(__ post(sp, 2 * wordSize)));
-<<<<<<< HEAD
   } else if (framesize < ((1 << 9) + 2 * wordSize)) {
-=======
-  } else if (framesize < (1 << 7)) {
->>>>>>> 2b23cca6
     __ ldp(rfp, lr, Address(sp, framesize - 2 * wordSize));
     __ add(sp, sp, framesize);
   } else {
