--- conflicted
+++ resolved
@@ -6525,7 +6525,7 @@
   ins_pipe(pipe_class_default);
 %}
 
-instruct cmovN_reg_reg(cmpOp cmp, rFlagsReg cr, iRegN dst, iRegN src1, iRegN src2) %{
+instruct cmovN_reg_reg(cmpOp cmp, rFlagsReg cr, iRegNNoSp dst, iRegN src1, iRegN src2) %{
   match(Set dst (CMoveN (Binary cmp cr) (Binary src1 src2)));
 
   ins_cost(DEFAULT_COST);
@@ -6541,7 +6541,7 @@
   ins_pipe(pipe_class_default);
 %}
 
-instruct cmovUN_reg_reg(cmpOpU cmp, rFlagsRegU cr, iRegN dst, iRegN src1, iRegN src2) %{
+instruct cmovUN_reg_reg(cmpOpU cmp, rFlagsRegU cr, iRegNNoSp dst, iRegN src1, iRegN src2) %{
   match(Set dst (CMoveN (Binary cmp cr) (Binary src1 src2)));
 
   ins_cost(DEFAULT_COST);
@@ -6559,7 +6559,7 @@
 
 // special cases where one arg is zero
 
-instruct cmovN_reg_zero(cmpOp cmp, rFlagsReg cr, iRegN dst, iRegN src1, immN0 zero) %{
+instruct cmovN_reg_zero(cmpOp cmp, rFlagsReg cr, iRegNNoSp dst, iRegN src1, immN0 zero) %{
   match(Set dst (CMoveN (Binary cmp cr) (Binary src1 zero)));
 
   ins_cost(DEFAULT_COST);
@@ -6575,7 +6575,7 @@
   ins_pipe(pipe_class_default);
 %}
 
-instruct cmovUN_reg_zero(cmpOpU cmp, rFlagsRegU cr, iRegN dst, iRegN src1, immN0 zero) %{
+instruct cmovUN_reg_zero(cmpOpU cmp, rFlagsRegU cr, iRegNNoSp dst, iRegN src1, immN0 zero) %{
   match(Set dst (CMoveN (Binary cmp cr) (Binary src1 zero)));
 
   ins_cost(DEFAULT_COST);
@@ -6591,7 +6591,7 @@
   ins_pipe(pipe_class_default);
 %}
 
-instruct cmovN_zero_reg(cmpOp cmp, rFlagsReg cr, iRegN dst, immN0 zero, iRegN src2) %{
+instruct cmovN_zero_reg(cmpOp cmp, rFlagsReg cr, iRegNNoSp dst, immN0 zero, iRegN src2) %{
   match(Set dst (CMoveN (Binary cmp cr) (Binary zero src2)));
 
   ins_cost(DEFAULT_COST);
@@ -6607,7 +6607,7 @@
   ins_pipe(pipe_class_default);
 %}
 
-instruct cmovUN_zero_reg(cmpOpU cmp, rFlagsRegU cr, iRegN dst, immN0 zero, iRegN src2) %{
+instruct cmovUN_zero_reg(cmpOpU cmp, rFlagsRegU cr, iRegNNoSp dst, immN0 zero, iRegN src2) %{
   match(Set dst (CMoveN (Binary cmp cr) (Binary zero src2)));
 
   ins_cost(DEFAULT_COST);
@@ -7863,15 +7863,10 @@
   ins_pipe(pipe_class_default);
 %}
 
-<<<<<<< HEAD
 instruct AndL_reg_RShift_reg(iRegLNoSp dst,
                          iRegL src1, iRegL src2,
                          immI src3, rFlagsReg cr) %{
   match(Set dst (AndL src1 (RShiftL src2 src3)));
-=======
-instruct cmovN_reg_reg(cmpOp cmp, rFlagsReg cr, iRegNNoSp dst, iRegN src1, iRegN src2) %{
-  match(Set dst (CMoveN (Binary cmp cr) (Binary src1 src2)));
->>>>>>> b391ed99
 
   ins_cost(DEFAULT_COST);
   format %{ "andr  $dst, $src1, $src2, ASR $src3" %}
@@ -7887,15 +7882,10 @@
   ins_pipe(pipe_class_default);
 %}
 
-<<<<<<< HEAD
 instruct AndI_reg_LShift_reg(iRegINoSp dst,
                          iRegI src1, iRegI src2,
                          immI src3, rFlagsReg cr) %{
   match(Set dst (AndI src1 (LShiftI src2 src3)));
-=======
-instruct cmovUN_reg_reg(cmpOpU cmp, rFlagsRegU cr, iRegNNoSp dst, iRegN src1, iRegN src2) %{
-  match(Set dst (CMoveN (Binary cmp cr) (Binary src1 src2)));
->>>>>>> b391ed99
 
   ins_cost(DEFAULT_COST);
   format %{ "andw  $dst, $src1, $src2, LSL $src3" %}
@@ -7911,17 +7901,10 @@
   ins_pipe(pipe_class_default);
 %}
 
-<<<<<<< HEAD
 instruct AndL_reg_LShift_reg(iRegLNoSp dst,
                          iRegL src1, iRegL src2,
                          immI src3, rFlagsReg cr) %{
   match(Set dst (AndL src1 (LShiftL src2 src3)));
-=======
-// special cases where one arg is zero
-
-instruct cmovN_reg_zero(cmpOp cmp, rFlagsReg cr, iRegNNoSp dst, iRegN src1, immN0 zero) %{
-  match(Set dst (CMoveN (Binary cmp cr) (Binary src1 zero)));
->>>>>>> b391ed99
 
   ins_cost(DEFAULT_COST);
   format %{ "andr  $dst, $src1, $src2, LSL $src3" %}
@@ -7937,15 +7920,10 @@
   ins_pipe(pipe_class_default);
 %}
 
-<<<<<<< HEAD
 instruct XorI_reg_URShift_reg(iRegINoSp dst,
                          iRegI src1, iRegI src2,
                          immI src3, rFlagsReg cr) %{
   match(Set dst (XorI src1 (URShiftI src2 src3)));
-=======
-instruct cmovUN_reg_zero(cmpOpU cmp, rFlagsRegU cr, iRegNNoSp dst, iRegN src1, immN0 zero) %{
-  match(Set dst (CMoveN (Binary cmp cr) (Binary src1 zero)));
->>>>>>> b391ed99
 
   ins_cost(DEFAULT_COST);
   format %{ "eorw  $dst, $src1, $src2, LSR $src3" %}
@@ -7961,15 +7939,10 @@
   ins_pipe(pipe_class_default);
 %}
 
-<<<<<<< HEAD
 instruct XorL_reg_URShift_reg(iRegLNoSp dst,
                          iRegL src1, iRegL src2,
                          immI src3, rFlagsReg cr) %{
   match(Set dst (XorL src1 (URShiftL src2 src3)));
-=======
-instruct cmovN_zero_reg(cmpOp cmp, rFlagsReg cr, iRegNNoSp dst, immN0 zero, iRegN src2) %{
-  match(Set dst (CMoveN (Binary cmp cr) (Binary zero src2)));
->>>>>>> b391ed99
 
   ins_cost(DEFAULT_COST);
   format %{ "eor  $dst, $src1, $src2, LSR $src3" %}
@@ -7985,15 +7958,10 @@
   ins_pipe(pipe_class_default);
 %}
 
-<<<<<<< HEAD
 instruct XorI_reg_RShift_reg(iRegINoSp dst,
                          iRegI src1, iRegI src2,
                          immI src3, rFlagsReg cr) %{
   match(Set dst (XorI src1 (RShiftI src2 src3)));
-=======
-instruct cmovUN_zero_reg(cmpOpU cmp, rFlagsRegU cr, iRegNNoSp dst, immN0 zero, iRegN src2) %{
-  match(Set dst (CMoveN (Binary cmp cr) (Binary zero src2)));
->>>>>>> b391ed99
 
   ins_cost(DEFAULT_COST);
   format %{ "eorw  $dst, $src1, $src2, ASR $src3" %}
