/*
 * Copyright (c) 1997, 2011, Oracle and/or its affiliates. All rights reserved.
 * DO NOT ALTER OR REMOVE COPYRIGHT NOTICES OR THIS FILE HEADER.
 *
 * This code is free software; you can redistribute it and/or modify it
 * under the terms of the GNU General Public License version 2 only, as
 * published by the Free Software Foundation.
 *
 * This code is distributed in the hope that it will be useful, but WITHOUT
 * ANY WARRANTY; without even the implied warranty of MERCHANTABILITY or
 * FITNESS FOR A PARTICULAR PURPOSE.  See the GNU General Public License
 * version 2 for more details (a copy is included in the LICENSE file that
 * accompanied this code).
 *
 * You should have received a copy of the GNU General Public License version
 * 2 along with this work; if not, write to the Free Software Foundation,
 * Inc., 51 Franklin St, Fifth Floor, Boston, MA 02110-1301 USA.
 *
 * Please contact Oracle, 500 Oracle Parkway, Redwood Shores, CA 94065 USA
 * or visit www.oracle.com if you need additional information or have any
 * questions.
 *
 */

#ifndef CPU_AARCH64_VM_ASSEMBLER_AARCH64_HPP
#define CPU_AARCH64_VM_ASSEMBLER_AARCH64_HPP

#include "asm/register.hpp"

// definitions of various symbolic names for machine registers

// First intercalls between C and Java which use 8 general registers
// and 8 floating registers

// we also have to copy between x86 and ARM registers but that's a
// secondary complication -- not all code employing C call convention
// executes as x86 code though -- we generate some of it

class Argument VALUE_OBJ_CLASS_SPEC {
 public:
  enum {
    n_int_register_parameters_c   = 8,  // r0, r1, ... r7 (c_rarg0, c_rarg1, ...)
    n_float_register_parameters_c = 8,  // v0, v1, ... v7 (c_farg0, c_farg1, ... )

    n_int_register_parameters_j   = 8, // r1, ... r7, r0 (rj_rarg0, j_rarg1, ...
    n_float_register_parameters_j = 8  // v0, v1, ... v7 (j_farg0, j_farg1, ...
  };
};

REGISTER_DECLARATION(Register, c_rarg0, r0);
REGISTER_DECLARATION(Register, c_rarg1, r1);
REGISTER_DECLARATION(Register, c_rarg2, r2);
REGISTER_DECLARATION(Register, c_rarg3, r3);
REGISTER_DECLARATION(Register, c_rarg4, r4);
REGISTER_DECLARATION(Register, c_rarg5, r5);
REGISTER_DECLARATION(Register, c_rarg6, r6);
REGISTER_DECLARATION(Register, c_rarg7, r7);

REGISTER_DECLARATION(FloatRegister, c_farg0, v0);
REGISTER_DECLARATION(FloatRegister, c_farg1, v1);
REGISTER_DECLARATION(FloatRegister, c_farg2, v2);
REGISTER_DECLARATION(FloatRegister, c_farg3, v3);
REGISTER_DECLARATION(FloatRegister, c_farg4, v4);
REGISTER_DECLARATION(FloatRegister, c_farg5, v5);
REGISTER_DECLARATION(FloatRegister, c_farg6, v6);
REGISTER_DECLARATION(FloatRegister, c_farg7, v7);

// Symbolically name the register arguments used by the Java calling convention.
// We have control over the convention for java so we can do what we please.
// What pleases us is to offset the java calling convention so that when
// we call a suitable jni method the arguments are lined up and we don't
// have to do much shuffling. A suitable jni method is non-static and a
// small number of arguments
//
//  |--------------------------------------------------------------------|
//  | c_rarg0  c_rarg1  c_rarg2 c_rarg3 c_rarg4 c_rarg5 c_rarg6 c_rarg7  |
//  |--------------------------------------------------------------------|
//  | r0       r1       r2      r3      r4      r5      r6      r7       |
//  |--------------------------------------------------------------------|
//  | j_rarg7  j_rarg0  j_rarg1 j_rarg2 j_rarg3 j_rarg4 j_rarg5 j_rarg6  |
//  |--------------------------------------------------------------------|


REGISTER_DECLARATION(Register, j_rarg0, c_rarg1);
REGISTER_DECLARATION(Register, j_rarg1, c_rarg2);
REGISTER_DECLARATION(Register, j_rarg2, c_rarg3);
REGISTER_DECLARATION(Register, j_rarg3, c_rarg4);
REGISTER_DECLARATION(Register, j_rarg4, c_rarg5);
REGISTER_DECLARATION(Register, j_rarg5, c_rarg6);
REGISTER_DECLARATION(Register, j_rarg6, c_rarg7);
REGISTER_DECLARATION(Register, j_rarg7, c_rarg0);

// Java floating args are passed as per C

REGISTER_DECLARATION(FloatRegister, j_farg0, v0);
REGISTER_DECLARATION(FloatRegister, j_farg1, v1);
REGISTER_DECLARATION(FloatRegister, j_farg2, v2);
REGISTER_DECLARATION(FloatRegister, j_farg3, v3);
REGISTER_DECLARATION(FloatRegister, j_farg4, v4);
REGISTER_DECLARATION(FloatRegister, j_farg5, v5);
REGISTER_DECLARATION(FloatRegister, j_farg6, v6);
REGISTER_DECLARATION(FloatRegister, j_farg7, v7);

// registers used to hold VM data either temporarily within a method
// or across method calls

// volatile (caller-save) registers

// r8 is used for indirect result location return
// we use it and r9 as scratch registers
REGISTER_DECLARATION(Register, rscratch1, r8);
REGISTER_DECLARATION(Register, rscratch2, r9);

<<<<<<< HEAD
// current method
=======
// current method -- must be in a call-clobbered register
>>>>>>> c9b04646
REGISTER_DECLARATION(Register, rmethod,   r12);

// non-volatile (callee-save) registers are r16-29
// of which the following are dedicated global state

// link register
REGISTER_DECLARATION(Register, lr,        r30);
// frame pointer
REGISTER_DECLARATION(Register, rfp,       r29);
// current thread
REGISTER_DECLARATION(Register, rthread,   r28);
// base of heap
REGISTER_DECLARATION(Register, rheapbase, r27);
// constant pool cache
REGISTER_DECLARATION(Register, rcpool,    r26);
// monitors allocated on stack
REGISTER_DECLARATION(Register, rmonitors, r25);
// locals on stack
REGISTER_DECLARATION(Register, rlocals,   r24);
// bytecode pointer
REGISTER_DECLARATION(Register, rbcp,      r22);
// Dispatch table base
REGISTER_DECLARATION(Register, rdispatch,      r21);
// Java stack pointer
REGISTER_DECLARATION(Register, esp,      r20);

// TODO : x86 uses rbp to save SP in method handle code
// we may need to do the same with fp
// JSR 292 fixed register usages:
//REGISTER_DECLARATION(Register, r_mh_SP_save, r29);

#define assert_cond(ARG1) assert(ARG1, #ARG1)

namespace asm_util {
<<<<<<< HEAD
  uint32_t encode_logical_immediate(int is32, uint64_t imm);
=======
  uint32_t encode_logical_immediate(bool is32, uint64_t imm);
>>>>>>> c9b04646
};

using namespace asm_util;


class Assembler;

class Instruction_aarch64 {
  unsigned insn;
#ifdef ASSERT
  unsigned bits;
#endif
  Assembler *assem;

public:

  Instruction_aarch64(class Assembler *as) {
#ifdef ASSERT
    bits = 0;
#endif
    insn = 0;
    assem = as;
  }

  inline ~Instruction_aarch64();

  unsigned &get_insn() { return insn; }
#ifdef ASSERT
  unsigned &get_bits() { return bits; }
#endif

  static inline int32_t extend(unsigned val, int hi = 31, int lo = 0) {
    union {
      unsigned u;
      int n;
    };

    u = val << (31 - hi);
    n = n >> (31 - hi + lo);
    return n;
  }

  static inline uint32_t extract(uint32_t val, int msb, int lsb) {
    int nbits = msb - lsb + 1;
    assert_cond(msb >= lsb);
    uint32_t mask = (1U << nbits) - 1;
    uint32_t result = val >> lsb;
    result &= mask;
    return result;
  }

  static inline int32_t sextract(uint32_t val, int msb, int lsb) {
    uint32_t uval = extract(val, msb, lsb);
    return extend(uval, msb - lsb);
  }

  static void patch(address a, int msb, int lsb, unsigned long val) {
    int nbits = msb - lsb + 1;
    guarantee(val < (1U << nbits), "Field too big for insn");
    assert_cond(msb >= lsb);
    unsigned mask = (1U << nbits) - 1;
    val <<= lsb;
    mask <<= lsb;
    unsigned target = *(unsigned *)a;
    target &= ~mask;
    target |= val;
    *(unsigned *)a = target;
  }

  static void spatch(address a, int msb, int lsb, long val) {
    int nbits = msb - lsb + 1;
    long chk = val >> (nbits - 1);
    guarantee (chk == -1 || chk == 0, "Field too big for insn");
    unsigned uval = val;
    unsigned mask = (1U << nbits) - 1;
    uval &= mask;
    uval <<= lsb;
    mask <<= lsb;
    unsigned target = *(unsigned *)a;
    target &= ~mask;
    target |= uval;
    *(unsigned *)a = target;
  }

  void f(unsigned val, int msb, int lsb) {
    int nbits = msb - lsb + 1;
    guarantee(val < (1U << nbits), "Field too big for insn");
    assert_cond(msb >= lsb);
    unsigned mask = (1U << nbits) - 1;
    val <<= lsb;
    mask <<= lsb;
    insn |= val;
    assert_cond((bits & mask) == 0);
#ifdef ASSERT
    bits |= mask;
#endif
  }

  void f(unsigned val, int bit) {
    f(val, bit, bit);
  }

  void sf(long val, int msb, int lsb) {
    int nbits = msb - lsb + 1;
    long chk = val >> (nbits - 1);
    guarantee (chk == -1 || chk == 0, "Field too big for insn");
    unsigned uval = val;
    unsigned mask = (1U << nbits) - 1;
    uval &= mask;
    f(uval, lsb + nbits - 1, lsb);
  }

  void rf(Register r, int lsb) {
    f(r->encoding_nocheck(), lsb + 4, lsb);
  }

  // reg|ZR
  void zrf(Register r, int lsb) {
    f(r->encoding_nocheck() - (r == zr), lsb + 4, lsb);
  }

  // reg|SP
  void srf(Register r, int lsb) {
    f(r == sp ? 31 : r->encoding_nocheck(), lsb + 4, lsb);
  }

  void rf(FloatRegister r, int lsb) {
    f(r->encoding_nocheck(), lsb + 4, lsb);
  }

  unsigned get(int msb = 31, int lsb = 0) {
    int nbits = msb - lsb + 1;
    unsigned mask = ((1U << nbits) - 1) << lsb;
    assert_cond(bits & mask == mask);
    return (insn & mask) >> lsb;
  }

  void fixed(unsigned value, unsigned mask) {
    assert_cond ((mask & bits) == 0);
#ifdef ASSERT
    bits |= mask;
#endif
    insn |= value;
  }
};

#define starti Instruction_aarch64 do_not_use(this); set_current(&do_not_use)

class PrePost {
  int _offset;
  Register _r;
public:
  PrePost(Register reg, int o) : _r(reg), _offset(o) { }
  int offset() { return _offset; }
  Register reg() { return _r; }
};

class Pre : public PrePost {
public:
  Pre(Register reg, int o) : PrePost(reg, o) { }
};
class Post : public PrePost {
public:
  Post(Register reg, int o) : PrePost(reg, o) { }
};

namespace ext
{
  enum operation { uxtb, uxth, uxtw, uxtx, sxtb, sxth, sxtw, sxtx };
};

// Addressing modes
class Address VALUE_OBJ_CLASS_SPEC {
 public:

  enum mode { no_mode, base_plus_offset, pre, post, pcrel,
	      base_plus_offset_reg, literal };

  // Shift and extend for base reg + reg offset addressing
  class extend {
    int _option, _shift;
    ext::operation _op;
  public:
    extend() { }
    extend(int s, int o, ext::operation op) : _shift(s), _option(o), _op(op) { }
    int option() const{ return _option; }
    int shift() const { return _shift; }
    ext::operation op() const { return _op; }
  };
  class uxtw : public extend {
  public:
    uxtw(int shift = -1): extend(shift, 0b010, ext::uxtw) { }
  };
  class lsl : public extend {
  public:
    lsl(int shift = -1): extend(shift, 0b011, ext::uxtx) { }
  };
  class sxtw : public extend {
  public:
    sxtw(int shift = -1): extend(shift, 0b110, ext::sxtw) { }
  };
  class sxtx : public extend {
  public:
    sxtx(int shift = -1): extend(shift, 0b111, ext::sxtx) { }
  };

 private:
  Register _base;
  Register _index;
  long _offset;
  enum mode _mode;
  extend _ext;

  RelocationHolder _rspec;

  // Typically we use AddressLiterals we want to use their rval
  // However in some situations we want the lval (effect address) of
  // the item.  We provide a special factory for making those lvals.
  bool _is_lval;

  // If the target is far we'll need to load the ea of this to a
  // register to reach it. Otherwise if near we can do PC-relative
  // addressing.
  address          _target;

 public:
  Address()
    : _mode(no_mode) { }
  Address(Register r)
    : _mode(base_plus_offset), _base(r), _offset(0), _index(noreg), _target(0) { }
  Address(Register r, int o)
    : _mode(base_plus_offset), _base(r), _offset(o), _index(noreg), _target(0) { }
  Address(Register r, long o)
    : _mode(base_plus_offset), _base(r), _offset(o), _index(noreg), _target(0) { }
  Address(Register r, unsigned long o)
    : _mode(base_plus_offset), _base(r), _offset(o), _index(noreg), _target(0) { }
#ifdef ASSERT
  Address(Register r, ByteSize disp)
    : _mode(base_plus_offset), _base(r), _offset(in_bytes(disp)),
      _index(noreg), _target(0) { }
#endif
  Address(Register r, Register r1, extend ext = lsl())
    : _mode(base_plus_offset_reg), _base(r), _index(r1),
    _ext(ext), _offset(0), _target(0) { }
  Address(Pre p)
    : _mode(pre), _base(p.reg()), _offset(p.offset()) { }
  Address(Post p)
    : _mode(post), _base(p.reg()), _offset(p.offset()), _target(0) { }
  Address(address target, RelocationHolder const& rspec)
    : _mode(literal),
      _rspec(rspec),
      _is_lval(false),
      _target(target)  { }
  Address(address target, relocInfo::relocType rtype = relocInfo::external_word_type);
  Address(Register base, RegisterOrConstant index, extend ext = lsl())
    : _base (base),
      _ext(ext), _offset(0), _target(0) {
    if (index.is_register()) {
      _mode = base_plus_offset_reg;
      _index = index.as_register();
    } else {
      guarantee(ext.option() == ext::uxtx, "should be");
      assert(index.is_constant(), "should be");
      _mode = base_plus_offset;
      _offset = index.as_constant() << ext.shift();
    }
  }

  Register base() {
    guarantee((_mode == base_plus_offset | _mode == base_plus_offset_reg),
	      "wrong mode");
    return _base;
  }
  long offset() {
    return _offset;
  }
  Register index() {
    return _index;
  }
  bool uses(Register reg) const { return _base == reg || _index == reg; }
  address target() const { return _target; }
  const RelocationHolder& rspec() const { return _rspec; }

  void encode(Instruction_aarch64 *i) const {
    i->f(0b111, 29, 27);
    i->srf(_base, 5);

    switch(_mode) {
    case base_plus_offset:
      {
	unsigned size = i->get(31, 30);
	unsigned mask = (1 << size) - 1;
	if (_offset < 0 || _offset & mask)
	  {
	    i->f(0b00, 25, 24);
	    i->f(0, 21), i->f(0b00, 11, 10);
	    i->sf(_offset, 20, 12);
	  } else {
	    i->f(0b01, 25, 24);
	    i->f(_offset >> size, 21, 10);
	  }
      }
      break;

    case base_plus_offset_reg:
      {
	i->f(0b00, 25, 24);
	i->f(1, 21);
	i->rf(_index, 16);
	i->f(_ext.option(), 15, 13);
	unsigned size = i->get(31, 30);
	if (size == 0) // It's a byte
	  i->f(_ext.shift() >= 0, 12);
	else {
	  if (_ext.shift() > 0)
	    assert(_ext.shift() == (int)size, "bad shift");
	  i->f(_ext.shift() > 0, 12);
	}
	i->f(0b10, 11, 10);
      }
      break;

    case pre:
      i->f(0b00, 25, 24);
      i->f(0, 21), i->f(0b11, 11, 10);
      i->sf(_offset, 20, 12);
      break;

    case post:
      i->f(0b00, 25, 24);
      i->f(0, 21), i->f(0b01, 11, 10);
      i->sf(_offset, 20, 12);
      break;

    case literal:
      ShouldNotReachHere();
      break;

    default:
      ShouldNotReachHere();
    }
  }

  void encode_pair(Instruction_aarch64 *i) const {
    switch(_mode) {
    case base_plus_offset:
      i->f(0b010, 25, 23);
      break;
    case pre:
      i->f(0b011, 25, 23);
      break;
    case post:
      i->f(0b001, 25, 23);
      break;
    default:
      ShouldNotReachHere();
    }

    unsigned size; // Operand shift in 32-bit words

    if (i->get(26, 26)) { // float
      switch(i->get(31, 30)) {
      case 0b10:
	size = 2; break;
      case 0b01:
	size = 1; break;
      case 0b00:
	size = 0; break;
      default:
	ShouldNotReachHere();
      }
    } else {
      size = i->get(31, 31);
    }

    size = 4 << size;
    guarantee(_offset % size == 0, "bad offset");
    i->sf(_offset / size, 21, 15);
    i->srf(_base, 5);
  }

  void encode_nontemporal_pair(Instruction_aarch64 *i) const {
    // Only base + offset is allowed
    i->f(0b000, 25, 23);
    unsigned size = i->get(31, 31);
    size = 4 << size;
    guarantee(_offset % size == 0, "bad offset");
    i->sf(_offset / size, 21, 15);
    i->srf(_base, 5);
    guarantee(_mode == Address::base_plus_offset,
	      "Bad addressing mode for non-temporal op");
  }

  void lea(MacroAssembler *, Register) const;

  static bool offset_ok_for_immed(int offset, int shift = 0) {
    unsigned mask = (1 << shift) - 1;
    if (offset < 0 || offset & mask) {
      return (abs(offset) < (1 << (20 - 12))); // Unscaled offset
    } else {
      return ((offset >> shift) < (1 << (21 - 10 + 1))); // Scaled, unsigned offset
    }
  }
};

// Convience classes
class RuntimeAddress: public Address {

  public:

  RuntimeAddress(address target) : Address(target, relocInfo::runtime_call_type) {}

};

class OopAddress: public Address {

  public:

  OopAddress(address target) : Address(target, relocInfo::oop_type){}

};

class ExternalAddress: public Address {
 private:
  static relocInfo::relocType reloc_for_target(address target) {
    // Sometimes ExternalAddress is used for values which aren't
    // exactly addresses, like the card table base.
    // external_word_type can't be used for values in the first page
    // so just skip the reloc in that case.
    return external_word_Relocation::can_be_relocated(target) ? relocInfo::external_word_type : relocInfo::none;
  }

 public:

  ExternalAddress(address target) : Address(target, reloc_for_target(target)) {}

};

class InternalAddress: public Address {

  public:

  InternalAddress(address target) : Address(target, relocInfo::internal_word_type) {}
};

const int FPUStateSizeInWords = 32 * 2;

class Assembler : public AbstractAssembler {

#ifndef PRODUCT
  static const unsigned long asm_bp;

  void emit_long(jint x) {
    if ((unsigned long)pc() == asm_bp)
      asm volatile ("nop");
    AbstractAssembler::emit_long(x);
  }
#endif

public:
  Address pre(Register base, int offset) {
    return Address(Pre(base, offset));
  }

  Address post (Register base, int offset) {
    return Address(Post(base, offset));
  }

  Instruction_aarch64* current;
public:
  void set_current(Instruction_aarch64* i) { current = i; }

  void f(unsigned val, int msb, int lsb) {
    current->f(val, msb, lsb);
  }
  void f(unsigned val, int msb) {
    current->f(val, msb, msb);
  }
  void sf(long val, int msb, int lsb) {
    current->sf(val, msb, lsb);
  }
  void rf(Register reg, int lsb) {
    current->rf(reg, lsb);
  }
  void srf(Register reg, int lsb) {
    current->srf(reg, lsb);
  }
  void zrf(Register reg, int lsb) {
    current->zrf(reg, lsb);
  }
  void rf(FloatRegister reg, int lsb) {
    current->rf(reg, lsb);
  }
  void fixed(unsigned value, unsigned mask) {
    current->fixed(value, mask);
  }

  void emit() {
    emit_long(current->get_insn());
    assert_cond(current->get_bits() == 0xffffffff);
    current = NULL;
  }

  typedef void (Assembler::* uncond_branch_insn)(address dest);
  typedef void (Assembler::* compare_and_branch_insn)(Register Rt, address dest);
  typedef void (Assembler::* test_and_branch_insn)(Register Rt, int bitpos, address dest);
  typedef void (Assembler::* prefetch_insn)(address target, int prfop);

  void wrap_label(Label &L, uncond_branch_insn insn);
  void wrap_label(Register r, Label &L, compare_and_branch_insn insn);
  void wrap_label(Register r, int bitpos, Label &L, test_and_branch_insn insn);
  void wrap_label(Label &L, int prfop, prefetch_insn insn);

  // PC-rel. addressing

  void adr(Register Rd, address dest);
  void _adrp(Register Rd, address dest);

  void adr(Register Rd, const Address &dest);
  void _adrp(Register Rd, const Address &dest);

  void adr(Register Rd, Label &L) {
    wrap_label(Rd, L, &Assembler::Assembler::adr);
  }
  void _adrp(Register Rd, Label &L) {
    wrap_label(Rd, L, &Assembler::_adrp);
  }

  void adrp(Register Rd, const Address &dest, unsigned long &offset);

#undef INSN

  void add_sub_immediate(Register Rd, Register Rn, unsigned uimm, int op,
			 int negated_op);

  // Add/subtract (immediate)
#define INSN(NAME, decode, negated)					\
  void NAME(Register Rd, Register Rn, unsigned imm, unsigned shift) {	\
    starti;								\
    f(decode, 31, 29), f(0b10001, 28, 24), f(shift, 23, 22), f(imm, 21, 10); \
    zrf(Rd, 0), srf(Rn, 5);						\
  }									\
									\
  void NAME(Register Rd, Register Rn, unsigned imm) {			\
    starti;								\
    add_sub_immediate(Rd, Rn, imm, decode, negated);			\
  }

  INSN(addsw, 0b001, 0b011);
  INSN(subsw, 0b011, 0b001);
  INSN(adds,  0b101, 0b111);
  INSN(subs,  0b111, 0b101);

#undef INSN

#define INSN(NAME, decode, negated)			\
  void NAME(Register Rd, Register Rn, unsigned imm) {	\
    starti;						\
    add_sub_immediate(Rd, Rn, imm, decode, negated);	\
  }

  INSN(addw, 0b000, 0b010);
  INSN(subw, 0b010, 0b000);
  INSN(add,  0b100, 0b110);
  INSN(sub,  0b110, 0b100);

#undef INSN

 // Logical (immediate)
#define INSN(NAME, decode, is32)				\
  void NAME(Register Rd, Register Rn, uint64_t imm) {		\
    starti;							\
    uint32_t val = encode_logical_immediate(is32, imm);		\
    f(decode, 31, 29), f(0b100100, 28, 23), f(val, 22, 10);	\
    srf(Rd, 0), zrf(Rn, 5);					\
  }

  INSN(andw, 0b000, true);
  INSN(orrw, 0b001, true);
  INSN(eorw, 0b010, true);
  INSN(andr,  0b100, false);
  INSN(orr,  0b101, false);
  INSN(eor,  0b110, false);

#undef INSN

#define INSN(NAME, decode, is32)				\
  void NAME(Register Rd, Register Rn, uint64_t imm) {		\
    starti;							\
    uint32_t val = encode_logical_immediate(is32, imm);		\
    f(decode, 31, 29), f(0b100100, 28, 23), f(val, 22, 10);	\
    zrf(Rd, 0), zrf(Rn, 5);					\
  }

  INSN(ands, 0b111, false);
  INSN(andsw, 0b011, true);

#undef INSN

  // Move wide (immediate)
#define INSN(NAME, opcode)						\
  void NAME(Register Rd, unsigned imm, unsigned shift = 0) {		\
    assert_cond((shift/16)*16 == shift);				\
    starti;								\
    f(opcode, 31, 29), f(0b100101, 28, 23), f(shift/16, 22, 21),	\
      f(imm, 20, 5);							\
    rf(Rd, 0);								\
  }

  INSN(movnw, 0b000);
  INSN(movzw, 0b010);
  INSN(movkw, 0b011);
  INSN(movn, 0b100);
  INSN(movz, 0b110);
  INSN(movk, 0b111);

#undef INSN

  // Bitfield
#define INSN(NAME, opcode)						\
  void NAME(Register Rd, Register Rn, unsigned immr, unsigned imms) {	\
    starti;								\
    f(opcode, 31, 22), f(immr, 21, 16), f(imms, 15, 10);		\
    rf(Rn, 5), rf(Rd, 0);						\
  }

  INSN(sbfmw, 0b0001001100);
  INSN(bfmw,  0b0011001100);
  INSN(ubfmw, 0b0101001100);
  INSN(sbfm,  0b1001001101);
  INSN(bfm,   0b1011001101);
  INSN(ubfm,  0b1101001101);

#undef INSN

  // Extract
#define INSN(NAME, opcode)						\
  void NAME(Register Rd, Register Rn, Register Rm, unsigned imms) {	\
    starti;								\
    f(opcode, 31, 21), f(imms, 15, 10);					\
    rf(Rm, 16), rf(Rn, 5), rf(Rd, 0);					\
  }

  INSN(extrw, 0b00010011100);
  INSN(extr,  0b10010011110);

#undef INSN

  // Unconditional branch (immediate)
#define INSN(NAME, opcode)					\
  void NAME(address dest) {					\
    starti;							\
    long offset = (dest - pc()) >> 2;				\
    f(opcode, 31), f(0b00101, 30, 26), sf(offset, 25, 0);	\
  }								\
  void NAME(Label &L) {						\
    wrap_label(L, &Assembler::NAME);				\
  }								\
  void NAME(const Address &dest);

  INSN(b, 0);
  INSN(bl, 1);

#undef INSN

  // Compare & branch (immediate)
#define INSN(NAME, opcode)				\
  void NAME(Register Rt, address dest) {		\
    long offset = (dest - pc()) >> 2;			\
    starti;						\
    f(opcode, 31, 24), sf(offset, 23, 5), rf(Rt, 0);	\
  }							\
  void NAME(Register Rt, Label &L) {			\
    wrap_label(Rt, L, &Assembler::NAME);		\
  }

  INSN(cbzw,  0b00110100);
  INSN(cbnzw, 0b00110101);
  INSN(cbz,   0b10110100);
  INSN(cbnz,  0b10110101);

#undef INSN

  // Test & branch (immediate)
#define INSN(NAME, opcode)						\
  void NAME(Register Rt, int bitpos, address dest) {			\
    long offset = (dest - pc()) >> 2;					\
    int b5 = bitpos >> 5;						\
    bitpos &= 0x1f;							\
    starti;								\
    f(b5, 31), f(opcode, 30, 24), f(bitpos, 23, 19), sf(offset, 18, 5);	\
    rf(Rt, 0);								\
  }									\
  void NAME(Register Rt, int bitpos, Label &L) {			\
    wrap_label(Rt, bitpos, L, &Assembler::NAME);			\
  }

  INSN(tbz,  0b0110110);
  INSN(tbnz, 0b0110111);

#undef INSN

  // Conditional branch (immediate)
  enum Condition
    {EQ, NE, HS, CS=HS, LO, CC=LO, MI, PL, VS, VC, HI, LS, GE, LT, GT, LE, AL, NV};

  void br(Condition  cond, address dest) {
    long offset = (dest - pc()) >> 2;
    starti;
    f(0b0101010, 31, 25), f(0, 24), sf(offset, 23, 5), f(0, 4), f(cond, 3, 0);
  }

#define INSN(NAME, cond)			\
  void NAME(address dest) {			\
    br(cond, dest);				\
  }

  INSN(beq, EQ);
  INSN(bne, NE);
  INSN(bhs, HS);
  INSN(bcs, CS);
  INSN(blo, LO);
  INSN(bcc, CC);
  INSN(bmi, MI);
  INSN(bpl, PL);
  INSN(bvs, VS);
  INSN(bvc, VC);
  INSN(bhi, HI);
  INSN(bls, LS);
  INSN(bge, GE);
  INSN(blt, LT);
  INSN(bgt, GT);
  INSN(ble, LE);
  INSN(bal, AL);
  INSN(bnv, NV);

  void br(Condition cc, Label &L);

#undef INSN

  // Exception generation
  void generate_exception(int opc, int op2, int LL, unsigned imm) {
    starti;
    f(0b11010100, 31, 24);
    f(opc, 23, 21), f(imm, 20, 5), f(op2, 4, 2), f(LL, 1, 0);
  }

#define INSN(NAME, opc, op2, LL)		\
  void NAME(unsigned imm) {			\
    generate_exception(opc, op2, LL, imm);	\
  }

  INSN(svc, 0b000, 0, 0b01);
  INSN(hvc, 0b000, 0, 0b10);
  INSN(smc, 0b000, 0, 0b11);
  INSN(brk, 0b001, 0, 0b00);
  INSN(hlt, 0b010, 0, 0b00);
  INSN(dpcs1, 0b101, 0, 0b01);
  INSN(dpcs2, 0b101, 0, 0b10);
  INSN(dpcs3, 0b101, 0, 0b11);

#undef INSN

  // System
  void system(int op0, int op1, int CRn, int CRm, int op2,
	      Register rt = (Register)0b11111)
  {
    starti;
    f(0b11010101000, 31, 21);
    f(op0, 20, 19);
    f(op1, 18, 16);
    f(CRn, 15, 12);
    f(CRm, 11, 8);
    f(op2, 7, 5);
    rf(rt, 0);
  }

  void hint(int imm) {
    system(0b00, 0b011, 0b0010, imm, 0b000);
  }

  void nop() {
    hint(0);
  }
  // we only provide mrs and msr for the special purpose system
  // registers where op1 (instr[20:19]) == 11 and, (currently) only
  // use it for FPSR n.b msr has L (instr[21]) == 0 mrs has L == 1

  void msr(int op1, int CRn, int CRm, int op2, Register rt) {
    starti;
    f(0b1101010100011, 31, 19);
    f(op1, 18, 16);
    f(CRn, 15, 12);
    f(CRm, 11, 8);
    f(op2, 7, 5);
    // writing zr is ok
    zrf(rt, 0);
  }

  void mrs(int op1, int CRn, int CRm, int op2, Register rt) {
    starti;
    f(0b1101010100111, 31, 19);
    f(op1, 18, 16);
    f(CRn, 15, 12);
    f(CRm, 11, 8);
    f(op2, 7, 5);
    // reading to zr is a mistake
    rf(rt, 0);
  }

  enum barrier {OSHLD = 0b0001, OSHST, OSH, NSHLD=0b0101, NSHST, NSH,
		ISHLD = 0b1001, ISHST, ISH, LD=0b1101, ST, SY};

  void dsb(barrier imm) {
    system(0b00, 0b011, 0b00011, imm, 0b100);
  }

  void dmb(barrier imm) {
    system(0b00, 0b011, 0b00011, imm, 0b101);
  }

  void isb() {
    system(0b00, 0b011, 0b00011, SY, 0b110);
  }

  // Unconditional branch (register)
  void branch_reg(Register R, int opc) {
    starti;
    f(0b1101011, 31, 25);
    f(opc, 24, 21);
    f(0b11111000000, 20, 10);
    rf(R, 5);
    f(0b00000, 4, 0);
  }

#define INSN(NAME, opc)				\
  void NAME(Register R) {			\
    branch_reg(R, opc);				\
  }

  INSN(br, 0b0000);
  INSN(blr, 0b0001);
  INSN(ret, 0b0010);

  void ret(void *p); // This forces a compile-time error for ret(0)

#undef INSN

#define INSN(NAME, opc)				\
  void NAME() {			\
    branch_reg((Register)0b11111, opc);		\
  }

  INSN(eret, 0b0100);
  INSN(drps, 0b0101);

#undef INSN

  // Load/store exclusive
  enum operand_size { byte, halfword, word, xword };

  void load_store_exclusive(Register Rs, Register Rt1, Register Rt2,
    Register Rn, enum operand_size sz, int op, int o0) {
    starti;
    f(sz, 31, 30), f(0b001000, 29, 24), f(op, 23, 21);
    rf(Rs, 16), f(o0, 15), rf(Rt2, 10), rf(Rn, 5), rf(Rt1, 0);
  }

#define INSN4(NAME, sz, op, o0) /* Four registers */			\
  void NAME(Register Rs, Register Rt1, Register Rt2, Register Rn) {	\
    load_store_exclusive(Rs, Rt1, Rt2, Rn, sz, op, o0);			\
  }

#define INSN3(NAME, sz, op, o0) /* Three registers */			\
  void NAME(Register Rs, Register Rt, Register Rn) {			\
    load_store_exclusive(Rs, Rt, (Register)0b11111, Rn, sz, op, o0);	\
  }

#define INSN2(NAME, sz, op, o0) /* Two registers */			\
  void NAME(Register Rt, Register Rn) {					\
    load_store_exclusive((Register)0b11111, Rt, (Register)0b11111,	\
			 Rn, sz, op, o0);				\
  }

#define INSN_FOO(NAME, sz, op, o0) /* Three registers, encoded differently */ \
  void NAME(Register Rt1, Register Rt2, Register Rn) {			\
    load_store_exclusive((Register)0b11111, Rt1, Rt2, Rn, sz, op, o0);	\
  }

  // bytes
  INSN3(stxrb, byte, 0b000, 0);
  INSN3(stlxrb, byte, 0b000, 1);
  INSN2(ldxrb, byte, 0b010, 0);
  INSN2(ldaxrb, byte, 0b010, 1);
  INSN2(stlrb, byte, 0b100, 1);
  INSN2(ldarb, byte, 0b110, 1);

  // halfwords
  INSN3(stxrh, halfword, 0b000, 0);
  INSN3(stlxrh, halfword, 0b000, 1);
  INSN2(ldxrh, halfword, 0b010, 0);
  INSN2(ldaxrh, halfword, 0b010, 1);
  INSN2(stlrh, halfword, 0b100, 1);
  INSN2(ldarh, halfword, 0b110, 1);

  // words
  INSN3(stxrw, word, 0b000, 0);
  INSN3(stlxrw, word, 0b000, 1);
  INSN4(stxpw, word, 0b001, 0);
  INSN4(stlxpw, word, 0b001, 1);
  INSN2(ldxrw, word, 0b010, 0);
  INSN2(ldaxrw, word, 0b010, 1);
  INSN_FOO(ldxpw, word, 0b011, 0);
  INSN_FOO(ldaxpw, word, 0b011, 1);
  INSN2(stlrw, word, 0b100, 1);
  INSN2(ldarw, word, 0b110, 1);

  // xwords
  INSN3(stxr, xword, 0b000, 0);
  INSN3(stlxr, xword, 0b000, 1);
  INSN4(stxp, xword, 0b001, 0);
  INSN4(stlxp, xword, 0b001, 1);
  INSN2(ldxr, xword, 0b010, 0);
  INSN2(ldaxr, xword, 0b010, 1);
  INSN_FOO(ldxp, xword, 0b011, 0);
  INSN_FOO(ldaxp, xword, 0b011, 1);
  INSN2(stlr, xword, 0b100, 1);
  INSN2(ldar, xword, 0b110, 1);

#undef INSN2
#undef INSN3
#undef INSN4
#undef INSN_FOO

  // Load register (literal)
#define INSN(NAME, opc, V)						\
  void NAME(Register Rt, address dest) {				\
    long offset = (dest - pc()) >> 2;					\
    starti;								\
    f(opc, 31, 30), f(0b011, 29, 27), f(V, 26), f(0b00, 25, 24),	\
      sf(offset, 23, 5);						\
    rf(Rt, 0);								\
  }									\
  void NAME(Register Rt, Label &L) {					\
    wrap_label(Rt, L, &Assembler::NAME);				\
  }

  INSN(ldrw, 0b00, 0);
  INSN(ldr, 0b01, 0);
  INSN(ldrsw, 0b10, 0);

#undef INSN

#define INSN(NAME, opc, V)						\
  void NAME(FloatRegister Rt, address dest) {				\
    long offset = (dest - pc()) >> 2;					\
    starti;								\
    f(opc, 31, 30), f(0b011, 29, 27), f(V, 26), f(0b00, 25, 24),	\
      sf(offset, 23, 5);						\
    rf((Register)Rt, 0);						\
  }

  INSN(ldrs, 0b00, 1);
  INSN(ldrd, 0b01, 1);

#undef INSN

#define INSN(NAME, opc, V)						\
  void NAME(address dest, int prfop = 0) {				\
    long offset = (dest - pc()) >> 2;					\
    starti;								\
    f(opc, 31, 30), f(0b011, 29, 27), f(V, 26), f(0b00, 25, 24),	\
      sf(offset, 23, 5);						\
    f(prfop, 4, 0);							\
  }									\
  void NAME(Label &L, int prfop = 0) {					\
    wrap_label(L, prfop, &Assembler::NAME);				\
  }

  INSN(prfm, 0b11, 0);

#undef INSN

  // Load/store
  void ld_st1(int opc, int p1, int V, int L,
	      Register Rt1, Register Rt2, Address adr, bool no_allocate) {
    starti;
    f(opc, 31, 30), f(p1, 29, 27), f(V, 26), f(L, 22);
    zrf(Rt2, 10), zrf(Rt1, 0);
    if (no_allocate) {
      adr.encode_nontemporal_pair(current);
    } else {
      adr.encode_pair(current);
    }
  }

  // Load/store register pair (offset)
#define INSN(NAME, size, p1, V, L, no_allocate)		\
  void NAME(Register Rt1, Register Rt2, Address adr) {	\
    ld_st1(size, p1, V, L, Rt1, Rt2, adr, no_allocate);	\
   }

  INSN(stpw, 0b00, 0b101, 0, 0, false);
  INSN(ldpw, 0b00, 0b101, 0, 1, false);
  INSN(ldpsw, 0b01, 0b101, 0, 1, false);
  INSN(stp, 0b10, 0b101, 0, 0, false);
  INSN(ldp, 0b10, 0b101, 0, 1, false);

  // Load/store no-allocate pair (offset)
  INSN(stnpw, 0b00, 0b101, 0, 0, true);
  INSN(ldnpw, 0b00, 0b101, 0, 1, true);
  INSN(stnp, 0b10, 0b101, 0, 0, true);
  INSN(ldnp, 0b10, 0b101, 0, 1, true);

#undef INSN

#define INSN(NAME, size, p1, V, L, no_allocate)				\
  void NAME(FloatRegister Rt1, FloatRegister Rt2, Address adr) {	\
    ld_st1(size, p1, V, L, (Register)Rt1, (Register)Rt2, adr, no_allocate); \
   }

  INSN(stps, 0b00, 0b101, 1, 0, false);
  INSN(ldps, 0b00, 0b101, 1, 1, false);
  INSN(stpd, 0b01, 0b101, 1, 0, false);
  INSN(ldpd, 0b01, 0b101, 1, 1, false);

#undef INSN

  // Load/store register (all modes)
  void ld_st2(Register Rt, const Address &adr, int size, int op, int V = 0) {
    starti;
    f(size, 31, 30);
    f(op, 23, 22); // str
    f(V, 26); // general reg?
    zrf(Rt, 0);
    adr.encode(current);
  }

#define INSN(NAME, size, op)				\
  void NAME(Register Rt, const Address &adr) {		\
    ld_st2(Rt, adr, size, op);				\
  }							\

  INSN(str, 0b11, 0b00);
  INSN(strw, 0b10, 0b00);
  INSN(strb, 0b00, 0b00);
  INSN(strh, 0b01, 0b00);

  INSN(ldr, 0b11, 0b01);
  INSN(ldrw, 0b10, 0b01);
  INSN(ldrb, 0b00, 0b01);
  INSN(ldrh, 0b01, 0b01);

  INSN(ldrsb, 0b00, 0b10);
  INSN(ldrsbw, 0b00, 0b11);
  INSN(ldrsh, 0b01, 0b10);
  INSN(ldrshw, 0b01, 0b11);
  INSN(ldrsw, 0b10, 0b10);

#undef INSN

#define INSN(NAME, size, op)			\
  void NAME(const Address &adr) {			\
    ld_st2((Register)0, adr, size, op);		\
  }

  INSN(prfm, 0b11, 0b10); // FIXME: PRFM should not be used with
			  // writeback modes, but the assembler
			  // doesn't enfore that.

#undef INSN

#define INSN(NAME, size, op)				\
  void NAME(FloatRegister Rt, const Address &adr) {	\
    ld_st2((Register)Rt, adr, size, op, 1);		\
  }

  INSN(strd, 0b11, 0b00);
  INSN(strs, 0b10, 0b00);
  INSN(ldrd, 0b11, 0b01);
  INSN(ldrs, 0b10, 0b01);

#undef INSN

  enum shift_kind { LSL, LSR, ASR, ROR };

  void op_shifted_reg(unsigned decode,
		      enum shift_kind kind, unsigned shift,
		      unsigned size, unsigned op) {
    f(size, 31);
    f(op, 30, 29);
    f(decode, 28, 24);
    f(shift, 15, 10);
    f(kind, 23, 22);
  }

  // Logical (shifted regsiter)
#define INSN(NAME, size, op, N)					\
  void NAME(Register Rd, Register Rn, Register Rm,		\
	    enum shift_kind kind = LSL, unsigned shift = 0) {	\
    starti;							\
    f(N, 21);							\
    zrf(Rm, 16), zrf(Rn, 5), zrf(Rd, 0);			\
    op_shifted_reg(0b01010, kind, shift, size, op);		\
  }

  INSN(andr, 1, 0b00, 0);
  INSN(orr, 1, 0b01, 0);
  INSN(eor, 1, 0b10, 0);
  INSN(ands, 1, 0b11, 0);
  INSN(andw, 0, 0b00, 0);
  INSN(orrw, 0, 0b01, 0);
  INSN(eorw, 0, 0b10, 0);
  INSN(andsw, 0, 0b11, 0);

  INSN(bic, 1, 0b00, 1);
  INSN(orn, 1, 0b01, 1);
  INSN(eon, 1, 0b10, 1);
  INSN(bics, 1, 0b11, 1);
  INSN(bicw, 0, 0b00, 1);
  INSN(ornw, 0, 0b01, 1);
  INSN(eonw, 0, 0b10, 1);
  INSN(bicsw, 0, 0b11, 1);

#undef INSN

  // Add/subtract (shifted regsiter)
#define INSN(NAME, size, op)				\
  void NAME(Register Rd, Register Rn, Register Rm,	\
	    enum shift_kind kind, unsigned shift = 0) {	\
    starti;						\
    f(0, 21);						\
    assert_cond(kind != ROR);				\
    zrf(Rd, 0), zrf(Rn, 5), zrf(Rm, 16);		\
    op_shifted_reg(0b01011, kind, shift, size, op);	\
  }

  INSN(add, 1, 0b000);
  INSN(sub, 1, 0b10);
  INSN(addw, 0, 0b000);
  INSN(subw, 0, 0b10);

  INSN(adds, 1, 0b001);
  INSN(subs, 1, 0b11);
  INSN(addsw, 0, 0b001);
  INSN(subsw, 0, 0b11);

#undef INSN

  // Add/subtract (extended register)
#define INSN(NAME, op)							\
  void NAME(Register Rd, Register Rn, Register Rm,			\
           ext::operation option, int amount = 0) {			\
    starti;								\
    zrf(Rm, 16), srf(Rn, 5), srf(Rd, 0);				\
    add_sub_extended_reg(op, 0b01011, Rd, Rn, Rm, 0b00, option, amount); \
  }

  void add_sub_extended_reg(unsigned op, unsigned decode,
    Register Rd, Register Rn, Register Rm,
    unsigned opt, ext::operation option, unsigned imm) {
    guarantee(imm <= 4, "shift amount must be < 4");
    f(op, 31, 29), f(decode, 28, 24), f(opt, 23, 22), f(1, 21);
    f(option, 15, 13), f(imm, 12, 10);
  }

  INSN(addw, 0b000);
  INSN(subw, 0b010);
  INSN(add, 0b100);
  INSN(sub, 0b110);

#undef INSN

#define INSN(NAME, op)							\
  void NAME(Register Rd, Register Rn, Register Rm,			\
           ext::operation option, int amount = 0) {			\
    starti;								\
    zrf(Rm, 16), srf(Rn, 5), zrf(Rd, 0);				\
    add_sub_extended_reg(op, 0b01011, Rd, Rn, Rm, 0b00, option, amount); \
  }

  INSN(addsw, 0b001);
  INSN(subsw, 0b011);
  INSN(adds, 0b101);
  INSN(subs, 0b111);

#undef INSN

  // Aliases for short forms of add and sub
#define INSN(NAME)					\
  void NAME(Register Rd, Register Rn, Register Rm) {	\
    if (Rd == sp || Rn == sp)				\
      NAME(Rd, Rn, Rm, ext::uxtx);			\
    else						\
      NAME(Rd, Rn, Rm, LSL);				\
  }

  INSN(addw);
  INSN(subw);
  INSN(add);
  INSN(sub);

  INSN(addsw);
  INSN(subsw);
  INSN(adds);
  INSN(subs);

#undef INSN

  // Add/subtract (with carry)
  void add_sub_carry(unsigned op, Register Rd, Register Rn, Register Rm) {
    starti;
    f(op, 31, 29);
    f(0b11010000, 28, 21);
    f(0b000000, 15, 10);
    rf(Rm, 16), rf(Rn, 5), rf(Rd, 0);
  }

  #define INSN(NAME, op)				\
    void NAME(Register Rd, Register Rn, Register Rm) {	\
      add_sub_carry(op, Rd, Rn, Rm);			\
    }

  INSN(adcw, 0b000);
  INSN(adcsw, 0b001);
  INSN(sbcw, 0b010);
  INSN(sbcsw, 0b011);
  INSN(adc, 0b100);
  INSN(adcs, 0b101);
  INSN(sbc,0b110);
  INSN(sbcs, 0b111);

#undef INSN

  // Conditional compare (both kinds)
  void conditional_compare(unsigned op, int o2, int o3,
                           Register Rn, unsigned imm5, unsigned nzcv,
                           unsigned cond) {
    f(op, 31, 29);
    f(0b11010010, 28, 21);
    f(cond, 15, 12);
    f(o2, 10);
    f(o3, 4);
    f(nzcv, 3, 0);
    f(imm5, 20, 16), rf(Rn, 5);
  }

#define INSN(NAME, op)							\
  void NAME(Register Rn, Register Rm, int imm, Condition cond) {	\
    starti;								\
    f(0, 11);								\
    conditional_compare(op, 0, 0, Rn, (uintptr_t)Rm, imm, cond);	\
  }									\
									\
  void NAME(Register Rn, int imm5, int imm, Condition cond) {	\
    starti;								\
    f(1, 11);								\
    conditional_compare(op, 0, 0, Rn, imm5, imm, cond);			\
  }

  INSN(ccmnw, 0b001);
  INSN(ccmpw, 0b011);
  INSN(ccmn, 0b101);
  INSN(ccmp, 0b111);

#undef INSN

  // Conditional select
  void conditional_select(unsigned op, unsigned op2,
			  Register Rd, Register Rn, Register Rm,
			  unsigned cond) {
    starti;
    f(op, 31, 29);
    f(0b11010100, 28, 21);
    f(cond, 15, 12);
    f(op2, 11, 10);
    zrf(Rm, 16), zrf(Rn, 5), rf(Rd, 0);
  }

#define INSN(NAME, op, op2)						\
  void NAME(Register Rd, Register Rn, Register Rm, Condition cond) { \
    conditional_select(op, op2, Rd, Rn, Rm, cond);			\
  }

  INSN(cselw, 0b000, 0b00);
  INSN(csincw, 0b000, 0b01);
  INSN(csinvw, 0b010, 0b00);
  INSN(csnegw, 0b010, 0b01);
  INSN(csel, 0b100, 0b00);
  INSN(csinc, 0b100, 0b01);
  INSN(csinv, 0b110, 0b00);
  INSN(csneg, 0b110, 0b01);

#undef INSN

  // Data processing
  void data_processing(unsigned op29, unsigned opcode,
		       Register Rd, Register Rn) {
    f(op29, 31, 29), f(0b11010110, 28, 21);
    f(opcode, 15, 10);
    rf(Rn, 5), rf(Rd, 0);
  }

  // (1 source)
#define INSN(NAME, op29, opcode2, opcode)	\
  void NAME(Register Rd, Register Rn) {		\
    starti;					\
    f(opcode2, 20, 16);				\
    data_processing(op29, opcode, Rd, Rn);	\
  }

  INSN(rbitw,  0b010, 0b00000, 0b00000);
  INSN(rev16w, 0b010, 0b00000, 0b00001);
  INSN(revw,   0b010, 0b00000, 0b00010);
  INSN(clzw,   0b010, 0b00000, 0b00100);
  INSN(clsw,   0b010, 0b00000, 0b00101);

  INSN(rbit,   0b110, 0b00000, 0b00000);
  INSN(rev16,  0b110, 0b00000, 0b00001);
  INSN(rev32,  0b110, 0b00000, 0b00010);
  INSN(rev,    0b110, 0b00000, 0b00011);
  INSN(clz,    0b110, 0b00000, 0b00100);
  INSN(cls,    0b110, 0b00000, 0b00101);

#undef INSN

  // (2 sources)
#define INSN(NAME, op29, opcode)			\
  void NAME(Register Rd, Register Rn, Register Rm) {	\
    starti;						\
    rf(Rm, 16);						\
    data_processing(op29, opcode, Rd, Rn);		\
  }

  INSN(udivw, 0b000, 0b000010);
  INSN(sdivw, 0b000, 0b000011);
  INSN(lslvw, 0b000, 0b001000);
  INSN(lsrvw, 0b000, 0b001001);
  INSN(asrvw, 0b000, 0b001010);
  INSN(rorvw, 0b000, 0b001011);

  INSN(udiv, 0b100, 0b000010);
  INSN(sdiv, 0b100, 0b000011);
  INSN(lslv, 0b100, 0b001000);
  INSN(lsrv, 0b100, 0b001001);
  INSN(asrv, 0b100, 0b001010);
  INSN(rorv, 0b100, 0b001011);

#undef INSN

  // (3 sources)
  void data_processing(unsigned op54, unsigned op31, unsigned o0,
		       Register Rd, Register Rn, Register Rm,
		       Register Ra) {
    starti;
    f(op54, 31, 29), f(0b11011, 28, 24);
    f(op31, 23, 21), f(o0, 15);
    zrf(Rm, 16), zrf(Ra, 10), zrf(Rn, 5), zrf(Rd, 0);
  }

#define INSN(NAME, op54, op31, o0)					\
  void NAME(Register Rd, Register Rn, Register Rm, Register Ra) {	\
    data_processing(op54, op31, o0, Rd, Rn, Rm, Ra);			\
  }

  INSN(maddw, 0b000, 0b000, 0);
  INSN(msubw, 0b000, 0b000, 1);
  INSN(madd, 0b100, 0b000, 0);
  INSN(msub, 0b100, 0b000, 1);
  INSN(smaddl, 0b100, 0b001, 0);
  INSN(smsubl, 0b100, 0b001, 1);
  INSN(umaddl, 0b100, 0b101, 0);
  INSN(umsubl, 0b100, 0b101, 1);

#undef INSN

#define INSN(NAME, op54, op31, o0)			\
  void NAME(Register Rd, Register Rn, Register Rm) {	\
    data_processing(op54, op31, o0, Rd, Rn, Rm, (Register)31);	\
  }

  INSN(smulh, 0b100, 0b010, 0);
  INSN(umulh, 0b100, 0b110, 0);

#undef INSN

  // Floating-point data-processing (1 source)
  void data_processing(unsigned op31, unsigned type, unsigned opcode,
		       FloatRegister Vd, FloatRegister Vn) {
    starti;
    f(op31, 31, 29);
    f(0b11110, 28, 24);
    f(type, 23, 22), f(1, 21), f(opcode, 20, 15), f(0b10000, 14, 10);
    rf(Vn, 5), rf(Vd, 0);
  }

#define INSN(NAME, op31, type, opcode)			\
  void NAME(FloatRegister Vd, FloatRegister Vn) {	\
    data_processing(op31, type, opcode, Vd, Vn);	\
  }

private:
  INSN(i_fmovs, 0b000, 0b00, 0b000000);
public:
  INSN(fabss, 0b000, 0b00, 0b000001);
  INSN(fnegs, 0b000, 0b00, 0b000010);
  INSN(fsqrts, 0b000, 0b00, 0b000011);
  INSN(fcvts, 0b000, 0b00, 0b000101);   // Single-precision to double-precision

private:
  INSN(i_fmovd, 0b000, 0b01, 0b000000);
public:
  INSN(fabsd, 0b000, 0b01, 0b000001);
  INSN(fnegd, 0b000, 0b01, 0b000010);
  INSN(fsqrtd, 0b000, 0b01, 0b000011);
  INSN(fcvtd, 0b000, 0b01, 0b000100);   // Double-precision to single-precision

  void fmovd(FloatRegister Vd, FloatRegister Vn) {
    assert(Vd != Vn, "should be");
    i_fmovd(Vd, Vn);
  }

  void fmovs(FloatRegister Vd, FloatRegister Vn) {
    assert(Vd != Vn, "should be");
    i_fmovs(Vd, Vn);
  }

#undef INSN

  // Floating-point data-processing (2 source)
  void data_processing(unsigned op31, unsigned type, unsigned opcode,
		       FloatRegister Vd, FloatRegister Vn, FloatRegister Vm) {
    starti;
    f(op31, 31, 29);
    f(0b11110, 28, 24);
    f(type, 23, 22), f(1, 21), f(opcode, 15, 12), f(0b10, 11, 10);
    rf(Vm, 16), rf(Vn, 5), rf(Vd, 0);
  }

#define INSN(NAME, op31, type, opcode)			\
  void NAME(FloatRegister Vd, FloatRegister Vn, FloatRegister Vm) {	\
    data_processing(op31, type, opcode, Vd, Vn, Vm);	\
  }

  INSN(fmuls, 0b000, 0b00, 0b0000);
  INSN(fdivs, 0b000, 0b00, 0b0001);
  INSN(fadds, 0b000, 0b00, 0b0010);
  INSN(fsubs, 0b000, 0b00, 0b0011);
  INSN(fnmuls, 0b000, 0b00, 0b1000);

  INSN(fmuld, 0b000, 0b01, 0b0000);
  INSN(fdivd, 0b000, 0b01, 0b0001);
  INSN(faddd, 0b000, 0b01, 0b0010);
  INSN(fsubd, 0b000, 0b01, 0b0011);
  INSN(fnmuld, 0b000, 0b01, 0b1000);

#undef INSN

   // Floating-point data-processing (3 source)
  void data_processing(unsigned op31, unsigned type, unsigned o1, unsigned o0,
		       FloatRegister Vd, FloatRegister Vn, FloatRegister Vm,
		       FloatRegister Va) {
    starti;
    f(op31, 31, 29);
    f(0b11111, 28, 24);
    f(type, 23, 22), f(o1, 21), f(o0, 15);
    rf(Vm, 16), rf(Va, 10), rf(Vn, 5), rf(Vd, 0);
  }

#define INSN(NAME, op31, type, o1, o0)					\
  void NAME(FloatRegister Vd, FloatRegister Vn, FloatRegister Vm,	\
	    FloatRegister Va) {						\
    data_processing(op31, type, o1, o0, Vd, Vn, Vm, Va);		\
  }

  INSN(fmadds, 0b000, 0b00, 0, 0);
  INSN(fmsubs, 0b000, 0b00, 0, 1);
  INSN(fnmadds, 0b000, 0b00, 1, 0);
  INSN(fnmsubs, 0b000, 0b00, 1, 1);

  INSN(fmaddd, 0b000, 0b01, 0, 0);
  INSN(fmsubd, 0b000, 0b01, 0, 1);
  INSN(fnmaddd, 0b000, 0b01, 1, 0);
  INSN(fnmsub, 0b000, 0b01, 1, 1);

#undef INSN

   // Floating-point<->integer conversions
  void float_int_convert(unsigned op31, unsigned type,
			 unsigned rmode, unsigned opcode,
			 Register Rd, Register Rn) {
    starti;
    f(op31, 31, 29);
    f(0b11110, 28, 24);
    f(type, 23, 22), f(1, 21), f(rmode, 20, 19);
    f(opcode, 18, 16), f(0b000000, 15, 10);
    zrf(Rn, 5), zrf(Rd, 0);
  }

#define INSN(NAME, op31, type, rmode, opcode)				\
  void NAME(Register Rd, FloatRegister Vn) {				\
    float_int_convert(op31, type, rmode, opcode, Rd, (Register)Vn);	\
  }

  INSN(fcvtzsw, 0b000, 0b00, 0b11, 0b000);
  INSN(fcvtzs,  0b100, 0b00, 0b11, 0b000);
  INSN(fcvtzdw, 0b000, 0b01, 0b11, 0b000);
  INSN(fcvtzd,  0b100, 0b01, 0b11, 0b000);

  INSN(fmovs, 0b000, 0b00, 0b00, 0b110);
  INSN(fmovd, 0b100, 0b01, 0b00, 0b110);

  // INSN(fmovhid, 0b100, 0b10, 0b01, 0b110);

#undef INSN

#define INSN(NAME, op31, type, rmode, opcode)				\
  void NAME(FloatRegister Vd, Register Rn) {				\
    float_int_convert(op31, type, rmode, opcode, (Register)Vd, Rn);	\
  }

  INSN(fmovs, 0b000, 0b00, 0b00, 0b111);
  INSN(fmovd, 0b100, 0b01, 0b00, 0b111);

  INSN(scvtfws, 0b000, 0b00, 0b00, 0b010);
  INSN(scvtfs,  0b100, 0b00, 0b00, 0b010);
  INSN(scvtfwd, 0b000, 0b01, 0b00, 0b010);
  INSN(scvtfd,  0b100, 0b01, 0b00, 0b010);

  // INSN(fmovhid, 0b100, 0b10, 0b01, 0b111);

#undef INSN

  // Floating-point compare
  void float_compare(unsigned op31, unsigned type,
		     unsigned op, unsigned op2,
		     FloatRegister Vn, FloatRegister Vm = (FloatRegister)0) {
    starti;
    f(op31, 31, 29);
    f(0b11110, 28, 24);
    f(type, 23, 22), f(1, 21);
    f(op, 15, 14), f(0b1000, 13, 10), f(op2, 4, 0);
    rf(Vn, 5), rf(Vm, 16);
  }


#define INSN(NAME, op31, type, op, op2)			\
  void NAME(FloatRegister Vn, FloatRegister Vm) {	\
    float_compare(op31, type, op, op2, Vn, Vm);		\
  }

#define INSN1(NAME, op31, type, op, op2)	\
  void NAME(FloatRegister Vn, double d) {	\
    assert_cond(d == 0.0);			\
    float_compare(op31, type, op, op2, Vn);	\
  }

  INSN(fcmps, 0b000, 0b00, 0b00, 0b00000);
  INSN1(fcmps, 0b000, 0b00, 0b00, 0b01000);
  // INSN(fcmpes, 0b000, 0b00, 0b00, 0b10000);
  // INSN1(fcmpes, 0b000, 0b00, 0b00, 0b11000);

  INSN(fcmpd, 0b000,   0b01, 0b00, 0b00000);
  INSN1(fcmpd, 0b000,  0b01, 0b00, 0b01000);
  // INSN(fcmped, 0b000,  0b01, 0b00, 0b10000);
  // INSN1(fcmped, 0b000, 0b01, 0b00, 0b11000);

#undef INSN
#undef INSN1

  // Floating-point Move (immediate)
private:
  unsigned pack(double value);

  void fmov_imm(FloatRegister Vn, double value, unsigned size) {
    starti;
    f(0b00011110, 31, 24), f(size, 23, 22), f(1, 21);
    f(pack(value), 20, 13), f(0b10000000, 12, 5);
    rf(Vn, 0);
  }

public:

  void fmovs(FloatRegister Vn, double value) {
    if (value)
      fmov_imm(Vn, value, 0b00);
    else
      fmovs(Vn, zr);
  }
  void fmovd(FloatRegister Vn, double value) {
    if (value)
      fmov_imm(Vn, value, 0b01);
    else
      fmovd(Vn, zr);
  }

/* Simulator extensions to the ISA

   haltsim

   takes no arguments, causes the sim to enter a debug break and then
   return from the simulator run() call with STATUS_HALT? The linking
   code will call fatal() when it sees STATUS_HALT.

   brx86 Xn, Wm
   brx86 Xn, #gpargs, #fpargs, #type
   Xn holds the 64 bit x86 branch_address
   call format is encoded either as immediate data in the call
   or in register Wm. In the latter case
     Wm[13..6] = #gpargs,
     Wm[5..2] = #fpargs,
     Wm[1,0] = #type

   calls the x86 code address 'branch_address' supplied in Xn passing
   arguments taken from the general and floating point registers according
   to the supplied counts 'gpargs' and 'fpargs'. may return a result in r0
   or v0 according to the the return type #type' where

   address branch_address;
   uimm4 gpargs;
   uimm4 fpargs;
   enum ReturnType type;

   enum ReturnType
     {
       void_ret = 0,
       int_ret = 1,
       long_ret = 1,
       obj_ret = 1, // i.e. same as long
       float_ret = 2,
       double_ret = 3
     }

   notify

   notifies the simulator of a transfer of control. instr[14:0]
   identifies the type of change of control.

   0 ==> initial entry to a method.

   1 ==> return into a method from a submethod call.

   2 ==> exit out of Java method code.

   3 ==> start execution for a new bytecode.

   in cases 1 and 2 the simulator is expected to use a JVM callback to
   identify the name of the specific method being executed. in case 4
   the simulator is expected to use a JVM callback to identify the
   bytecode index.

   Instruction encodings
   ---------------------

   These are encoded in the space with instr[28:25] = 00 which is
   unallocated. Encodings are

                     10987654321098765432109876543210
   PSEUDO_HALT   = 0x11100000000000000000000000000000
   PSEUDO_BRX86  = 0x11000000000000000_______________
   PSEUDO_BRX86R = 0x1100000000000000100000__________
   PSEUDO_NOTIFY = 0x10100000000000000_______________

   instr[31,29] = op1 : 111 ==> HALT, 110 ==> BRX86/BRX86R, 101 ==> NOTIFY

   for BRX86
     instr[14,11] = #gpargs, instr[10,7] = #fpargs
     instr[6,5] = #type, instr[4,0] = Rn
   for BRX86R
     instr[9,5] = Rm, instr[4,0] = Rn
   for NOTIFY
     instr[14:0] = type : 0 ==> entry, 1 ==> reentry, 2 ==> exit, 3 ==> bcstart
*/

  enum NotifyType { method_entry, method_reentry, method_exit, bytecode_start };

  virtual void notify(int type) {
    starti;
    //  109
    f(0b101, 31, 29);
    //  87654321098765
    f(0b00000000000000, 28, 15);
    f(type, 14, 0);
  }

  void brx86(Register Rn, int gpargs, int fpargs, int type) {
    starti;
    f(0b110, 31 ,29);
    f(0b00, 28, 25);
    //  4321098765
    f(0b0000000000, 24, 15);
    f(gpargs, 14, 11);
    f(fpargs, 10, 7);
    f(type, 6, 5);
    rf(Rn, 0);
  }

  void brx86(Register Rn, Register Rm) {
    starti;
    f(0b110, 31 ,29);
    f(0b00, 28, 25);
    //  4321098765
    f(0b0000000001, 24, 15);
    //  43210
    f(0b00000, 14, 10);
    rf(Rm, 5);
    rf(Rn, 0);
  }

  void haltsim() {
    starti;
    f(0b111, 31 ,29);
    f(0b00, 28, 27);
    //  654321098765432109876543210
    f(0b000000000000000000000000000, 26, 0);
  }

  Assembler(CodeBuffer* code) : AbstractAssembler(code) {
  }

  virtual RegisterOrConstant delayed_value_impl(intptr_t* delayed_value_addr,
                                                Register tmp,
                                                int offset) {
  }

  // Stack overflow checking
  virtual void bang_stack_with_offset(int offset);

  static bool operand_valid_for_logical_immediate(bool is32, uint64_t imm);
  static bool operand_valid_for_add_sub_immediate(long imm);
  static bool operand_valid_for_float_immediate(double imm);

  void emit_data64(jlong data, relocInfo::relocType rtype, int format = 0);
  void emit_data64(jlong data, RelocationHolder const& rspec, int format = 0);
};

Instruction_aarch64::~Instruction_aarch64() {
  assem->emit();
}

#undef starti

// Invert a condition
inline const Assembler::Condition operator~(const Assembler::Condition cond) {
  return Assembler::Condition(int(cond) ^ 1);
}

// extra stuff needed to compile
// not sure which of these methods are really necessary
class BiasedLockingCounters;

#endif // CPU_AARCH64_VM_ASSEMBLER_AARCH64_HPP<|MERGE_RESOLUTION|>--- conflicted
+++ resolved
@@ -111,11 +111,7 @@
 REGISTER_DECLARATION(Register, rscratch1, r8);
 REGISTER_DECLARATION(Register, rscratch2, r9);
 
-<<<<<<< HEAD
-// current method
-=======
 // current method -- must be in a call-clobbered register
->>>>>>> c9b04646
 REGISTER_DECLARATION(Register, rmethod,   r12);
 
 // non-volatile (callee-save) registers are r16-29
@@ -150,11 +146,7 @@
 #define assert_cond(ARG1) assert(ARG1, #ARG1)
 
 namespace asm_util {
-<<<<<<< HEAD
-  uint32_t encode_logical_immediate(int is32, uint64_t imm);
-=======
   uint32_t encode_logical_immediate(bool is32, uint64_t imm);
->>>>>>> c9b04646
 };
 
 using namespace asm_util;
@@ -1556,31 +1548,17 @@
     data_processing(op31, type, opcode, Vd, Vn);	\
   }
 
-private:
-  INSN(i_fmovs, 0b000, 0b00, 0b000000);
-public:
+  INSN(fmovs, 0b000, 0b00, 0b000000);
   INSN(fabss, 0b000, 0b00, 0b000001);
   INSN(fnegs, 0b000, 0b00, 0b000010);
   INSN(fsqrts, 0b000, 0b00, 0b000011);
-  INSN(fcvts, 0b000, 0b00, 0b000101);   // Single-precision to double-precision
-
-private:
-  INSN(i_fmovd, 0b000, 0b01, 0b000000);
-public:
+  INSN(fcvts, 0b000, 0b00, 0b000101);
+
+  INSN(fmovd, 0b000, 0b01, 0b000000);
   INSN(fabsd, 0b000, 0b01, 0b000001);
   INSN(fnegd, 0b000, 0b01, 0b000010);
   INSN(fsqrtd, 0b000, 0b01, 0b000011);
-  INSN(fcvtd, 0b000, 0b01, 0b000100);   // Double-precision to single-precision
-
-  void fmovd(FloatRegister Vd, FloatRegister Vn) {
-    assert(Vd != Vn, "should be");
-    i_fmovd(Vd, Vn);
-  }
-
-  void fmovs(FloatRegister Vd, FloatRegister Vn) {
-    assert(Vd != Vn, "should be");
-    i_fmovs(Vd, Vn);
-  }
+  INSN(fcvtd, 0b000, 0b01, 0b000100);
 
 #undef INSN
 
