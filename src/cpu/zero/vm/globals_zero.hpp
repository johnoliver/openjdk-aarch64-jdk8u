/*
 * Copyright (c) 2000, 2012, Oracle and/or its affiliates. All rights reserved.
 * Copyright 2007, 2008, 2009, 2010, 2011 Red Hat, Inc.
 * DO NOT ALTER OR REMOVE COPYRIGHT NOTICES OR THIS FILE HEADER.
 *
 * This code is free software; you can redistribute it and/or modify it
 * under the terms of the GNU General Public License version 2 only, as
 * published by the Free Software Foundation.
 *
 * This code is distributed in the hope that it will be useful, but WITHOUT
 * ANY WARRANTY; without even the implied warranty of MERCHANTABILITY or
 * FITNESS FOR A PARTICULAR PURPOSE.  See the GNU General Public License
 * version 2 for more details (a copy is included in the LICENSE file that
 * accompanied this code).
 *
 * You should have received a copy of the GNU General Public License version
 * 2 along with this work; if not, write to the Free Software Foundation,
 * Inc., 51 Franklin St, Fifth Floor, Boston, MA 02110-1301 USA.
 *
 * Please contact Oracle, 500 Oracle Parkway, Redwood Shores, CA 94065 USA
 * or visit www.oracle.com if you need additional information or have any
 * questions.
 *
 */

#ifndef CPU_ZERO_VM_GLOBALS_ZERO_HPP
#define CPU_ZERO_VM_GLOBALS_ZERO_HPP

#include "utilities/globalDefinitions.hpp"
#include "utilities/macros.hpp"

// Set the default values for platform dependent flags used by the
// runtime system.  See globals.hpp for details of what they do.

define_pd_global(bool,  ConvertSleepToYield,  true);
define_pd_global(bool,  ShareVtableStubs,     true);
define_pd_global(bool,  CountInterpCalls,     true);
define_pd_global(bool,  NeedsDeoptSuspend,    false);

define_pd_global(bool,  ImplicitNullChecks,   true);
define_pd_global(bool,  UncommonNullCast,     true);

define_pd_global(intx,  CodeEntryAlignment,   32);
define_pd_global(intx,  OptoLoopAlignment,    16);
define_pd_global(intx,  InlineFrequencyCount, 100);
define_pd_global(intx,  PreInflateSpin,       10);

define_pd_global(intx,  StackYellowPages,     2);
define_pd_global(intx,  StackRedPages,        1);
define_pd_global(intx,  StackShadowPages,     5 LP64_ONLY(+1) DEBUG_ONLY(+3));

define_pd_global(bool,  RewriteBytecodes,     true);
define_pd_global(bool,  RewriteFrequentPairs, true);

define_pd_global(bool,  UseMembar,            true);

// GC Ergo Flags
define_pd_global(uintx, CMSYoungGenPerWorker, 16*M);  // default max size of CMS young gen, per GC worker thread

<<<<<<< HEAD
#ifdef AARCH64
// This is declared as _pd for AARCH64 only in globals.hpp
// so must match with definition here.
define_pd_global(bool, UseBiasedLocking, false);
#endif
=======
define_pd_global(uintx, TypeProfileLevel, 0);
>>>>>>> 8a8ea509

#define ARCH_FLAGS(develop, product, diagnostic, experimental, notproduct)

#endif // CPU_ZERO_VM_GLOBALS_ZERO_HPP<|MERGE_RESOLUTION|>--- conflicted
+++ resolved
@@ -57,15 +57,13 @@
 // GC Ergo Flags
 define_pd_global(uintx, CMSYoungGenPerWorker, 16*M);  // default max size of CMS young gen, per GC worker thread
 
-<<<<<<< HEAD
+define_pd_global(uintx, TypeProfileLevel, 0);
+
 #ifdef AARCH64
 // This is declared as _pd for AARCH64 only in globals.hpp
 // so must match with definition here.
 define_pd_global(bool, UseBiasedLocking, false);
 #endif
-=======
-define_pd_global(uintx, TypeProfileLevel, 0);
->>>>>>> 8a8ea509
 
 #define ARCH_FLAGS(develop, product, diagnostic, experimental, notproduct)
 
