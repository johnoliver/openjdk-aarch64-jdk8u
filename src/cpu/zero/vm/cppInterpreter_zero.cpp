/*
 * Copyright (c) 2003, 2016, Oracle and/or its affiliates. All rights reserved.
 * Copyright 2007, 2008, 2009, 2010, 2011 Red Hat, Inc.
 * DO NOT ALTER OR REMOVE COPYRIGHT NOTICES OR THIS FILE HEADER.
 *
 * This code is free software; you can redistribute it and/or modify it
 * under the terms of the GNU General Public License version 2 only, as
 * published by the Free Software Foundation.
 *
 * This code is distributed in the hope that it will be useful, but WITHOUT
 * ANY WARRANTY; without even the implied warranty of MERCHANTABILITY or
 * FITNESS FOR A PARTICULAR PURPOSE.  See the GNU General Public License
 * version 2 for more details (a copy is included in the LICENSE file that
 * accompanied this code).
 *
 * You should have received a copy of the GNU General Public License version
 * 2 along with this work; if not, write to the Free Software Foundation,
 * Inc., 51 Franklin St, Fifth Floor, Boston, MA 02110-1301 USA.
 *
 * Please contact Oracle, 500 Oracle Parkway, Redwood Shores, CA 94065 USA
 * or visit www.oracle.com if you need additional information or have any
 * questions.
 *
 */

#include "precompiled.hpp"
#include "asm/assembler.hpp"
#include "interpreter/bytecodeHistogram.hpp"
#include "interpreter/cppInterpreter.hpp"
#include "interpreter/interpreter.hpp"
#include "interpreter/interpreterGenerator.hpp"
#include "interpreter/interpreterRuntime.hpp"
#include "oops/arrayOop.hpp"
#include "oops/methodData.hpp"
#include "oops/method.hpp"
#include "oops/oop.inline.hpp"
#include "prims/jvmtiExport.hpp"
#include "prims/jvmtiThreadState.hpp"
#include "runtime/arguments.hpp"
#include "runtime/deoptimization.hpp"
#include "runtime/frame.inline.hpp"
#include "runtime/interfaceSupport.hpp"
#include "runtime/orderAccess.inline.hpp"
#include "runtime/sharedRuntime.hpp"
#include "runtime/stubRoutines.hpp"
#include "runtime/synchronizer.hpp"
#include "runtime/timer.hpp"
#include "runtime/vframeArray.hpp"
#include "stack_zero.inline.hpp"
#include "utilities/debug.hpp"
#include "utilities/macros.hpp"
#ifdef SHARK
#include "shark/shark_globals.hpp"
#endif

#ifdef CC_INTERP

#define fixup_after_potential_safepoint()       \
  method = istate->method()

#define CALL_VM_NOCHECK_NOFIX(func)             \
  thread->set_last_Java_frame();                \
  func;                                         \
  thread->reset_last_Java_frame();

#define CALL_VM_NOCHECK(func)                   \
  CALL_VM_NOCHECK_NOFIX(func)                   \
  fixup_after_potential_safepoint()

int CppInterpreter::normal_entry(Method* method, intptr_t UNUSED, TRAPS) {
  JavaThread *thread = (JavaThread *) THREAD;

  // Allocate and initialize our frame.
  InterpreterFrame *frame = InterpreterFrame::build(method, CHECK_0);
  thread->push_zero_frame(frame);

  // Execute those bytecodes!
  main_loop(0, THREAD);

  // No deoptimized frames on the stack
  return 0;
}

intptr_t narrow(BasicType type, intptr_t result) {
  // mask integer result to narrower return type.
  switch (type) {
    case T_BOOLEAN:
      return result&1;
    case T_BYTE:
      return (intptr_t)(jbyte)result;
    case T_CHAR:
      return (intptr_t)(uintptr_t)(jchar)result;
    case T_SHORT:
      return (intptr_t)(jshort)result;
    case T_OBJECT:  // nothing to do fall through
<<<<<<< HEAD
=======
    case T_ARRAY:
>>>>>>> 14a42df8
    case T_LONG:
    case T_INT:
    case T_FLOAT:
    case T_DOUBLE:
    case T_VOID:
      return result;
    default  : ShouldNotReachHere();
  }
}


void CppInterpreter::main_loop(int recurse, TRAPS) {
  JavaThread *thread = (JavaThread *) THREAD;
  ZeroStack *stack = thread->zero_stack();

  // If we are entering from a deopt we may need to call
  // ourself a few times in order to get to our frame.
  if (recurse)
    main_loop(recurse - 1, THREAD);

  InterpreterFrame *frame = thread->top_zero_frame()->as_interpreter_frame();
  interpreterState istate = frame->interpreter_state();
  Method* method = istate->method();

  intptr_t *result = NULL;
  int result_slots = 0;

  while (true) {
    // We can set up the frame anchor with everything we want at
    // this point as we are thread_in_Java and no safepoints can
    // occur until we go to vm mode.  We do have to clear flags
    // on return from vm but that is it.
    thread->set_last_Java_frame();

    // Call the interpreter
    if (JvmtiExport::can_post_interpreter_events())
      BytecodeInterpreter::runWithChecks(istate);
    else
      BytecodeInterpreter::run(istate);
    fixup_after_potential_safepoint();

    // Clear the frame anchor
    thread->reset_last_Java_frame();

    // Examine the message from the interpreter to decide what to do
    if (istate->msg() == BytecodeInterpreter::call_method) {
      Method* callee = istate->callee();

      // Trim back the stack to put the parameters at the top
      stack->set_sp(istate->stack() + 1);

      // Make the call
      Interpreter::invoke_method(callee, istate->callee_entry_point(), THREAD);
      fixup_after_potential_safepoint();

      // Convert the result
      istate->set_stack(stack->sp() - 1);

      // Restore the stack
      stack->set_sp(istate->stack_limit() + 1);

      // Resume the interpreter
      istate->set_msg(BytecodeInterpreter::method_resume);
    }
    else if (istate->msg() == BytecodeInterpreter::more_monitors) {
      int monitor_words = frame::interpreter_frame_monitor_size();

      // Allocate the space
      stack->overflow_check(monitor_words, THREAD);
      if (HAS_PENDING_EXCEPTION)
        break;
      stack->alloc(monitor_words * wordSize);

      // Move the expression stack contents
      for (intptr_t *p = istate->stack() + 1; p < istate->stack_base(); p++)
        *(p - monitor_words) = *p;

      // Move the expression stack pointers
      istate->set_stack_limit(istate->stack_limit() - monitor_words);
      istate->set_stack(istate->stack() - monitor_words);
      istate->set_stack_base(istate->stack_base() - monitor_words);

      // Zero the new monitor so the interpreter can find it.
      ((BasicObjectLock *) istate->stack_base())->set_obj(NULL);

      // Resume the interpreter
      istate->set_msg(BytecodeInterpreter::got_monitors);
    }
    else if (istate->msg() == BytecodeInterpreter::return_from_method) {
      // Copy the result into the caller's frame
      result_slots = type2size[method->result_type()];
      assert(result_slots >= 0 && result_slots <= 2, "what?");
      result = istate->stack() + result_slots;
      break;
    }
    else if (istate->msg() == BytecodeInterpreter::throwing_exception) {
      assert(HAS_PENDING_EXCEPTION, "should do");
      break;
    }
    else if (istate->msg() == BytecodeInterpreter::do_osr) {
      // Unwind the current frame
      thread->pop_zero_frame();

      // Remove any extension of the previous frame
      int extra_locals = method->max_locals() - method->size_of_parameters();
      stack->set_sp(stack->sp() + extra_locals);

      // Jump into the OSR method
      Interpreter::invoke_osr(
        method, istate->osr_entry(), istate->osr_buf(), THREAD);
      return;
    }
    else {
      ShouldNotReachHere();
    }
  }

  // Unwind the current frame
  thread->pop_zero_frame();

  // Pop our local variables
  stack->set_sp(stack->sp() + method->max_locals());

  // Push our result
  for (int i = 0; i < result_slots; i++) {
    // Adjust result to smaller
    intptr_t res = result[-i];
    if (result_slots == 1) {
<<<<<<< HEAD
      res = narrow(result_type_of(method), res);
=======
      res = narrow(method->result_type(), res);
>>>>>>> 14a42df8
    }
    stack->push(res);
  }
}

int CppInterpreter::native_entry(Method* method, intptr_t UNUSED, TRAPS) {
  // Make sure method is native and not abstract
  assert(method->is_native() && !method->is_abstract(), "should be");

  JavaThread *thread = (JavaThread *) THREAD;
  ZeroStack *stack = thread->zero_stack();

  // Allocate and initialize our frame
  InterpreterFrame *frame = InterpreterFrame::build(method, CHECK_0);
  thread->push_zero_frame(frame);
  interpreterState istate = frame->interpreter_state();
  intptr_t *locals = istate->locals();

  // Update the invocation counter
  if ((UseCompiler || CountCompiledCalls) && !method->is_synchronized()) {
    MethodCounters* mcs = method->method_counters();
    if (mcs == NULL) {
      CALL_VM_NOCHECK(mcs = InterpreterRuntime::build_method_counters(thread, method));
      if (HAS_PENDING_EXCEPTION)
        goto unwind_and_return;
    }
    InvocationCounter *counter = mcs->invocation_counter();
    counter->increment();
    if (counter->reached_InvocationLimit(mcs->backedge_counter())) {
      CALL_VM_NOCHECK(
        InterpreterRuntime::frequency_counter_overflow(thread, NULL));
      if (HAS_PENDING_EXCEPTION)
        goto unwind_and_return;
    }
  }

  // Lock if necessary
  BasicObjectLock *monitor;
  monitor = NULL;
  if (method->is_synchronized()) {
    monitor = (BasicObjectLock*) istate->stack_base();
    oop lockee = monitor->obj();
    markOop disp = lockee->mark()->set_unlocked();

    monitor->lock()->set_displaced_header(disp);
    if (Atomic::cmpxchg_ptr(monitor, lockee->mark_addr(), disp) != disp) {
      if (thread->is_lock_owned((address) disp->clear_lock_bits())) {
        monitor->lock()->set_displaced_header(NULL);
      }
      else {
        CALL_VM_NOCHECK(InterpreterRuntime::monitorenter(thread, monitor));
        if (HAS_PENDING_EXCEPTION)
          goto unwind_and_return;
      }
    }
  }

  // Get the signature handler
  InterpreterRuntime::SignatureHandler *handler; {
    address handlerAddr = method->signature_handler();
    if (handlerAddr == NULL) {
      CALL_VM_NOCHECK(InterpreterRuntime::prepare_native_call(thread, method));
      if (HAS_PENDING_EXCEPTION)
        goto unlock_unwind_and_return;

      handlerAddr = method->signature_handler();
      assert(handlerAddr != NULL, "eh?");
    }
    if (handlerAddr == (address) InterpreterRuntime::slow_signature_handler) {
      CALL_VM_NOCHECK(handlerAddr =
        InterpreterRuntime::slow_signature_handler(thread, method, NULL,NULL));
      if (HAS_PENDING_EXCEPTION)
        goto unlock_unwind_and_return;
    }
    handler = \
      InterpreterRuntime::SignatureHandler::from_handlerAddr(handlerAddr);
  }

  // Get the native function entry point
  address function;
  function = method->native_function();
  assert(function != NULL, "should be set if signature handler is");

  // Build the argument list
  stack->overflow_check(handler->argument_count() * 2, THREAD);
  if (HAS_PENDING_EXCEPTION)
    goto unlock_unwind_and_return;

  void **arguments;
  void *mirror; {
    arguments =
      (void **) stack->alloc(handler->argument_count() * sizeof(void **));
    void **dst = arguments;

    void *env = thread->jni_environment();
    *(dst++) = &env;

    if (method->is_static()) {
      istate->set_oop_temp(
        method->constants()->pool_holder()->java_mirror());
      mirror = istate->oop_temp_addr();
      *(dst++) = &mirror;
    }

    intptr_t *src = locals;
    for (int i = dst - arguments; i < handler->argument_count(); i++) {
      ffi_type *type = handler->argument_type(i);
      if (type == &ffi_type_pointer) {
        if (*src) {
          stack->push((intptr_t) src);
          *(dst++) = stack->sp();
        }
        else {
          *(dst++) = src;
        }
        src--;
      }
      else if (type->size == 4) {
        *(dst++) = src--;
      }
      else if (type->size == 8) {
        src--;
        *(dst++) = src--;
      }
      else {
        ShouldNotReachHere();
      }
    }
  }

  // Set up the Java frame anchor
  thread->set_last_Java_frame();

  // Change the thread state to _thread_in_native
  ThreadStateTransition::transition_from_java(thread, _thread_in_native);

  // Make the call
  intptr_t result[4 - LogBytesPerWord];
  ffi_call(handler->cif(), (void (*)()) function, result, arguments);

  // Change the thread state back to _thread_in_Java.
  // ThreadStateTransition::transition_from_native() cannot be used
  // here because it does not check for asynchronous exceptions.
  // We have to manage the transition ourself.
  thread->set_thread_state(_thread_in_native_trans);

  // Make sure new state is visible in the GC thread
  if (os::is_MP()) {
    if (UseMembar) {
      OrderAccess::fence();
    }
    else {
      InterfaceSupport::serialize_memory(thread);
    }
  }

  // Handle safepoint operations, pending suspend requests,
  // and pending asynchronous exceptions.
  if (SafepointSynchronize::do_call_back() ||
      thread->has_special_condition_for_native_trans()) {
    JavaThread::check_special_condition_for_native_trans(thread);
    CHECK_UNHANDLED_OOPS_ONLY(thread->clear_unhandled_oops());
  }

  // Finally we can change the thread state to _thread_in_Java.
  thread->set_thread_state(_thread_in_Java);
  fixup_after_potential_safepoint();

  // Clear the frame anchor
  thread->reset_last_Java_frame();

  // If the result was an oop then unbox it and store it in
  // oop_temp where the garbage collector can see it before
  // we release the handle it might be protected by.
  if (handler->result_type() == &ffi_type_pointer) {
    if (result[0])
      istate->set_oop_temp(*(oop *) result[0]);
    else
      istate->set_oop_temp(NULL);
  }

  // Reset handle block
  thread->active_handles()->clear();

 unlock_unwind_and_return:

  // Unlock if necessary
  if (monitor) {
    BasicLock *lock = monitor->lock();
    markOop header = lock->displaced_header();
    oop rcvr = monitor->obj();
    monitor->set_obj(NULL);

    if (header != NULL) {
      if (Atomic::cmpxchg_ptr(header, rcvr->mark_addr(), lock) != lock) {
        monitor->set_obj(rcvr); {
          HandleMark hm(thread);
          CALL_VM_NOCHECK(InterpreterRuntime::monitorexit(thread, monitor));
        }
      }
    }
  }

 unwind_and_return:

  // Unwind the current activation
  thread->pop_zero_frame();

  // Pop our parameters
  stack->set_sp(stack->sp() + method->size_of_parameters());

  // Push our result
  if (!HAS_PENDING_EXCEPTION) {
    BasicType type = method->result_type();
    stack->set_sp(stack->sp() - type2size[type]);

    switch (type) {
    case T_VOID:
      break;

    case T_BOOLEAN:
#ifndef VM_LITTLE_ENDIAN
      result[0] <<= (BitsPerWord - BitsPerByte);
#endif
      SET_LOCALS_INT(*(jboolean *) result != 0, 0);
      break;

    case T_CHAR:
#ifndef VM_LITTLE_ENDIAN
      result[0] <<= (BitsPerWord - BitsPerShort);
#endif
      SET_LOCALS_INT(*(jchar *) result, 0);
      break;

    case T_BYTE:
#ifndef VM_LITTLE_ENDIAN
      result[0] <<= (BitsPerWord - BitsPerByte);
#endif
      SET_LOCALS_INT(*(jbyte *) result, 0);
      break;

    case T_SHORT:
#ifndef VM_LITTLE_ENDIAN
      result[0] <<= (BitsPerWord - BitsPerShort);
#endif
      SET_LOCALS_INT(*(jshort *) result, 0);
      break;

    case T_INT:
#ifndef VM_LITTLE_ENDIAN
      result[0] <<= (BitsPerWord - BitsPerInt);
#endif
      SET_LOCALS_INT(*(jint *) result, 0);
      break;

    case T_LONG:
      SET_LOCALS_LONG(*(jlong *) result, 0);
      break;

    case T_FLOAT:
      SET_LOCALS_FLOAT(*(jfloat *) result, 0);
      break;

    case T_DOUBLE:
      SET_LOCALS_DOUBLE(*(jdouble *) result, 0);
      break;

    case T_OBJECT:
    case T_ARRAY:
      SET_LOCALS_OBJECT(istate->oop_temp(), 0);
      break;

    default:
      ShouldNotReachHere();
    }
  }

  // No deoptimized frames on the stack
  return 0;
}

int CppInterpreter::accessor_entry(Method* method, intptr_t UNUSED, TRAPS) {
  JavaThread *thread = (JavaThread *) THREAD;
  ZeroStack *stack = thread->zero_stack();
  intptr_t *locals = stack->sp();

  // Drop into the slow path if we need a safepoint check
  if (SafepointSynchronize::do_call_back()) {
    return normal_entry(method, 0, THREAD);
  }

  // Load the object pointer and drop into the slow path
  // if we have a NullPointerException
  oop object = LOCALS_OBJECT(0);
  if (object == NULL) {
    return normal_entry(method, 0, THREAD);
  }

  // Read the field index from the bytecode, which looks like this:
  //  0:  aload_0
  //  1:  getfield
  //  2:    index
  //  3:    index
  //  4:  ireturn/areturn
  // NB this is not raw bytecode: index is in machine order
  u1 *code = method->code_base();
  assert(code[0] == Bytecodes::_aload_0 &&
         code[1] == Bytecodes::_getfield &&
         (code[4] == Bytecodes::_ireturn ||
          code[4] == Bytecodes::_areturn), "should do");
  u2 index = Bytes::get_native_u2(&code[2]);

  // Get the entry from the constant pool cache, and drop into
  // the slow path if it has not been resolved
  ConstantPoolCache* cache = method->constants()->cache();
  ConstantPoolCacheEntry* entry = cache->entry_at(index);
  if (!entry->is_resolved(Bytecodes::_getfield)) {
    return normal_entry(method, 0, THREAD);
  }

  // Get the result and push it onto the stack
  switch (entry->flag_state()) {
  case ltos:
  case dtos:
    stack->overflow_check(1, CHECK_0);
    stack->alloc(wordSize);
    break;
  }
  if (entry->is_volatile()) {
    switch (entry->flag_state()) {
    case ctos:
      SET_LOCALS_INT(object->char_field_acquire(entry->f2_as_index()), 0);
      break;

    case btos:
    case ztos:
      SET_LOCALS_INT(object->byte_field_acquire(entry->f2_as_index()), 0);
      break;

    case stos:
      SET_LOCALS_INT(object->short_field_acquire(entry->f2_as_index()), 0);
      break;

    case itos:
      SET_LOCALS_INT(object->int_field_acquire(entry->f2_as_index()), 0);
      break;

    case ltos:
      SET_LOCALS_LONG(object->long_field_acquire(entry->f2_as_index()), 0);
      break;

    case ftos:
      SET_LOCALS_FLOAT(object->float_field_acquire(entry->f2_as_index()), 0);
      break;

    case dtos:
      SET_LOCALS_DOUBLE(object->double_field_acquire(entry->f2_as_index()), 0);
      break;

    case atos:
      SET_LOCALS_OBJECT(object->obj_field_acquire(entry->f2_as_index()), 0);
      break;

    default:
      ShouldNotReachHere();
    }
  }
  else {
    switch (entry->flag_state()) {
    case ctos:
      SET_LOCALS_INT(object->char_field(entry->f2_as_index()), 0);
      break;

    case btos:
    case ztos:
      SET_LOCALS_INT(object->byte_field(entry->f2_as_index()), 0);
      break;

    case stos:
      SET_LOCALS_INT(object->short_field(entry->f2_as_index()), 0);
      break;

    case itos:
      SET_LOCALS_INT(object->int_field(entry->f2_as_index()), 0);
      break;

    case ltos:
      SET_LOCALS_LONG(object->long_field(entry->f2_as_index()), 0);
      break;

    case ftos:
      SET_LOCALS_FLOAT(object->float_field(entry->f2_as_index()), 0);
      break;

    case dtos:
      SET_LOCALS_DOUBLE(object->double_field(entry->f2_as_index()), 0);
      break;

    case atos:
      SET_LOCALS_OBJECT(object->obj_field(entry->f2_as_index()), 0);
      break;

    default:
      ShouldNotReachHere();
    }
  }

  // No deoptimized frames on the stack
  return 0;
}

int CppInterpreter::empty_entry(Method* method, intptr_t UNUSED, TRAPS) {
  JavaThread *thread = (JavaThread *) THREAD;
  ZeroStack *stack = thread->zero_stack();

  // Drop into the slow path if we need a safepoint check
  if (SafepointSynchronize::do_call_back()) {
    return normal_entry(method, 0, THREAD);
  }

  // Pop our parameters
  stack->set_sp(stack->sp() + method->size_of_parameters());

  // No deoptimized frames on the stack
  return 0;
}

// The new slots will be inserted before slot insert_before.
// Slots < insert_before will have the same slot number after the insert.
// Slots >= insert_before will become old_slot + num_slots.
void CppInterpreter::insert_vmslots(int insert_before, int num_slots, TRAPS) {
  JavaThread *thread = (JavaThread *) THREAD;
  ZeroStack *stack = thread->zero_stack();

  // Allocate the space
  stack->overflow_check(num_slots, CHECK);
  stack->alloc(num_slots * wordSize);
  intptr_t *vmslots = stack->sp();

  // Shuffle everything up
  for (int i = 0; i < insert_before; i++)
    SET_VMSLOTS_SLOT(VMSLOTS_SLOT(i + num_slots), i);
}

void CppInterpreter::remove_vmslots(int first_slot, int num_slots, TRAPS) {
  JavaThread *thread = (JavaThread *) THREAD;
  ZeroStack *stack = thread->zero_stack();
  intptr_t *vmslots = stack->sp();

  // Move everything down
  for (int i = first_slot - 1; i >= 0; i--)
    SET_VMSLOTS_SLOT(VMSLOTS_SLOT(i), i + num_slots);

  // Deallocate the space
  stack->set_sp(stack->sp() + num_slots);
}

BasicType CppInterpreter::result_type_of_handle(oop method_handle) {
  oop method_type = java_lang_invoke_MethodHandle::type(method_handle);
  oop return_type = java_lang_invoke_MethodType::rtype(method_type);
  return java_lang_Class::as_BasicType(return_type, (Klass* *) NULL);
}

intptr_t* CppInterpreter::calculate_unwind_sp(ZeroStack* stack,
                                              oop method_handle) {
  oop method_type = java_lang_invoke_MethodHandle::type(method_handle);
  int argument_slots = java_lang_invoke_MethodType::ptype_slot_count(method_type);

  return stack->sp() + argument_slots;
}

IRT_ENTRY(void, CppInterpreter::throw_exception(JavaThread* thread,
                                                Symbol*     name,
                                                char*       message))
  THROW_MSG(name, message);
IRT_END

InterpreterFrame *InterpreterFrame::build(Method* const method, TRAPS) {
  JavaThread *thread = (JavaThread *) THREAD;
  ZeroStack *stack = thread->zero_stack();

  // Calculate the size of the frame we'll build, including
  // any adjustments to the caller's frame that we'll make.
  int extra_locals  = 0;
  int monitor_words = 0;
  int stack_words   = 0;

  if (!method->is_native()) {
    extra_locals = method->max_locals() - method->size_of_parameters();
    stack_words  = method->max_stack();
  }
  if (method->is_synchronized()) {
    monitor_words = frame::interpreter_frame_monitor_size();
  }
  stack->overflow_check(
    extra_locals + header_words + monitor_words + stack_words, CHECK_NULL);

  // Adjust the caller's stack frame to accomodate any additional
  // local variables we have contiguously with our parameters.
  for (int i = 0; i < extra_locals; i++)
    stack->push(0);

  intptr_t *locals;
  if (method->is_native())
    locals = stack->sp() + (method->size_of_parameters() - 1);
  else
    locals = stack->sp() + (method->max_locals() - 1);

  stack->push(0); // next_frame, filled in later
  intptr_t *fp = stack->sp();
  assert(fp - stack->sp() == next_frame_off, "should be");

  stack->push(INTERPRETER_FRAME);
  assert(fp - stack->sp() == frame_type_off, "should be");

  interpreterState istate =
    (interpreterState) stack->alloc(sizeof(BytecodeInterpreter));
  assert(fp - stack->sp() == istate_off, "should be");

  istate->set_locals(locals);
  istate->set_method(method);
  istate->set_self_link(istate);
  istate->set_prev_link(NULL);
  istate->set_thread(thread);
  istate->set_bcp(method->is_native() ? NULL : method->code_base());
  istate->set_constants(method->constants()->cache());
  istate->set_msg(BytecodeInterpreter::method_entry);
  istate->set_oop_temp(NULL);
  istate->set_mdx(NULL);
  istate->set_callee(NULL);

  istate->set_monitor_base((BasicObjectLock *) stack->sp());
  if (method->is_synchronized()) {
    BasicObjectLock *monitor =
      (BasicObjectLock *) stack->alloc(monitor_words * wordSize);
    oop object;
    if (method->is_static())
      object = method->constants()->pool_holder()->java_mirror();
    else
      object = (oop) (void*)locals[0];
    monitor->set_obj(object);
  }

  istate->set_stack_base(stack->sp());
  istate->set_stack(stack->sp() - 1);
  if (stack_words)
    stack->alloc(stack_words * wordSize);
  istate->set_stack_limit(stack->sp() - 1);

  return (InterpreterFrame *) fp;
}

int AbstractInterpreter::BasicType_as_index(BasicType type) {
  int i = 0;
  switch (type) {
    case T_BOOLEAN: i = 0; break;
    case T_CHAR   : i = 1; break;
    case T_BYTE   : i = 2; break;
    case T_SHORT  : i = 3; break;
    case T_INT    : i = 4; break;
    case T_LONG   : i = 5; break;
    case T_VOID   : i = 6; break;
    case T_FLOAT  : i = 7; break;
    case T_DOUBLE : i = 8; break;
    case T_OBJECT : i = 9; break;
    case T_ARRAY  : i = 9; break;
    default       : ShouldNotReachHere();
  }
  assert(0 <= i && i < AbstractInterpreter::number_of_result_handlers,
         "index out of bounds");
  return i;
}

address InterpreterGenerator::generate_empty_entry() {
  if (!UseFastEmptyMethods)
    return NULL;

  return generate_entry((address) CppInterpreter::empty_entry);
}

address InterpreterGenerator::generate_accessor_entry() {
  if (!UseFastAccessorMethods)
    return NULL;

  return generate_entry((address) CppInterpreter::accessor_entry);
}

address InterpreterGenerator::generate_Reference_get_entry(void) {
#if INCLUDE_ALL_GCS
  if (UseG1GC) {
    // We need to generate have a routine that generates code to:
    //   * load the value in the referent field
    //   * passes that value to the pre-barrier.
    //
    // In the case of G1 this will record the value of the
    // referent in an SATB buffer if marking is active.
    // This will cause concurrent marking to mark the referent
    // field as live.
    Unimplemented();
  }
#endif // INCLUDE_ALL_GCS

  // If G1 is not enabled then attempt to go through the accessor entry point
  // Reference.get is an accessor
  return generate_accessor_entry();
}

address InterpreterGenerator::generate_native_entry(bool synchronized) {
  assert(synchronized == false, "should be");

  return generate_entry((address) CppInterpreter::native_entry);
}

address InterpreterGenerator::generate_normal_entry(bool synchronized) {
  assert(synchronized == false, "should be");

  return generate_entry((address) CppInterpreter::normal_entry);
}

address AbstractInterpreterGenerator::generate_method_entry(
    AbstractInterpreter::MethodKind kind) {
  address entry_point = NULL;

  switch (kind) {
  case Interpreter::zerolocals:
  case Interpreter::zerolocals_synchronized:
    break;

  case Interpreter::native:
    entry_point = ((InterpreterGenerator*) this)->generate_native_entry(false);
    break;

  case Interpreter::native_synchronized:
    entry_point = ((InterpreterGenerator*) this)->generate_native_entry(false);
    break;

  case Interpreter::empty:
    entry_point = ((InterpreterGenerator*) this)->generate_empty_entry();
    break;

  case Interpreter::accessor:
    entry_point = ((InterpreterGenerator*) this)->generate_accessor_entry();
    break;

  case Interpreter::abstract:
    entry_point = ((InterpreterGenerator*) this)->generate_abstract_entry();
    break;

  case Interpreter::java_lang_math_sin:
  case Interpreter::java_lang_math_cos:
  case Interpreter::java_lang_math_tan:
  case Interpreter::java_lang_math_abs:
  case Interpreter::java_lang_math_log:
  case Interpreter::java_lang_math_log10:
  case Interpreter::java_lang_math_sqrt:
  case Interpreter::java_lang_math_pow:
  case Interpreter::java_lang_math_exp:
    entry_point = ((InterpreterGenerator*) this)->generate_math_entry(kind);
    break;

  case Interpreter::java_lang_ref_reference_get:
    entry_point = ((InterpreterGenerator*)this)->generate_Reference_get_entry();
    break;

  default:
    ShouldNotReachHere();
  }

  if (entry_point == NULL)
    entry_point = ((InterpreterGenerator*) this)->generate_normal_entry(false);

  return entry_point;
}

InterpreterGenerator::InterpreterGenerator(StubQueue* code)
 : CppInterpreterGenerator(code) {
   generate_all();
}

// Deoptimization helpers

InterpreterFrame *InterpreterFrame::build(int size, TRAPS) {
  ZeroStack *stack = ((JavaThread *) THREAD)->zero_stack();

  int size_in_words = size >> LogBytesPerWord;
  assert(size_in_words * wordSize == size, "unaligned");
  assert(size_in_words >= header_words, "too small");
  stack->overflow_check(size_in_words, CHECK_NULL);

  stack->push(0); // next_frame, filled in later
  intptr_t *fp = stack->sp();
  assert(fp - stack->sp() == next_frame_off, "should be");

  stack->push(INTERPRETER_FRAME);
  assert(fp - stack->sp() == frame_type_off, "should be");

  interpreterState istate =
    (interpreterState) stack->alloc(sizeof(BytecodeInterpreter));
  assert(fp - stack->sp() == istate_off, "should be");
  istate->set_self_link(NULL); // mark invalid

  stack->alloc((size_in_words - header_words) * wordSize);

  return (InterpreterFrame *) fp;
}

int AbstractInterpreter::size_activation(int       max_stack,
                                         int       tempcount,
                                         int       extra_args,
                                         int       moncount,
                                         int       callee_param_count,
                                         int       callee_locals,
                                         bool      is_top_frame) {
  int header_words        = InterpreterFrame::header_words;
  int monitor_words       = moncount * frame::interpreter_frame_monitor_size();
  int stack_words         = is_top_frame ? max_stack : tempcount;
  int callee_extra_locals = callee_locals - callee_param_count;

  return header_words + monitor_words + stack_words + callee_extra_locals;
}

void AbstractInterpreter::layout_activation(Method* method,
                                            int       tempcount,
                                            int       popframe_extra_args,
                                            int       moncount,
                                            int       caller_actual_parameters,
                                            int       callee_param_count,
                                            int       callee_locals,
                                            frame*    caller,
                                            frame*    interpreter_frame,
                                            bool      is_top_frame,
                                            bool      is_bottom_frame) {
  assert(popframe_extra_args == 0, "what to do?");
  assert(!is_top_frame || (!callee_locals && !callee_param_count),
         "top frame should have no caller");

  // This code must exactly match what InterpreterFrame::build
  // does (the full InterpreterFrame::build, that is, not the
  // one that creates empty frames for the deoptimizer).
  //
  // interpreter_frame will be filled in.  It's size is determined by
  // a previous call to the size_activation() method,
  //
  // Note that tempcount is the current size of the expression
  // stack.  For top most frames we will allocate a full sized
  // expression stack and not the trimmed version that non-top
  // frames have.

  int monitor_words       = moncount * frame::interpreter_frame_monitor_size();
  intptr_t *locals        = interpreter_frame->fp() + method->max_locals();
  interpreterState istate = interpreter_frame->get_interpreterState();
  intptr_t *monitor_base  = (intptr_t*) istate;
  intptr_t *stack_base    = monitor_base - monitor_words;
  intptr_t *stack         = stack_base - tempcount - 1;

  BytecodeInterpreter::layout_interpreterState(istate,
                                               caller,
                                               NULL,
                                               method,
                                               locals,
                                               stack,
                                               stack_base,
                                               monitor_base,
                                               NULL,
                                               is_top_frame);
}

void BytecodeInterpreter::layout_interpreterState(interpreterState istate,
                                                  frame*    caller,
                                                  frame*    current,
                                                  Method* method,
                                                  intptr_t* locals,
                                                  intptr_t* stack,
                                                  intptr_t* stack_base,
                                                  intptr_t* monitor_base,
                                                  intptr_t* frame_bottom,
                                                  bool      is_top_frame) {
  istate->set_locals(locals);
  istate->set_method(method);
  istate->set_self_link(istate);
  istate->set_prev_link(NULL);
  // thread will be set by a hacky repurposing of frame::patch_pc()
  // bcp will be set by vframeArrayElement::unpack_on_stack()
  istate->set_constants(method->constants()->cache());
  istate->set_msg(BytecodeInterpreter::method_resume);
  istate->set_bcp_advance(0);
  istate->set_oop_temp(NULL);
  istate->set_mdx(NULL);
  if (caller->is_interpreted_frame()) {
    interpreterState prev = caller->get_interpreterState();
    prev->set_callee(method);
    if (*prev->bcp() == Bytecodes::_invokeinterface)
      prev->set_bcp_advance(5);
    else
      prev->set_bcp_advance(3);
  }
  istate->set_callee(NULL);
  istate->set_monitor_base((BasicObjectLock *) monitor_base);
  istate->set_stack_base(stack_base);
  istate->set_stack(stack);
  istate->set_stack_limit(stack_base - method->max_stack() - 1);
}

address CppInterpreter::return_entry(TosState state, int length, Bytecodes::Code code) {
  ShouldNotCallThis();
  return NULL;
}

address CppInterpreter::deopt_entry(TosState state, int length) {
  return NULL;
}

// Helper for (runtime) stack overflow checks

int AbstractInterpreter::size_top_interpreter_activation(Method* method) {
  return 0;
}

// Helper for figuring out if frames are interpreter frames

bool CppInterpreter::contains(address pc) {
  return false; // make frame::print_value_on work
}

// Result handlers and convertors

address CppInterpreterGenerator::generate_result_handler_for(
    BasicType type) {
  assembler()->advance(1);
  return ShouldNotCallThisStub();
}

address CppInterpreterGenerator::generate_tosca_to_stack_converter(
    BasicType type) {
  assembler()->advance(1);
  return ShouldNotCallThisStub();
}

address CppInterpreterGenerator::generate_stack_to_stack_converter(
    BasicType type) {
  assembler()->advance(1);
  return ShouldNotCallThisStub();
}

address CppInterpreterGenerator::generate_stack_to_native_abi_converter(
    BasicType type) {
  assembler()->advance(1);
  return ShouldNotCallThisStub();
}

#endif // CC_INTERP<|MERGE_RESOLUTION|>--- conflicted
+++ resolved
@@ -93,10 +93,7 @@
     case T_SHORT:
       return (intptr_t)(jshort)result;
     case T_OBJECT:  // nothing to do fall through
-<<<<<<< HEAD
-=======
     case T_ARRAY:
->>>>>>> 14a42df8
     case T_LONG:
     case T_INT:
     case T_FLOAT:
@@ -225,11 +222,7 @@
     // Adjust result to smaller
     intptr_t res = result[-i];
     if (result_slots == 1) {
-<<<<<<< HEAD
-      res = narrow(result_type_of(method), res);
-=======
       res = narrow(method->result_type(), res);
->>>>>>> 14a42df8
     }
     stack->push(res);
   }
