#
# Copyright (c) 2011, 2013, Oracle and/or its affiliates. All rights reserved.
# DO NOT ALTER OR REMOVE COPYRIGHT NOTICES OR THIS FILE HEADER.
#
# This code is free software; you can redistribute it and/or modify it
# under the terms of the GNU General Public License version 2 only, as
# published by the Free Software Foundation.  Oracle designates this
# particular file as subject to the "Classpath" exception as provided
# by Oracle in the LICENSE file that accompanied this code.
#
# This code is distributed in the hope that it will be useful, but WITHOUT
# ANY WARRANTY; without even the implied warranty of MERCHANTABILITY or
# FITNESS FOR A PARTICULAR PURPOSE.  See the GNU General Public License
# version 2 for more details (a copy is included in the LICENSE file that
# accompanied this code).
#
# You should have received a copy of the GNU General Public License version
# 2 along with this work; if not, write to the Free Software Foundation,
# Inc., 51 Franklin St, Fifth Floor, Boston, MA 02110-1301 USA.
#
# Please contact Oracle, 500 Oracle Parkway, Redwood Shores, CA 94065 USA
# or visit www.oracle.com if you need additional information or have any
# questions.
#

default: all

include $(SPEC)
include MakeBase.gmk
include NativeCompilation.gmk

# Setup the java compilers for the JDK build.
include Setup.gmk

# Copy files (can now depend on $(COPY_FILES))
include CopyFiles.gmk

# Prepare the find cache. Only used if running on windows.
$(eval $(call FillCacheFind, $(JDK_TOPDIR)/src))

# Build tools
include Tools.gmk

# Include the javah generated headers.
CFLAGS_JDKLIB += -I$(JDK_OUTPUTDIR)/gensrc_headers
CXXFLAGS_JDKLIB += -I$(JDK_OUTPUTDIR)/gensrc_headers

# Put the libraries here. Different locations for different target apis.
ifeq ($(OPENJDK_TARGET_OS_API), posix)
  INSTALL_LIBRARIES_HERE := $(JDK_OUTPUTDIR)/lib$(OPENJDK_TARGET_CPU_LIBDIR)
else
  INSTALL_LIBRARIES_HERE := $(JDK_OUTPUTDIR)/bin
endif

BUILD_LIBRARIES =

# Absolute paths to lib files on windows for use in LDFLAGS. Should figure out a more
# elegant solution to this.
WIN_JAVA_LIB := $(JDK_OUTPUTDIR)/objs/libjava/java.lib

# Use this variable to set DEBUG_SYMBOLS true on windows for all libraries, but
# not on other platforms.
ifeq ($(OPENJDK_TARGET_OS), windows)
  DEBUG_ALL_BINARIES := true
endif

# Build everything with debugging on OpenJDK
ifdef OPENJDK
  DEBUG_ALL_BINARIES := true
endif

##########################################################################################

include lib/CoreLibraries.gmk

include lib/PlatformLibraries.gmk

include lib/NetworkingLibraries.gmk

include lib/NioLibraries.gmk

include lib/SecurityLibraries.gmk

<<<<<<< HEAD
##########################################################################################

ifeq ($(OPENJDK_TARGET_OS), macosx)

  $(eval $(call SetupNativeCompilation,BUILD_LIBOSXUI, \
      LIBRARY := osxui, \
      OUTPUT_DIR := $(INSTALL_LIBRARIES_HERE), \
      SRC := $(JDK_TOPDIR)/src/macosx/native/com/apple/laf, \
      LANG := C, \
      OPTIMIZATION := LOW, \
      CFLAGS := $(CFLAGS_JDKLIB) \
          -I$(JDK_TOPDIR)/src/macosx/native/com/apple/laf \
          -I$(JDK_TOPDIR)/src/macosx/native/sun/osxapp \
          -I$(JDK_TOPDIR)/src/macosx/native/sun/awt \
          -F/System/Library/Frameworks/JavaVM.framework/Frameworks, \
      LDFLAGS := $(LDFLAGS_JDKLIB) \
          $(call SET_SHARED_LIBRARY_ORIGIN) \
          -Xlinker -rpath -Xlinker @loader_path, \
      LDFLAGS_SUFFIX_macosx := -lawt -losxapp -lawt_lwawt \
          -framework Cocoa \
          -framework Carbon \
          -framework ApplicationServices \
          -F/System/Library/Frameworks/JavaVM.framework/Frameworks \
          -framework JavaNativeFoundation \
          -framework JavaRuntimeSupport \
          -ljava -ljvm, \
      OBJECT_DIR := $(JDK_OUTPUTDIR)/objs/libosxui, \
      DEBUG_SYMBOLS := $(DEBUG_ALL_BINARIES)))

  BUILD_LIBRARIES += $(BUILD_LIBOSXUI)

  $(BUILD_LIBOSXUI): $(BUILD_LIBAWT)

  $(BUILD_LIBOSXUI): $(BUILD_LIBOSXAPP)

  $(BUILD_LIBOSXUI): $(BUILD_LIBAWT_LWAWT)

  #$(BUILD_LIBOSXUI): $(BUILD_LIBJAVA)

endif

##########################################################################################

ifndef OPENJDK
  ifeq ($(OPENJDK_TARGET_OS), windows)

    ACCESSBRIDGE_SRCDIR := $(JDK_TOPDIR)/src/closed/windows/native/sun/bridge

    define SetupAccessBridge
      # Parameter 1 Suffix
      # Parameter 2 Machine
      # Parameter 3 ACCESSBRIDGE_ARCH_ suffix

      $(call SetupNativeCompilation,BUILD_JAWTACCESSBRIDGE$1, \
          LIBRARY = JAWTAccessBridge$1, \
          OUTPUT_DIR := $(INSTALL_LIBRARIES_HERE), \
          SRC := $(ACCESSBRIDGE_SRCDIR), \
          INCLUDE_FILES := JAWTAccessBridge.cpp, \
          LANG := C++, \
          OPTIMIZATION := LOW, \
          CFLAGS := $(CFLAGS_JDKLIB) \
              -DACCESSBRIDGE_ARCH_$3, \
          LDFLAGS := $(LDFLAGS_JDKLIB) kernel32.lib user32.lib gdi32.lib \
              winspool.lib jawt.lib comdlg32.lib advapi32.lib shell32.lib \
              ole32.lib oleaut32.lib uuid.lib odbc32.lib odbccp32.lib \
              -subsystem:windows -machine:$2 \
              -def:$(ACCESSBRIDGE_SRCDIR)/JAWTAccessBridge.DEF, \
          VERSIONINFO_RESOURCE := $(ACCESSBRIDGE_SRCDIR)/AccessBridgeStatusWindow.rc, \
          RC_FLAGS := $(RC_FLAGS), \
          OBJECT_DIR := $(JDK_OUTPUTDIR)/objs/libjawtaccessbridge$1, \
          DEBUG_SYMBOLS := true)

      $$(BUILD_JAWTACCESSBRIDGE$1): $(JDK_OUTPUTDIR)/lib/$(LIBRARY_PREFIX)jawt$(STATIC_LIBRARY_SUFFIX)

      $(call SetupNativeCompilation,BUILD_JAVAACCESSBRIDGE$1, \
          LIBRARY = JavaAccessBridge$1, \
          OUTPUT_DIR := $(INSTALL_LIBRARIES_HERE), \
          SRC := $(ACCESSBRIDGE_SRCDIR), \
          INCLUDE_FILES := AccessBridgeATInstance.cpp AccessBridgeDebug.cpp \
              AccessBridgeJavaEntryPoints.cpp \
              AccessBridgeMessages.cpp JavaAccessBridge.cpp, \
          LANG := C++, \
          OPTIMIZATION := LOW, \
          CFLAGS := $(CFLAGS_JDKLIB) \
              -DACCESSBRIDGE_ARCH_$3, \
          LDFLAGS := $(LDFLAGS_JDKLIB) kernel32.lib user32.lib gdi32.lib \
              winspool.lib comdlg32.lib advapi32.lib shell32.lib \
              ole32.lib oleaut32.lib uuid.lib odbc32.lib odbccp32.lib \
              -subsystem:windows -machine:$2 \
              -def:$(ACCESSBRIDGE_SRCDIR)/JavaAccessBridge.DEF, \
          VERSIONINFO_RESOURCE := $(ACCESSBRIDGE_SRCDIR)/AccessBridgeStatusWindow.rc, \
          RC_FLAGS := $(RC_FLAGS), \
          OBJECT_DIR := $(JDK_OUTPUTDIR)/objs/libjavaaccessbridge$1, \
          DEBUG_SYMBOLS := true)

      $(call SetupNativeCompilation,BUILD_WINDOWSACCESSBRIDGE$1, \
          LIBRARY = WindowsAccessBridge$1, \
          OUTPUT_DIR := $(INSTALL_LIBRARIES_HERE), \
          SRC := $(ACCESSBRIDGE_SRCDIR), \
          INCLUDE_FILES := AccessBridgeJavaVMInstance.cpp AccessBridgeMessageQueue.cpp \
              AccessBridgeMessages.cpp AccessBridgeWindowsEntryPoints.cpp \
              WinAccessBridge.cpp AccessBridgeDebug.cpp \
              AccessBridgeEventHandler.cpp, \
          LANG := C++, \
          OPTIMIZATION := LOW, \
          CFLAGS := $(filter-out -MD, $(CFLAGS_JDKLIB)) -MT \
              -DACCESSBRIDGE_ARCH_$3, \
          LDFLAGS := $(LDFLAGS_JDKLIB) kernel32.lib user32.lib gdi32.lib \
              winspool.lib comdlg32.lib advapi32.lib shell32.lib \
              ole32.lib oleaut32.lib uuid.lib odbc32.lib odbccp32.lib \
              -subsystem:windows -machine:$2 \
              -def:$(ACCESSBRIDGE_SRCDIR)/WinAccessBridge.DEF, \
          VERSIONINFO_RESOURCE := $(ACCESSBRIDGE_SRCDIR)/AccessBridgeStatusWindow.rc, \
          RC_FLAGS := $(RC_FLAGS), \
          OBJECT_DIR := $(JDK_OUTPUTDIR)/objs/libwindowsaccessbridge$1, \
          DEBUG_SYMBOLS := true)

      BUILD_LIBRARIES += $$(BUILD_JAWTACCESSBRIDGE$1) $$(BUILD_JAVAACCESSBRIDGE$1) \
          $$(BUILD_WINDOWSACCESSBRIDGE$1)

    endef

    ifeq ($(OPENJDK_TARGET_CPU_BITS), 32)
      $(eval $(call SetupAccessBridge,-32,I386,32))
      $(eval $(call SetupAccessBridge,,I386,LEGACY))
    else
      $(eval $(call SetupAccessBridge,-64,X64,64))
    endif
  endif
endif
=======
include lib/ServiceabilityLibraries.gmk

include lib/Awt2dLibraries.gmk
>>>>>>> ed9e2403

include lib/SoundLibraries.gmk

##########################################################################################

all: $(COPY_FILES) $(BUILD_LIBRARIES)

.PHONY: all<|MERGE_RESOLUTION|>--- conflicted
+++ resolved
@@ -81,142 +81,9 @@
 
 include lib/SecurityLibraries.gmk
 
-<<<<<<< HEAD
-##########################################################################################
-
-ifeq ($(OPENJDK_TARGET_OS), macosx)
-
-  $(eval $(call SetupNativeCompilation,BUILD_LIBOSXUI, \
-      LIBRARY := osxui, \
-      OUTPUT_DIR := $(INSTALL_LIBRARIES_HERE), \
-      SRC := $(JDK_TOPDIR)/src/macosx/native/com/apple/laf, \
-      LANG := C, \
-      OPTIMIZATION := LOW, \
-      CFLAGS := $(CFLAGS_JDKLIB) \
-          -I$(JDK_TOPDIR)/src/macosx/native/com/apple/laf \
-          -I$(JDK_TOPDIR)/src/macosx/native/sun/osxapp \
-          -I$(JDK_TOPDIR)/src/macosx/native/sun/awt \
-          -F/System/Library/Frameworks/JavaVM.framework/Frameworks, \
-      LDFLAGS := $(LDFLAGS_JDKLIB) \
-          $(call SET_SHARED_LIBRARY_ORIGIN) \
-          -Xlinker -rpath -Xlinker @loader_path, \
-      LDFLAGS_SUFFIX_macosx := -lawt -losxapp -lawt_lwawt \
-          -framework Cocoa \
-          -framework Carbon \
-          -framework ApplicationServices \
-          -F/System/Library/Frameworks/JavaVM.framework/Frameworks \
-          -framework JavaNativeFoundation \
-          -framework JavaRuntimeSupport \
-          -ljava -ljvm, \
-      OBJECT_DIR := $(JDK_OUTPUTDIR)/objs/libosxui, \
-      DEBUG_SYMBOLS := $(DEBUG_ALL_BINARIES)))
-
-  BUILD_LIBRARIES += $(BUILD_LIBOSXUI)
-
-  $(BUILD_LIBOSXUI): $(BUILD_LIBAWT)
-
-  $(BUILD_LIBOSXUI): $(BUILD_LIBOSXAPP)
-
-  $(BUILD_LIBOSXUI): $(BUILD_LIBAWT_LWAWT)
-
-  #$(BUILD_LIBOSXUI): $(BUILD_LIBJAVA)
-
-endif
-
-##########################################################################################
-
-ifndef OPENJDK
-  ifeq ($(OPENJDK_TARGET_OS), windows)
-
-    ACCESSBRIDGE_SRCDIR := $(JDK_TOPDIR)/src/closed/windows/native/sun/bridge
-
-    define SetupAccessBridge
-      # Parameter 1 Suffix
-      # Parameter 2 Machine
-      # Parameter 3 ACCESSBRIDGE_ARCH_ suffix
-
-      $(call SetupNativeCompilation,BUILD_JAWTACCESSBRIDGE$1, \
-          LIBRARY = JAWTAccessBridge$1, \
-          OUTPUT_DIR := $(INSTALL_LIBRARIES_HERE), \
-          SRC := $(ACCESSBRIDGE_SRCDIR), \
-          INCLUDE_FILES := JAWTAccessBridge.cpp, \
-          LANG := C++, \
-          OPTIMIZATION := LOW, \
-          CFLAGS := $(CFLAGS_JDKLIB) \
-              -DACCESSBRIDGE_ARCH_$3, \
-          LDFLAGS := $(LDFLAGS_JDKLIB) kernel32.lib user32.lib gdi32.lib \
-              winspool.lib jawt.lib comdlg32.lib advapi32.lib shell32.lib \
-              ole32.lib oleaut32.lib uuid.lib odbc32.lib odbccp32.lib \
-              -subsystem:windows -machine:$2 \
-              -def:$(ACCESSBRIDGE_SRCDIR)/JAWTAccessBridge.DEF, \
-          VERSIONINFO_RESOURCE := $(ACCESSBRIDGE_SRCDIR)/AccessBridgeStatusWindow.rc, \
-          RC_FLAGS := $(RC_FLAGS), \
-          OBJECT_DIR := $(JDK_OUTPUTDIR)/objs/libjawtaccessbridge$1, \
-          DEBUG_SYMBOLS := true)
-
-      $$(BUILD_JAWTACCESSBRIDGE$1): $(JDK_OUTPUTDIR)/lib/$(LIBRARY_PREFIX)jawt$(STATIC_LIBRARY_SUFFIX)
-
-      $(call SetupNativeCompilation,BUILD_JAVAACCESSBRIDGE$1, \
-          LIBRARY = JavaAccessBridge$1, \
-          OUTPUT_DIR := $(INSTALL_LIBRARIES_HERE), \
-          SRC := $(ACCESSBRIDGE_SRCDIR), \
-          INCLUDE_FILES := AccessBridgeATInstance.cpp AccessBridgeDebug.cpp \
-              AccessBridgeJavaEntryPoints.cpp \
-              AccessBridgeMessages.cpp JavaAccessBridge.cpp, \
-          LANG := C++, \
-          OPTIMIZATION := LOW, \
-          CFLAGS := $(CFLAGS_JDKLIB) \
-              -DACCESSBRIDGE_ARCH_$3, \
-          LDFLAGS := $(LDFLAGS_JDKLIB) kernel32.lib user32.lib gdi32.lib \
-              winspool.lib comdlg32.lib advapi32.lib shell32.lib \
-              ole32.lib oleaut32.lib uuid.lib odbc32.lib odbccp32.lib \
-              -subsystem:windows -machine:$2 \
-              -def:$(ACCESSBRIDGE_SRCDIR)/JavaAccessBridge.DEF, \
-          VERSIONINFO_RESOURCE := $(ACCESSBRIDGE_SRCDIR)/AccessBridgeStatusWindow.rc, \
-          RC_FLAGS := $(RC_FLAGS), \
-          OBJECT_DIR := $(JDK_OUTPUTDIR)/objs/libjavaaccessbridge$1, \
-          DEBUG_SYMBOLS := true)
-
-      $(call SetupNativeCompilation,BUILD_WINDOWSACCESSBRIDGE$1, \
-          LIBRARY = WindowsAccessBridge$1, \
-          OUTPUT_DIR := $(INSTALL_LIBRARIES_HERE), \
-          SRC := $(ACCESSBRIDGE_SRCDIR), \
-          INCLUDE_FILES := AccessBridgeJavaVMInstance.cpp AccessBridgeMessageQueue.cpp \
-              AccessBridgeMessages.cpp AccessBridgeWindowsEntryPoints.cpp \
-              WinAccessBridge.cpp AccessBridgeDebug.cpp \
-              AccessBridgeEventHandler.cpp, \
-          LANG := C++, \
-          OPTIMIZATION := LOW, \
-          CFLAGS := $(filter-out -MD, $(CFLAGS_JDKLIB)) -MT \
-              -DACCESSBRIDGE_ARCH_$3, \
-          LDFLAGS := $(LDFLAGS_JDKLIB) kernel32.lib user32.lib gdi32.lib \
-              winspool.lib comdlg32.lib advapi32.lib shell32.lib \
-              ole32.lib oleaut32.lib uuid.lib odbc32.lib odbccp32.lib \
-              -subsystem:windows -machine:$2 \
-              -def:$(ACCESSBRIDGE_SRCDIR)/WinAccessBridge.DEF, \
-          VERSIONINFO_RESOURCE := $(ACCESSBRIDGE_SRCDIR)/AccessBridgeStatusWindow.rc, \
-          RC_FLAGS := $(RC_FLAGS), \
-          OBJECT_DIR := $(JDK_OUTPUTDIR)/objs/libwindowsaccessbridge$1, \
-          DEBUG_SYMBOLS := true)
-
-      BUILD_LIBRARIES += $$(BUILD_JAWTACCESSBRIDGE$1) $$(BUILD_JAVAACCESSBRIDGE$1) \
-          $$(BUILD_WINDOWSACCESSBRIDGE$1)
-
-    endef
-
-    ifeq ($(OPENJDK_TARGET_CPU_BITS), 32)
-      $(eval $(call SetupAccessBridge,-32,I386,32))
-      $(eval $(call SetupAccessBridge,,I386,LEGACY))
-    else
-      $(eval $(call SetupAccessBridge,-64,X64,64))
-    endif
-  endif
-endif
-=======
 include lib/ServiceabilityLibraries.gmk
 
 include lib/Awt2dLibraries.gmk
->>>>>>> ed9e2403
 
 include lib/SoundLibraries.gmk
 
